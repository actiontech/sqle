--- conflicted
+++ resolved
@@ -3261,9 +3261,6 @@
 	EntryPoint  uintptr
 }
 
-<<<<<<< HEAD
-const ALL_PROCESSOR_GROUPS = 0xFFFF
-=======
 const ALL_PROCESSOR_GROUPS = 0xFFFF
 
 type Rect struct {
@@ -3349,5 +3346,4 @@
 type BLOB struct {
 	Size     uint32
 	BlobData *byte
-}
->>>>>>> ffa59679
+}