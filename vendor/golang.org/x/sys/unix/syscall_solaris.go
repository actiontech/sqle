// Copyright 2009 The Go Authors. All rights reserved.
// Use of this source code is governed by a BSD-style
// license that can be found in the LICENSE file.

// Solaris system calls.
// This file is compiled as ordinary Go code,
// but it is also input to mksyscall,
// which parses the //sys lines and generates system call stubs.
// Note that sometimes we use a lowercase //sys name and wrap
// it in our own nicer implementation, either here or in
// syscall_solaris.go or syscall_unix.go.

package unix

import (
	"fmt"
	"os"
	"runtime"
	"sync"
	"syscall"
	"unsafe"
)

// Implemented in runtime/syscall_solaris.go.
type syscallFunc uintptr

func rawSysvicall6(trap, nargs, a1, a2, a3, a4, a5, a6 uintptr) (r1, r2 uintptr, err syscall.Errno)
func sysvicall6(trap, nargs, a1, a2, a3, a4, a5, a6 uintptr) (r1, r2 uintptr, err syscall.Errno)

// SockaddrDatalink implements the Sockaddr interface for AF_LINK type sockets.
type SockaddrDatalink struct {
	Family uint16
	Index  uint16
	Type   uint8
	Nlen   uint8
	Alen   uint8
	Slen   uint8
	Data   [244]int8
	raw    RawSockaddrDatalink
}

func direntIno(buf []byte) (uint64, bool) {
	return readInt(buf, unsafe.Offsetof(Dirent{}.Ino), unsafe.Sizeof(Dirent{}.Ino))
}

func direntReclen(buf []byte) (uint64, bool) {
	return readInt(buf, unsafe.Offsetof(Dirent{}.Reclen), unsafe.Sizeof(Dirent{}.Reclen))
}

func direntNamlen(buf []byte) (uint64, bool) {
	reclen, ok := direntReclen(buf)
	if !ok {
		return 0, false
	}
	return reclen - uint64(unsafe.Offsetof(Dirent{}.Name)), true
}

//sysnb	pipe(p *[2]_C_int) (n int, err error)

func Pipe(p []int) (err error) {
	if len(p) != 2 {
		return EINVAL
	}
	var pp [2]_C_int
	n, err := pipe(&pp)
	if n != 0 {
		return err
	}
	if err == nil {
		p[0] = int(pp[0])
		p[1] = int(pp[1])
	}
	return nil
}

//sysnb	pipe2(p *[2]_C_int, flags int) (err error)

func Pipe2(p []int, flags int) error {
	if len(p) != 2 {
		return EINVAL
	}
	var pp [2]_C_int
	err := pipe2(&pp, flags)
	if err == nil {
		p[0] = int(pp[0])
		p[1] = int(pp[1])
	}
	return err
}

func (sa *SockaddrInet4) sockaddr() (unsafe.Pointer, _Socklen, error) {
	if sa.Port < 0 || sa.Port > 0xFFFF {
		return nil, 0, EINVAL
	}
	sa.raw.Family = AF_INET
	p := (*[2]byte)(unsafe.Pointer(&sa.raw.Port))
	p[0] = byte(sa.Port >> 8)
	p[1] = byte(sa.Port)
	sa.raw.Addr = sa.Addr
	return unsafe.Pointer(&sa.raw), SizeofSockaddrInet4, nil
}

func (sa *SockaddrInet6) sockaddr() (unsafe.Pointer, _Socklen, error) {
	if sa.Port < 0 || sa.Port > 0xFFFF {
		return nil, 0, EINVAL
	}
	sa.raw.Family = AF_INET6
	p := (*[2]byte)(unsafe.Pointer(&sa.raw.Port))
	p[0] = byte(sa.Port >> 8)
	p[1] = byte(sa.Port)
	sa.raw.Scope_id = sa.ZoneId
	sa.raw.Addr = sa.Addr
	return unsafe.Pointer(&sa.raw), SizeofSockaddrInet6, nil
}

func (sa *SockaddrUnix) sockaddr() (unsafe.Pointer, _Socklen, error) {
	name := sa.Name
	n := len(name)
	if n >= len(sa.raw.Path) {
		return nil, 0, EINVAL
	}
	sa.raw.Family = AF_UNIX
	for i := 0; i < n; i++ {
		sa.raw.Path[i] = int8(name[i])
	}
	// length is family (uint16), name, NUL.
	sl := _Socklen(2)
	if n > 0 {
		sl += _Socklen(n) + 1
	}
	if sa.raw.Path[0] == '@' {
		sa.raw.Path[0] = 0
		// Don't count trailing NUL for abstract address.
		sl--
	}

	return unsafe.Pointer(&sa.raw), sl, nil
}

//sys	getsockname(fd int, rsa *RawSockaddrAny, addrlen *_Socklen) (err error) = libsocket.getsockname

func Getsockname(fd int) (sa Sockaddr, err error) {
	var rsa RawSockaddrAny
	var len _Socklen = SizeofSockaddrAny
	if err = getsockname(fd, &rsa, &len); err != nil {
		return
	}
	return anyToSockaddr(fd, &rsa)
}

// GetsockoptString returns the string value of the socket option opt for the
// socket associated with fd at the given socket level.
func GetsockoptString(fd, level, opt int) (string, error) {
	buf := make([]byte, 256)
	vallen := _Socklen(len(buf))
	err := getsockopt(fd, level, opt, unsafe.Pointer(&buf[0]), &vallen)
	if err != nil {
		return "", err
	}
	return string(buf[:vallen-1]), nil
}

const ImplementsGetwd = true

//sys	Getcwd(buf []byte) (n int, err error)

func Getwd() (wd string, err error) {
	var buf [PathMax]byte
	// Getcwd will return an error if it failed for any reason.
	_, err = Getcwd(buf[0:])
	if err != nil {
		return "", err
	}
	n := clen(buf[:])
	if n < 1 {
		return "", EINVAL
	}
	return string(buf[:n]), nil
}

/*
 * Wrapped
 */

//sysnb	getgroups(ngid int, gid *_Gid_t) (n int, err error)
//sysnb	setgroups(ngid int, gid *_Gid_t) (err error)

func Getgroups() (gids []int, err error) {
	n, err := getgroups(0, nil)
	// Check for error and sanity check group count. Newer versions of
	// Solaris allow up to 1024 (NGROUPS_MAX).
	if n < 0 || n > 1024 {
		if err != nil {
			return nil, err
		}
		return nil, EINVAL
	} else if n == 0 {
		return nil, nil
	}

	a := make([]_Gid_t, n)
	n, err = getgroups(n, &a[0])
	if n == -1 {
		return nil, err
	}
	gids = make([]int, n)
	for i, v := range a[0:n] {
		gids[i] = int(v)
	}
	return
}

func Setgroups(gids []int) (err error) {
	if len(gids) == 0 {
		return setgroups(0, nil)
	}

	a := make([]_Gid_t, len(gids))
	for i, v := range gids {
		a[i] = _Gid_t(v)
	}
	return setgroups(len(a), &a[0])
}

// ReadDirent reads directory entries from fd and writes them into buf.
func ReadDirent(fd int, buf []byte) (n int, err error) {
	// Final argument is (basep *uintptr) and the syscall doesn't take nil.
	// TODO(rsc): Can we use a single global basep for all calls?
	return Getdents(fd, buf, new(uintptr))
}

// Wait status is 7 bits at bottom, either 0 (exited),
// 0x7F (stopped), or a signal number that caused an exit.
// The 0x80 bit is whether there was a core dump.
// An extra number (exit code, signal causing a stop)
// is in the high bits.

type WaitStatus uint32

const (
	mask  = 0x7F
	core  = 0x80
	shift = 8

	exited  = 0
	stopped = 0x7F
)

func (w WaitStatus) Exited() bool { return w&mask == exited }

func (w WaitStatus) ExitStatus() int {
	if w&mask != exited {
		return -1
	}
	return int(w >> shift)
}

func (w WaitStatus) Signaled() bool { return w&mask != stopped && w&mask != 0 }

func (w WaitStatus) Signal() syscall.Signal {
	sig := syscall.Signal(w & mask)
	if sig == stopped || sig == 0 {
		return -1
	}
	return sig
}

func (w WaitStatus) CoreDump() bool { return w.Signaled() && w&core != 0 }

func (w WaitStatus) Stopped() bool { return w&mask == stopped && syscall.Signal(w>>shift) != SIGSTOP }

func (w WaitStatus) Continued() bool { return w&mask == stopped && syscall.Signal(w>>shift) == SIGSTOP }

func (w WaitStatus) StopSignal() syscall.Signal {
	if !w.Stopped() {
		return -1
	}
	return syscall.Signal(w>>shift) & 0xFF
}

func (w WaitStatus) TrapCause() int { return -1 }

//sys	wait4(pid int32, statusp *_C_int, options int, rusage *Rusage) (wpid int32, err error)

func Wait4(pid int, wstatus *WaitStatus, options int, rusage *Rusage) (int, error) {
	var status _C_int
	rpid, err := wait4(int32(pid), &status, options, rusage)
	wpid := int(rpid)
	if wpid == -1 {
		return wpid, err
	}
	if wstatus != nil {
		*wstatus = WaitStatus(status)
	}
	return wpid, nil
}

//sys	gethostname(buf []byte) (n int, err error)

func Gethostname() (name string, err error) {
	var buf [MaxHostNameLen]byte
	n, err := gethostname(buf[:])
	if n != 0 {
		return "", err
	}
	n = clen(buf[:])
	if n < 1 {
		return "", EFAULT
	}
	return string(buf[:n]), nil
}

//sys	utimes(path string, times *[2]Timeval) (err error)

func Utimes(path string, tv []Timeval) (err error) {
	if tv == nil {
		return utimes(path, nil)
	}
	if len(tv) != 2 {
		return EINVAL
	}
	return utimes(path, (*[2]Timeval)(unsafe.Pointer(&tv[0])))
}

//sys	utimensat(fd int, path string, times *[2]Timespec, flag int) (err error)

func UtimesNano(path string, ts []Timespec) error {
	if ts == nil {
		return utimensat(AT_FDCWD, path, nil, 0)
	}
	if len(ts) != 2 {
		return EINVAL
	}
	return utimensat(AT_FDCWD, path, (*[2]Timespec)(unsafe.Pointer(&ts[0])), 0)
}

func UtimesNanoAt(dirfd int, path string, ts []Timespec, flags int) error {
	if ts == nil {
		return utimensat(dirfd, path, nil, flags)
	}
	if len(ts) != 2 {
		return EINVAL
	}
	return utimensat(dirfd, path, (*[2]Timespec)(unsafe.Pointer(&ts[0])), flags)
}

//sys	fcntl(fd int, cmd int, arg int) (val int, err error)

// FcntlInt performs a fcntl syscall on fd with the provided command and argument.
func FcntlInt(fd uintptr, cmd, arg int) (int, error) {
	valptr, _, errno := sysvicall6(uintptr(unsafe.Pointer(&procfcntl)), 3, uintptr(fd), uintptr(cmd), uintptr(arg), 0, 0, 0)
	var err error
	if errno != 0 {
		err = errno
	}
	return int(valptr), err
}

// FcntlFlock performs a fcntl syscall for the F_GETLK, F_SETLK or F_SETLKW command.
func FcntlFlock(fd uintptr, cmd int, lk *Flock_t) error {
	_, _, e1 := sysvicall6(uintptr(unsafe.Pointer(&procfcntl)), 3, uintptr(fd), uintptr(cmd), uintptr(unsafe.Pointer(lk)), 0, 0, 0)
	if e1 != 0 {
		return e1
	}
	return nil
}

//sys	futimesat(fildes int, path *byte, times *[2]Timeval) (err error)

func Futimesat(dirfd int, path string, tv []Timeval) error {
	pathp, err := BytePtrFromString(path)
	if err != nil {
		return err
	}
	if tv == nil {
		return futimesat(dirfd, pathp, nil)
	}
	if len(tv) != 2 {
		return EINVAL
	}
	return futimesat(dirfd, pathp, (*[2]Timeval)(unsafe.Pointer(&tv[0])))
}

// Solaris doesn't have an futimes function because it allows NULL to be
// specified as the path for futimesat. However, Go doesn't like
// NULL-style string interfaces, so this simple wrapper is provided.
func Futimes(fd int, tv []Timeval) error {
	if tv == nil {
		return futimesat(fd, nil, nil)
	}
	if len(tv) != 2 {
		return EINVAL
	}
	return futimesat(fd, nil, (*[2]Timeval)(unsafe.Pointer(&tv[0])))
}

func anyToSockaddr(fd int, rsa *RawSockaddrAny) (Sockaddr, error) {
	switch rsa.Addr.Family {
	case AF_UNIX:
		pp := (*RawSockaddrUnix)(unsafe.Pointer(rsa))
		sa := new(SockaddrUnix)
		// Assume path ends at NUL.
		// This is not technically the Solaris semantics for
		// abstract Unix domain sockets -- they are supposed
		// to be uninterpreted fixed-size binary blobs -- but
		// everyone uses this convention.
		n := 0
		for n < len(pp.Path) && pp.Path[n] != 0 {
			n++
		}
		sa.Name = string(unsafe.Slice((*byte)(unsafe.Pointer(&pp.Path[0])), n))
		return sa, nil

	case AF_INET:
		pp := (*RawSockaddrInet4)(unsafe.Pointer(rsa))
		sa := new(SockaddrInet4)
		p := (*[2]byte)(unsafe.Pointer(&pp.Port))
		sa.Port = int(p[0])<<8 + int(p[1])
		sa.Addr = pp.Addr
		return sa, nil

	case AF_INET6:
		pp := (*RawSockaddrInet6)(unsafe.Pointer(rsa))
		sa := new(SockaddrInet6)
		p := (*[2]byte)(unsafe.Pointer(&pp.Port))
		sa.Port = int(p[0])<<8 + int(p[1])
		sa.ZoneId = pp.Scope_id
		sa.Addr = pp.Addr
		return sa, nil
	}
	return nil, EAFNOSUPPORT
}

//sys	accept(s int, rsa *RawSockaddrAny, addrlen *_Socklen) (fd int, err error) = libsocket.accept

func Accept(fd int) (nfd int, sa Sockaddr, err error) {
	var rsa RawSockaddrAny
	var len _Socklen = SizeofSockaddrAny
	nfd, err = accept(fd, &rsa, &len)
	if nfd == -1 {
		return
	}
	sa, err = anyToSockaddr(fd, &rsa)
	if err != nil {
		Close(nfd)
		nfd = 0
	}
	return
}

//sys	recvmsg(s int, msg *Msghdr, flags int) (n int, err error) = libsocket.__xnet_recvmsg

func recvmsgRaw(fd int, iov []Iovec, oob []byte, flags int, rsa *RawSockaddrAny) (n, oobn int, recvflags int, err error) {
	var msg Msghdr
	msg.Name = (*byte)(unsafe.Pointer(rsa))
	msg.Namelen = uint32(SizeofSockaddrAny)
	var dummy byte
	if len(oob) > 0 {
		// receive at least one normal byte
		if emptyIovecs(iov) {
			var iova [1]Iovec
			iova[0].Base = &dummy
			iova[0].SetLen(1)
			iov = iova[:]
		}
		msg.Accrightslen = int32(len(oob))
	}
	if len(iov) > 0 {
		msg.Iov = &iov[0]
		msg.SetIovlen(len(iov))
	}
	if n, err = recvmsg(fd, &msg, flags); n == -1 {
		return
	}
	oobn = int(msg.Accrightslen)
	return
}

//sys	sendmsg(s int, msg *Msghdr, flags int) (n int, err error) = libsocket.__xnet_sendmsg

func sendmsgN(fd int, iov []Iovec, oob []byte, ptr unsafe.Pointer, salen _Socklen, flags int) (n int, err error) {
	var msg Msghdr
	msg.Name = (*byte)(unsafe.Pointer(ptr))
	msg.Namelen = uint32(salen)
	var dummy byte
	var empty bool
	if len(oob) > 0 {
		// send at least one normal byte
		empty = emptyIovecs(iov)
		if empty {
			var iova [1]Iovec
			iova[0].Base = &dummy
			iova[0].SetLen(1)
			iov = iova[:]
		}
		msg.Accrightslen = int32(len(oob))
	}
	if len(iov) > 0 {
		msg.Iov = &iov[0]
		msg.SetIovlen(len(iov))
	}
	if n, err = sendmsg(fd, &msg, flags); err != nil {
		return 0, err
	}
	if len(oob) > 0 && empty {
		n = 0
	}
	return n, nil
}

//sys	acct(path *byte) (err error)

func Acct(path string) (err error) {
	if len(path) == 0 {
		// Assume caller wants to disable accounting.
		return acct(nil)
	}

	pathp, err := BytePtrFromString(path)
	if err != nil {
		return err
	}
	return acct(pathp)
}

//sys	__makedev(version int, major uint, minor uint) (val uint64)

func Mkdev(major, minor uint32) uint64 {
	return __makedev(NEWDEV, uint(major), uint(minor))
}

//sys	__major(version int, dev uint64) (val uint)

func Major(dev uint64) uint32 {
	return uint32(__major(NEWDEV, dev))
}

//sys	__minor(version int, dev uint64) (val uint)

func Minor(dev uint64) uint32 {
	return uint32(__minor(NEWDEV, dev))
}

/*
 * Expose the ioctl function
 */

//sys	ioctlRet(fd int, req int, arg uintptr) (ret int, err error) = libc.ioctl
//sys	ioctlPtrRet(fd int, req int, arg unsafe.Pointer) (ret int, err error) = libc.ioctl

func ioctl(fd int, req int, arg uintptr) (err error) {
	_, err = ioctlRet(fd, req, arg)
	return err
}

func ioctlPtr(fd int, req int, arg unsafe.Pointer) (err error) {
	_, err = ioctlPtrRet(fd, req, arg)
	return err
}

func IoctlSetTermio(fd int, req int, value *Termio) error {
	return ioctlPtr(fd, req, unsafe.Pointer(value))
}

func IoctlGetTermio(fd int, req int) (*Termio, error) {
	var value Termio
	err := ioctlPtr(fd, req, unsafe.Pointer(&value))
	return &value, err
}

//sys	poll(fds *PollFd, nfds int, timeout int) (n int, err error)

func Poll(fds []PollFd, timeout int) (n int, err error) {
	if len(fds) == 0 {
		return poll(nil, 0, timeout)
	}
	return poll(&fds[0], len(fds), timeout)
}

func Sendfile(outfd int, infd int, offset *int64, count int) (written int, err error) {
	if raceenabled {
		raceReleaseMerge(unsafe.Pointer(&ioSync))
	}
	return sendfile(outfd, infd, offset, count)
}

/*
 * Exposed directly
 */
//sys	Access(path string, mode uint32) (err error)
//sys	Adjtime(delta *Timeval, olddelta *Timeval) (err error)
//sys	Chdir(path string) (err error)
//sys	Chmod(path string, mode uint32) (err error)
//sys	Chown(path string, uid int, gid int) (err error)
//sys	Chroot(path string) (err error)
//sys	ClockGettime(clockid int32, time *Timespec) (err error)
//sys	Close(fd int) (err error)
//sys	Creat(path string, mode uint32) (fd int, err error)
//sys	Dup(fd int) (nfd int, err error)
//sys	Dup2(oldfd int, newfd int) (err error)
//sys	Exit(code int)
//sys	Faccessat(dirfd int, path string, mode uint32, flags int) (err error)
//sys	Fchdir(fd int) (err error)
//sys	Fchmod(fd int, mode uint32) (err error)
//sys	Fchmodat(dirfd int, path string, mode uint32, flags int) (err error)
//sys	Fchown(fd int, uid int, gid int) (err error)
//sys	Fchownat(dirfd int, path string, uid int, gid int, flags int) (err error)
//sys	Fdatasync(fd int) (err error)
//sys	Flock(fd int, how int) (err error)
//sys	Fpathconf(fd int, name int) (val int, err error)
//sys	Fstat(fd int, stat *Stat_t) (err error)
//sys	Fstatat(fd int, path string, stat *Stat_t, flags int) (err error)
//sys	Fstatvfs(fd int, vfsstat *Statvfs_t) (err error)
//sys	Getdents(fd int, buf []byte, basep *uintptr) (n int, err error)
//sysnb	Getgid() (gid int)
//sysnb	Getpid() (pid int)
//sysnb	Getpgid(pid int) (pgid int, err error)
//sysnb	Getpgrp() (pgid int, err error)
//sys	Geteuid() (euid int)
//sys	Getegid() (egid int)
//sys	Getppid() (ppid int)
//sys	Getpriority(which int, who int) (n int, err error)
//sysnb	Getrlimit(which int, lim *Rlimit) (err error)
//sysnb	Getrusage(who int, rusage *Rusage) (err error)
//sysnb	Getsid(pid int) (sid int, err error)
//sysnb	Gettimeofday(tv *Timeval) (err error)
//sysnb	Getuid() (uid int)
//sys	Kill(pid int, signum syscall.Signal) (err error)
//sys	Lchown(path string, uid int, gid int) (err error)
//sys	Link(path string, link string) (err error)
//sys	Listen(s int, backlog int) (err error) = libsocket.__xnet_llisten
//sys	Lstat(path string, stat *Stat_t) (err error)
//sys	Madvise(b []byte, advice int) (err error)
//sys	Mkdir(path string, mode uint32) (err error)
//sys	Mkdirat(dirfd int, path string, mode uint32) (err error)
//sys	Mkfifo(path string, mode uint32) (err error)
//sys	Mkfifoat(dirfd int, path string, mode uint32) (err error)
//sys	Mknod(path string, mode uint32, dev int) (err error)
//sys	Mknodat(dirfd int, path string, mode uint32, dev int) (err error)
//sys	Mlock(b []byte) (err error)
//sys	Mlockall(flags int) (err error)
//sys	Mprotect(b []byte, prot int) (err error)
//sys	Msync(b []byte, flags int) (err error)
//sys	Munlock(b []byte) (err error)
//sys	Munlockall() (err error)
//sys	Nanosleep(time *Timespec, leftover *Timespec) (err error)
//sys	Open(path string, mode int, perm uint32) (fd int, err error)
//sys	Openat(dirfd int, path string, flags int, mode uint32) (fd int, err error)
//sys	Pathconf(path string, name int) (val int, err error)
//sys	Pause() (err error)
//sys	pread(fd int, p []byte, offset int64) (n int, err error)
//sys	pwrite(fd int, p []byte, offset int64) (n int, err error)
//sys	read(fd int, p []byte) (n int, err error)
//sys	Readlink(path string, buf []byte) (n int, err error)
//sys	Rename(from string, to string) (err error)
//sys	Renameat(olddirfd int, oldpath string, newdirfd int, newpath string) (err error)
//sys	Rmdir(path string) (err error)
//sys	Seek(fd int, offset int64, whence int) (newoffset int64, err error) = lseek
//sys	Select(nfd int, r *FdSet, w *FdSet, e *FdSet, timeout *Timeval) (n int, err error)
//sysnb	Setegid(egid int) (err error)
//sysnb	Seteuid(euid int) (err error)
//sysnb	Setgid(gid int) (err error)
//sys	Sethostname(p []byte) (err error)
//sysnb	Setpgid(pid int, pgid int) (err error)
//sys	Setpriority(which int, who int, prio int) (err error)
//sysnb	Setregid(rgid int, egid int) (err error)
//sysnb	Setreuid(ruid int, euid int) (err error)
//sysnb	Setsid() (pid int, err error)
//sysnb	Setuid(uid int) (err error)
//sys	Shutdown(s int, how int) (err error) = libsocket.shutdown
//sys	Stat(path string, stat *Stat_t) (err error)
//sys	Statvfs(path string, vfsstat *Statvfs_t) (err error)
//sys	Symlink(path string, link string) (err error)
//sys	Sync() (err error)
//sys	Sysconf(which int) (n int64, err error)
//sysnb	Times(tms *Tms) (ticks uintptr, err error)
//sys	Truncate(path string, length int64) (err error)
//sys	Fsync(fd int) (err error)
//sys	Ftruncate(fd int, length int64) (err error)
//sys	Umask(mask int) (oldmask int)
//sysnb	Uname(buf *Utsname) (err error)
//sys	Unmount(target string, flags int) (err error) = libc.umount
//sys	Unlink(path string) (err error)
//sys	Unlinkat(dirfd int, path string, flags int) (err error)
//sys	Ustat(dev int, ubuf *Ustat_t) (err error)
//sys	Utime(path string, buf *Utimbuf) (err error)
//sys	bind(s int, addr unsafe.Pointer, addrlen _Socklen) (err error) = libsocket.__xnet_bind
//sys	connect(s int, addr unsafe.Pointer, addrlen _Socklen) (err error) = libsocket.__xnet_connect
//sys	mmap(addr uintptr, length uintptr, prot int, flag int, fd int, pos int64) (ret uintptr, err error)
//sys	munmap(addr uintptr, length uintptr) (err error)
//sys	sendfile(outfd int, infd int, offset *int64, count int) (written int, err error) = libsendfile.sendfile
//sys	sendto(s int, buf []byte, flags int, to unsafe.Pointer, addrlen _Socklen) (err error) = libsocket.__xnet_sendto
//sys	socket(domain int, typ int, proto int) (fd int, err error) = libsocket.__xnet_socket
//sysnb	socketpair(domain int, typ int, proto int, fd *[2]int32) (err error) = libsocket.__xnet_socketpair
//sys	write(fd int, p []byte) (n int, err error)
//sys	getsockopt(s int, level int, name int, val unsafe.Pointer, vallen *_Socklen) (err error) = libsocket.__xnet_getsockopt
//sysnb	getpeername(fd int, rsa *RawSockaddrAny, addrlen *_Socklen) (err error) = libsocket.getpeername
//sys	setsockopt(s int, level int, name int, val unsafe.Pointer, vallen uintptr) (err error) = libsocket.setsockopt
//sys	recvfrom(fd int, p []byte, flags int, from *RawSockaddrAny, fromlen *_Socklen) (n int, err error) = libsocket.recvfrom

func readlen(fd int, buf *byte, nbuf int) (n int, err error) {
	r0, _, e1 := sysvicall6(uintptr(unsafe.Pointer(&procread)), 3, uintptr(fd), uintptr(unsafe.Pointer(buf)), uintptr(nbuf), 0, 0, 0)
	n = int(r0)
	if e1 != 0 {
		err = e1
	}
	return
}

func writelen(fd int, buf *byte, nbuf int) (n int, err error) {
	r0, _, e1 := sysvicall6(uintptr(unsafe.Pointer(&procwrite)), 3, uintptr(fd), uintptr(unsafe.Pointer(buf)), uintptr(nbuf), 0, 0, 0)
	n = int(r0)
	if e1 != 0 {
		err = e1
	}
	return
}

// Event Ports

type fileObjCookie struct {
	fobj   *fileObj
	cookie interface{}
}

// EventPort provides a safe abstraction on top of Solaris/illumos Event Ports.
type EventPort struct {
	port  int
	mu    sync.Mutex
	fds   map[uintptr]*fileObjCookie
	paths map[string]*fileObjCookie
	// The user cookie presents an interesting challenge from a memory management perspective.
	// There are two paths by which we can discover that it is no longer in use:
	// 1. The user calls port_dissociate before any events fire
	// 2. An event fires and we return it to the user
	// The tricky situation is if the event has fired in the kernel but
	// the user hasn't requested/received it yet.
	// If the user wants to port_dissociate before the event has been processed,
	// we should handle things gracefully. To do so, we need to keep an extra
	// reference to the cookie around until the event is processed
	// thus the otherwise seemingly extraneous "cookies" map
	// The key of this map is a pointer to the corresponding fCookie
	cookies map[*fileObjCookie]struct{}
}

// PortEvent is an abstraction of the port_event C struct.
// Compare Source against PORT_SOURCE_FILE or PORT_SOURCE_FD
// to see if Path or Fd was the event source. The other will be
// uninitialized.
type PortEvent struct {
	Cookie interface{}
	Events int32
	Fd     uintptr
	Path   string
	Source uint16
	fobj   *fileObj
}

// NewEventPort creates a new EventPort including the
// underlying call to port_create(3c).
func NewEventPort() (*EventPort, error) {
	port, err := port_create()
	if err != nil {
		return nil, err
	}
	e := &EventPort{
		port:    port,
		fds:     make(map[uintptr]*fileObjCookie),
		paths:   make(map[string]*fileObjCookie),
		cookies: make(map[*fileObjCookie]struct{}),
	}
	return e, nil
}

//sys	port_create() (n int, err error)
//sys	port_associate(port int, source int, object uintptr, events int, user *byte) (n int, err error)
//sys	port_dissociate(port int, source int, object uintptr) (n int, err error)
//sys	port_get(port int, pe *portEvent, timeout *Timespec) (n int, err error)
//sys	port_getn(port int, pe *portEvent, max uint32, nget *uint32, timeout *Timespec) (n int, err error)

// Close closes the event port.
func (e *EventPort) Close() error {
	e.mu.Lock()
	defer e.mu.Unlock()
	err := Close(e.port)
	if err != nil {
		return err
	}
	e.fds = nil
	e.paths = nil
	e.cookies = nil
	return nil
}

// PathIsWatched checks to see if path is associated with this EventPort.
func (e *EventPort) PathIsWatched(path string) bool {
	e.mu.Lock()
	defer e.mu.Unlock()
	_, found := e.paths[path]
	return found
}

// FdIsWatched checks to see if fd is associated with this EventPort.
func (e *EventPort) FdIsWatched(fd uintptr) bool {
	e.mu.Lock()
	defer e.mu.Unlock()
	_, found := e.fds[fd]
	return found
}

// AssociatePath wraps port_associate(3c) for a filesystem path including
// creating the necessary file_obj from the provided stat information.
func (e *EventPort) AssociatePath(path string, stat os.FileInfo, events int, cookie interface{}) error {
	e.mu.Lock()
	defer e.mu.Unlock()
	if _, found := e.paths[path]; found {
		return fmt.Errorf("%v is already associated with this Event Port", path)
	}
	fCookie, err := createFileObjCookie(path, stat, cookie)
	if err != nil {
		return err
	}
	_, err = port_associate(e.port, PORT_SOURCE_FILE, uintptr(unsafe.Pointer(fCookie.fobj)), events, (*byte)(unsafe.Pointer(fCookie)))
	if err != nil {
		return err
	}
	e.paths[path] = fCookie
	e.cookies[fCookie] = struct{}{}
	return nil
}

// DissociatePath wraps port_dissociate(3c) for a filesystem path.
func (e *EventPort) DissociatePath(path string) error {
	e.mu.Lock()
	defer e.mu.Unlock()
	f, ok := e.paths[path]
	if !ok {
		return fmt.Errorf("%v is not associated with this Event Port", path)
	}
	_, err := port_dissociate(e.port, PORT_SOURCE_FILE, uintptr(unsafe.Pointer(f.fobj)))
	// If the path is no longer associated with this event port (ENOENT)
	// we should delete it from our map. We can still return ENOENT to the caller.
	// But we need to save the cookie
	if err != nil && err != ENOENT {
		return err
	}
	if err == nil {
		// dissociate was successful, safe to delete the cookie
		fCookie := e.paths[path]
		delete(e.cookies, fCookie)
	}
	delete(e.paths, path)
	return err
}

// AssociateFd wraps calls to port_associate(3c) on file descriptors.
func (e *EventPort) AssociateFd(fd uintptr, events int, cookie interface{}) error {
	e.mu.Lock()
	defer e.mu.Unlock()
	if _, found := e.fds[fd]; found {
		return fmt.Errorf("%v is already associated with this Event Port", fd)
	}
	fCookie, err := createFileObjCookie("", nil, cookie)
	if err != nil {
		return err
	}
	_, err = port_associate(e.port, PORT_SOURCE_FD, fd, events, (*byte)(unsafe.Pointer(fCookie)))
	if err != nil {
		return err
	}
	e.fds[fd] = fCookie
	e.cookies[fCookie] = struct{}{}
	return nil
}

// DissociateFd wraps calls to port_dissociate(3c) on file descriptors.
func (e *EventPort) DissociateFd(fd uintptr) error {
	e.mu.Lock()
	defer e.mu.Unlock()
	_, ok := e.fds[fd]
	if !ok {
		return fmt.Errorf("%v is not associated with this Event Port", fd)
	}
	_, err := port_dissociate(e.port, PORT_SOURCE_FD, fd)
	if err != nil && err != ENOENT {
		return err
	}
	if err == nil {
		// dissociate was successful, safe to delete the cookie
		fCookie := e.fds[fd]
		delete(e.cookies, fCookie)
	}
	delete(e.fds, fd)
	return err
}

func createFileObjCookie(name string, stat os.FileInfo, cookie interface{}) (*fileObjCookie, error) {
	fCookie := new(fileObjCookie)
	fCookie.cookie = cookie
	if name != "" && stat != nil {
		fCookie.fobj = new(fileObj)
		bs, err := ByteSliceFromString(name)
		if err != nil {
			return nil, err
		}
		fCookie.fobj.Name = (*int8)(unsafe.Pointer(&bs[0]))
		s := stat.Sys().(*syscall.Stat_t)
		fCookie.fobj.Atim.Sec = s.Atim.Sec
		fCookie.fobj.Atim.Nsec = s.Atim.Nsec
		fCookie.fobj.Mtim.Sec = s.Mtim.Sec
		fCookie.fobj.Mtim.Nsec = s.Mtim.Nsec
		fCookie.fobj.Ctim.Sec = s.Ctim.Sec
		fCookie.fobj.Ctim.Nsec = s.Ctim.Nsec
	}
	return fCookie, nil
}

// GetOne wraps port_get(3c) and returns a single PortEvent.
func (e *EventPort) GetOne(t *Timespec) (*PortEvent, error) {
	pe := new(portEvent)
	_, err := port_get(e.port, pe, t)
	if err != nil {
		return nil, err
	}
	p := new(PortEvent)
	e.mu.Lock()
	defer e.mu.Unlock()
	err = e.peIntToExt(pe, p)
	if err != nil {
		return nil, err
	}
	return p, nil
}

// peIntToExt converts a cgo portEvent struct into the friendlier PortEvent
// NOTE: Always call this function while holding the e.mu mutex
func (e *EventPort) peIntToExt(peInt *portEvent, peExt *PortEvent) error {
	if e.cookies == nil {
		return fmt.Errorf("this EventPort is already closed")
	}
	peExt.Events = peInt.Events
	peExt.Source = peInt.Source
	fCookie := (*fileObjCookie)(unsafe.Pointer(peInt.User))
	_, found := e.cookies[fCookie]

	if !found {
		panic("unexpected event port address; may be due to kernel bug; see https://go.dev/issue/54254")
	}
	peExt.Cookie = fCookie.cookie
	delete(e.cookies, fCookie)

	switch peInt.Source {
	case PORT_SOURCE_FD:
		peExt.Fd = uintptr(peInt.Object)
		// Only remove the fds entry if it exists and this cookie matches
		if fobj, ok := e.fds[peExt.Fd]; ok {
			if fobj == fCookie {
				delete(e.fds, peExt.Fd)
			}
		}
	case PORT_SOURCE_FILE:
		peExt.fobj = fCookie.fobj
		peExt.Path = BytePtrToString((*byte)(unsafe.Pointer(peExt.fobj.Name)))
		// Only remove the paths entry if it exists and this cookie matches
		if fobj, ok := e.paths[peExt.Path]; ok {
			if fobj == fCookie {
				delete(e.paths, peExt.Path)
			}
		}
	}
	return nil
}

// Pending wraps port_getn(3c) and returns how many events are pending.
func (e *EventPort) Pending() (int, error) {
	var n uint32 = 0
	_, err := port_getn(e.port, nil, 0, &n, nil)
	return int(n), err
}

// Get wraps port_getn(3c) and fills a slice of PortEvent.
// It will block until either min events have been received
// or the timeout has been exceeded. It will return how many
// events were actually received along with any error information.
func (e *EventPort) Get(s []PortEvent, min int, timeout *Timespec) (int, error) {
	if min == 0 {
		return 0, fmt.Errorf("need to request at least one event or use Pending() instead")
	}
	if len(s) < min {
		return 0, fmt.Errorf("len(s) (%d) is less than min events requested (%d)", len(s), min)
	}
	got := uint32(min)
	max := uint32(len(s))
	var err error
	ps := make([]portEvent, max)
	_, err = port_getn(e.port, &ps[0], max, &got, timeout)
	// got will be trustworthy with ETIME, but not any other error.
	if err != nil && err != ETIME {
		return 0, err
	}
	e.mu.Lock()
	defer e.mu.Unlock()
	valid := 0
	for i := 0; i < int(got); i++ {
		err2 := e.peIntToExt(&ps[i], &s[i])
		if err2 != nil {
			if valid == 0 && err == nil {
				// If err2 is the only error and there are no valid events
				// to return, return it to the caller.
				err = err2
			}
			break
		}
		valid = i + 1
	}
	return valid, err
}

//sys	putmsg(fd int, clptr *strbuf, dataptr *strbuf, flags int) (err error)

func Putmsg(fd int, cl []byte, data []byte, flags int) (err error) {
	var clp, datap *strbuf
	if len(cl) > 0 {
		clp = &strbuf{
			Len: int32(len(cl)),
			Buf: (*int8)(unsafe.Pointer(&cl[0])),
		}
	}
	if len(data) > 0 {
		datap = &strbuf{
			Len: int32(len(data)),
			Buf: (*int8)(unsafe.Pointer(&data[0])),
		}
	}
	return putmsg(fd, clp, datap, flags)
}

//sys	getmsg(fd int, clptr *strbuf, dataptr *strbuf, flags *int) (err error)

func Getmsg(fd int, cl []byte, data []byte) (retCl []byte, retData []byte, flags int, err error) {
	var clp, datap *strbuf
	if len(cl) > 0 {
		clp = &strbuf{
			Maxlen: int32(len(cl)),
			Buf:    (*int8)(unsafe.Pointer(&cl[0])),
		}
	}
	if len(data) > 0 {
		datap = &strbuf{
			Maxlen: int32(len(data)),
			Buf:    (*int8)(unsafe.Pointer(&data[0])),
		}
	}

	if err = getmsg(fd, clp, datap, &flags); err != nil {
		return nil, nil, 0, err
	}

	if len(cl) > 0 {
		retCl = cl[:clp.Len]
	}
	if len(data) > 0 {
		retData = data[:datap.Len]
	}
	return retCl, retData, flags, nil
}

func IoctlSetIntRetInt(fd int, req int, arg int) (int, error) {
	return ioctlRet(fd, req, uintptr(arg))
}

func IoctlSetString(fd int, req int, val string) error {
	bs := make([]byte, len(val)+1)
	copy(bs[:len(bs)-1], val)
	err := ioctlPtr(fd, req, unsafe.Pointer(&bs[0]))
	runtime.KeepAlive(&bs[0])
	return err
}

// Lifreq Helpers

func (l *Lifreq) SetName(name string) error {
	if len(name) >= len(l.Name) {
		return fmt.Errorf("name cannot be more than %d characters", len(l.Name)-1)
	}
	for i := range name {
		l.Name[i] = int8(name[i])
	}
	return nil
}

func (l *Lifreq) SetLifruInt(d int) {
	*(*int)(unsafe.Pointer(&l.Lifru[0])) = d
}

func (l *Lifreq) GetLifruInt() int {
	return *(*int)(unsafe.Pointer(&l.Lifru[0]))
}

func (l *Lifreq) SetLifruUint(d uint) {
	*(*uint)(unsafe.Pointer(&l.Lifru[0])) = d
}

func (l *Lifreq) GetLifruUint() uint {
	return *(*uint)(unsafe.Pointer(&l.Lifru[0]))
}

func IoctlLifreq(fd int, req int, l *Lifreq) error {
	return ioctlPtr(fd, req, unsafe.Pointer(l))
}

// Strioctl Helpers

func (s *Strioctl) SetInt(i int) {
	s.Len = int32(unsafe.Sizeof(i))
	s.Dp = (*int8)(unsafe.Pointer(&i))
}

<<<<<<< HEAD
func Munmap(b []byte) (err error) {
	return mapper.Munmap(b)
}

// Event Ports

type fileObjCookie struct {
	fobj   *fileObj
	cookie interface{}
}

// EventPort provides a safe abstraction on top of Solaris/illumos Event Ports.
type EventPort struct {
	port  int
	mu    sync.Mutex
	fds   map[uintptr]*fileObjCookie
	paths map[string]*fileObjCookie
	// The user cookie presents an interesting challenge from a memory management perspective.
	// There are two paths by which we can discover that it is no longer in use:
	// 1. The user calls port_dissociate before any events fire
	// 2. An event fires and we return it to the user
	// The tricky situation is if the event has fired in the kernel but
	// the user hasn't requested/received it yet.
	// If the user wants to port_dissociate before the event has been processed,
	// we should handle things gracefully. To do so, we need to keep an extra
	// reference to the cookie around until the event is processed
	// thus the otherwise seemingly extraneous "cookies" map
	// The key of this map is a pointer to the corresponding &fCookie.cookie
	cookies map[*interface{}]*fileObjCookie
}

// PortEvent is an abstraction of the port_event C struct.
// Compare Source against PORT_SOURCE_FILE or PORT_SOURCE_FD
// to see if Path or Fd was the event source. The other will be
// uninitialized.
type PortEvent struct {
	Cookie interface{}
	Events int32
	Fd     uintptr
	Path   string
	Source uint16
	fobj   *fileObj
}

// NewEventPort creates a new EventPort including the
// underlying call to port_create(3c).
func NewEventPort() (*EventPort, error) {
	port, err := port_create()
	if err != nil {
		return nil, err
	}
	e := &EventPort{
		port:    port,
		fds:     make(map[uintptr]*fileObjCookie),
		paths:   make(map[string]*fileObjCookie),
		cookies: make(map[*interface{}]*fileObjCookie),
	}
	return e, nil
}

//sys	port_create() (n int, err error)
//sys	port_associate(port int, source int, object uintptr, events int, user *byte) (n int, err error)
//sys	port_dissociate(port int, source int, object uintptr) (n int, err error)
//sys	port_get(port int, pe *portEvent, timeout *Timespec) (n int, err error)
//sys	port_getn(port int, pe *portEvent, max uint32, nget *uint32, timeout *Timespec) (n int, err error)

// Close closes the event port.
func (e *EventPort) Close() error {
	e.mu.Lock()
	defer e.mu.Unlock()
	err := Close(e.port)
	if err != nil {
		return err
	}
	e.fds = nil
	e.paths = nil
	return nil
}

// PathIsWatched checks to see if path is associated with this EventPort.
func (e *EventPort) PathIsWatched(path string) bool {
	e.mu.Lock()
	defer e.mu.Unlock()
	_, found := e.paths[path]
	return found
}

// FdIsWatched checks to see if fd is associated with this EventPort.
func (e *EventPort) FdIsWatched(fd uintptr) bool {
	e.mu.Lock()
	defer e.mu.Unlock()
	_, found := e.fds[fd]
	return found
}

// AssociatePath wraps port_associate(3c) for a filesystem path including
// creating the necessary file_obj from the provided stat information.
func (e *EventPort) AssociatePath(path string, stat os.FileInfo, events int, cookie interface{}) error {
	e.mu.Lock()
	defer e.mu.Unlock()
	if _, found := e.paths[path]; found {
		return fmt.Errorf("%v is already associated with this Event Port", path)
	}
	fobj, err := createFileObj(path, stat)
	if err != nil {
		return err
	}
	fCookie := &fileObjCookie{fobj, cookie}
	_, err = port_associate(e.port, PORT_SOURCE_FILE, uintptr(unsafe.Pointer(fobj)), events, (*byte)(unsafe.Pointer(&fCookie.cookie)))
	if err != nil {
		return err
	}
	e.paths[path] = fCookie
	e.cookies[&fCookie.cookie] = fCookie
	return nil
}

// DissociatePath wraps port_dissociate(3c) for a filesystem path.
func (e *EventPort) DissociatePath(path string) error {
	e.mu.Lock()
	defer e.mu.Unlock()
	f, ok := e.paths[path]
	if !ok {
		return fmt.Errorf("%v is not associated with this Event Port", path)
	}
	_, err := port_dissociate(e.port, PORT_SOURCE_FILE, uintptr(unsafe.Pointer(f.fobj)))
	// If the path is no longer associated with this event port (ENOENT)
	// we should delete it from our map. We can still return ENOENT to the caller.
	// But we need to save the cookie
	if err != nil && err != ENOENT {
		return err
	}
	if err == nil {
		// dissociate was successful, safe to delete the cookie
		fCookie := e.paths[path]
		delete(e.cookies, &fCookie.cookie)
	}
	delete(e.paths, path)
	return err
}

// AssociateFd wraps calls to port_associate(3c) on file descriptors.
func (e *EventPort) AssociateFd(fd uintptr, events int, cookie interface{}) error {
	e.mu.Lock()
	defer e.mu.Unlock()
	if _, found := e.fds[fd]; found {
		return fmt.Errorf("%v is already associated with this Event Port", fd)
	}
	fCookie := &fileObjCookie{nil, cookie}
	_, err := port_associate(e.port, PORT_SOURCE_FD, fd, events, (*byte)(unsafe.Pointer(&fCookie.cookie)))
	if err != nil {
		return err
	}
	e.fds[fd] = fCookie
	e.cookies[&fCookie.cookie] = fCookie
	return nil
}

// DissociateFd wraps calls to port_dissociate(3c) on file descriptors.
func (e *EventPort) DissociateFd(fd uintptr) error {
	e.mu.Lock()
	defer e.mu.Unlock()
	_, ok := e.fds[fd]
	if !ok {
		return fmt.Errorf("%v is not associated with this Event Port", fd)
	}
	_, err := port_dissociate(e.port, PORT_SOURCE_FD, fd)
	if err != nil && err != ENOENT {
		return err
	}
	if err == nil {
		// dissociate was successful, safe to delete the cookie
		fCookie := e.fds[fd]
		delete(e.cookies, &fCookie.cookie)
	}
	delete(e.fds, fd)
	return err
}

func createFileObj(name string, stat os.FileInfo) (*fileObj, error) {
	fobj := new(fileObj)
	bs, err := ByteSliceFromString(name)
	if err != nil {
		return nil, err
	}
	fobj.Name = (*int8)(unsafe.Pointer(&bs[0]))
	s := stat.Sys().(*syscall.Stat_t)
	fobj.Atim.Sec = s.Atim.Sec
	fobj.Atim.Nsec = s.Atim.Nsec
	fobj.Mtim.Sec = s.Mtim.Sec
	fobj.Mtim.Nsec = s.Mtim.Nsec
	fobj.Ctim.Sec = s.Ctim.Sec
	fobj.Ctim.Nsec = s.Ctim.Nsec
	return fobj, nil
}

// GetOne wraps port_get(3c) and returns a single PortEvent.
func (e *EventPort) GetOne(t *Timespec) (*PortEvent, error) {
	pe := new(portEvent)
	_, err := port_get(e.port, pe, t)
	if err != nil {
		return nil, err
	}
	p := new(PortEvent)
	e.mu.Lock()
	defer e.mu.Unlock()
	e.peIntToExt(pe, p)
	return p, nil
}

// peIntToExt converts a cgo portEvent struct into the friendlier PortEvent
// NOTE: Always call this function while holding the e.mu mutex
func (e *EventPort) peIntToExt(peInt *portEvent, peExt *PortEvent) {
	peExt.Events = peInt.Events
	peExt.Source = peInt.Source
	cookie := (*interface{})(unsafe.Pointer(peInt.User))
	peExt.Cookie = *cookie
	switch peInt.Source {
	case PORT_SOURCE_FD:
		delete(e.cookies, cookie)
		peExt.Fd = uintptr(peInt.Object)
		// Only remove the fds entry if it exists and this cookie matches
		if fobj, ok := e.fds[peExt.Fd]; ok {
			if &fobj.cookie == cookie {
				delete(e.fds, peExt.Fd)
			}
		}
	case PORT_SOURCE_FILE:
		if fCookie, ok := e.cookies[cookie]; ok && uintptr(unsafe.Pointer(fCookie.fobj)) == uintptr(peInt.Object) {
			// Use our stashed reference rather than using unsafe on what we got back
			// the unsafe version would be (*fileObj)(unsafe.Pointer(uintptr(peInt.Object)))
			peExt.fobj = fCookie.fobj
		} else {
			panic("mismanaged memory")
		}
		delete(e.cookies, cookie)
		peExt.Path = BytePtrToString((*byte)(unsafe.Pointer(peExt.fobj.Name)))
		// Only remove the paths entry if it exists and this cookie matches
		if fobj, ok := e.paths[peExt.Path]; ok {
			if &fobj.cookie == cookie {
				delete(e.paths, peExt.Path)
			}
		}
	}
}

// Pending wraps port_getn(3c) and returns how many events are pending.
func (e *EventPort) Pending() (int, error) {
	var n uint32 = 0
	_, err := port_getn(e.port, nil, 0, &n, nil)
	return int(n), err
}

// Get wraps port_getn(3c) and fills a slice of PortEvent.
// It will block until either min events have been received
// or the timeout has been exceeded. It will return how many
// events were actually received along with any error information.
func (e *EventPort) Get(s []PortEvent, min int, timeout *Timespec) (int, error) {
	if min == 0 {
		return 0, fmt.Errorf("need to request at least one event or use Pending() instead")
	}
	if len(s) < min {
		return 0, fmt.Errorf("len(s) (%d) is less than min events requested (%d)", len(s), min)
	}
	got := uint32(min)
	max := uint32(len(s))
	var err error
	ps := make([]portEvent, max, max)
	_, err = port_getn(e.port, &ps[0], max, &got, timeout)
	// got will be trustworthy with ETIME, but not any other error.
	if err != nil && err != ETIME {
		return 0, err
	}
	e.mu.Lock()
	defer e.mu.Unlock()
	for i := 0; i < int(got); i++ {
		e.peIntToExt(&ps[i], &s[i])
	}
	return int(got), err
=======
func IoctlSetStrioctlRetInt(fd int, req int, s *Strioctl) (int, error) {
	return ioctlPtrRet(fd, req, unsafe.Pointer(s))
>>>>>>> ffa59679
}<|MERGE_RESOLUTION|>--- conflicted
+++ resolved
@@ -1116,288 +1116,6 @@
 	s.Dp = (*int8)(unsafe.Pointer(&i))
 }
 
-<<<<<<< HEAD
-func Munmap(b []byte) (err error) {
-	return mapper.Munmap(b)
-}
-
-// Event Ports
-
-type fileObjCookie struct {
-	fobj   *fileObj
-	cookie interface{}
-}
-
-// EventPort provides a safe abstraction on top of Solaris/illumos Event Ports.
-type EventPort struct {
-	port  int
-	mu    sync.Mutex
-	fds   map[uintptr]*fileObjCookie
-	paths map[string]*fileObjCookie
-	// The user cookie presents an interesting challenge from a memory management perspective.
-	// There are two paths by which we can discover that it is no longer in use:
-	// 1. The user calls port_dissociate before any events fire
-	// 2. An event fires and we return it to the user
-	// The tricky situation is if the event has fired in the kernel but
-	// the user hasn't requested/received it yet.
-	// If the user wants to port_dissociate before the event has been processed,
-	// we should handle things gracefully. To do so, we need to keep an extra
-	// reference to the cookie around until the event is processed
-	// thus the otherwise seemingly extraneous "cookies" map
-	// The key of this map is a pointer to the corresponding &fCookie.cookie
-	cookies map[*interface{}]*fileObjCookie
-}
-
-// PortEvent is an abstraction of the port_event C struct.
-// Compare Source against PORT_SOURCE_FILE or PORT_SOURCE_FD
-// to see if Path or Fd was the event source. The other will be
-// uninitialized.
-type PortEvent struct {
-	Cookie interface{}
-	Events int32
-	Fd     uintptr
-	Path   string
-	Source uint16
-	fobj   *fileObj
-}
-
-// NewEventPort creates a new EventPort including the
-// underlying call to port_create(3c).
-func NewEventPort() (*EventPort, error) {
-	port, err := port_create()
-	if err != nil {
-		return nil, err
-	}
-	e := &EventPort{
-		port:    port,
-		fds:     make(map[uintptr]*fileObjCookie),
-		paths:   make(map[string]*fileObjCookie),
-		cookies: make(map[*interface{}]*fileObjCookie),
-	}
-	return e, nil
-}
-
-//sys	port_create() (n int, err error)
-//sys	port_associate(port int, source int, object uintptr, events int, user *byte) (n int, err error)
-//sys	port_dissociate(port int, source int, object uintptr) (n int, err error)
-//sys	port_get(port int, pe *portEvent, timeout *Timespec) (n int, err error)
-//sys	port_getn(port int, pe *portEvent, max uint32, nget *uint32, timeout *Timespec) (n int, err error)
-
-// Close closes the event port.
-func (e *EventPort) Close() error {
-	e.mu.Lock()
-	defer e.mu.Unlock()
-	err := Close(e.port)
-	if err != nil {
-		return err
-	}
-	e.fds = nil
-	e.paths = nil
-	return nil
-}
-
-// PathIsWatched checks to see if path is associated with this EventPort.
-func (e *EventPort) PathIsWatched(path string) bool {
-	e.mu.Lock()
-	defer e.mu.Unlock()
-	_, found := e.paths[path]
-	return found
-}
-
-// FdIsWatched checks to see if fd is associated with this EventPort.
-func (e *EventPort) FdIsWatched(fd uintptr) bool {
-	e.mu.Lock()
-	defer e.mu.Unlock()
-	_, found := e.fds[fd]
-	return found
-}
-
-// AssociatePath wraps port_associate(3c) for a filesystem path including
-// creating the necessary file_obj from the provided stat information.
-func (e *EventPort) AssociatePath(path string, stat os.FileInfo, events int, cookie interface{}) error {
-	e.mu.Lock()
-	defer e.mu.Unlock()
-	if _, found := e.paths[path]; found {
-		return fmt.Errorf("%v is already associated with this Event Port", path)
-	}
-	fobj, err := createFileObj(path, stat)
-	if err != nil {
-		return err
-	}
-	fCookie := &fileObjCookie{fobj, cookie}
-	_, err = port_associate(e.port, PORT_SOURCE_FILE, uintptr(unsafe.Pointer(fobj)), events, (*byte)(unsafe.Pointer(&fCookie.cookie)))
-	if err != nil {
-		return err
-	}
-	e.paths[path] = fCookie
-	e.cookies[&fCookie.cookie] = fCookie
-	return nil
-}
-
-// DissociatePath wraps port_dissociate(3c) for a filesystem path.
-func (e *EventPort) DissociatePath(path string) error {
-	e.mu.Lock()
-	defer e.mu.Unlock()
-	f, ok := e.paths[path]
-	if !ok {
-		return fmt.Errorf("%v is not associated with this Event Port", path)
-	}
-	_, err := port_dissociate(e.port, PORT_SOURCE_FILE, uintptr(unsafe.Pointer(f.fobj)))
-	// If the path is no longer associated with this event port (ENOENT)
-	// we should delete it from our map. We can still return ENOENT to the caller.
-	// But we need to save the cookie
-	if err != nil && err != ENOENT {
-		return err
-	}
-	if err == nil {
-		// dissociate was successful, safe to delete the cookie
-		fCookie := e.paths[path]
-		delete(e.cookies, &fCookie.cookie)
-	}
-	delete(e.paths, path)
-	return err
-}
-
-// AssociateFd wraps calls to port_associate(3c) on file descriptors.
-func (e *EventPort) AssociateFd(fd uintptr, events int, cookie interface{}) error {
-	e.mu.Lock()
-	defer e.mu.Unlock()
-	if _, found := e.fds[fd]; found {
-		return fmt.Errorf("%v is already associated with this Event Port", fd)
-	}
-	fCookie := &fileObjCookie{nil, cookie}
-	_, err := port_associate(e.port, PORT_SOURCE_FD, fd, events, (*byte)(unsafe.Pointer(&fCookie.cookie)))
-	if err != nil {
-		return err
-	}
-	e.fds[fd] = fCookie
-	e.cookies[&fCookie.cookie] = fCookie
-	return nil
-}
-
-// DissociateFd wraps calls to port_dissociate(3c) on file descriptors.
-func (e *EventPort) DissociateFd(fd uintptr) error {
-	e.mu.Lock()
-	defer e.mu.Unlock()
-	_, ok := e.fds[fd]
-	if !ok {
-		return fmt.Errorf("%v is not associated with this Event Port", fd)
-	}
-	_, err := port_dissociate(e.port, PORT_SOURCE_FD, fd)
-	if err != nil && err != ENOENT {
-		return err
-	}
-	if err == nil {
-		// dissociate was successful, safe to delete the cookie
-		fCookie := e.fds[fd]
-		delete(e.cookies, &fCookie.cookie)
-	}
-	delete(e.fds, fd)
-	return err
-}
-
-func createFileObj(name string, stat os.FileInfo) (*fileObj, error) {
-	fobj := new(fileObj)
-	bs, err := ByteSliceFromString(name)
-	if err != nil {
-		return nil, err
-	}
-	fobj.Name = (*int8)(unsafe.Pointer(&bs[0]))
-	s := stat.Sys().(*syscall.Stat_t)
-	fobj.Atim.Sec = s.Atim.Sec
-	fobj.Atim.Nsec = s.Atim.Nsec
-	fobj.Mtim.Sec = s.Mtim.Sec
-	fobj.Mtim.Nsec = s.Mtim.Nsec
-	fobj.Ctim.Sec = s.Ctim.Sec
-	fobj.Ctim.Nsec = s.Ctim.Nsec
-	return fobj, nil
-}
-
-// GetOne wraps port_get(3c) and returns a single PortEvent.
-func (e *EventPort) GetOne(t *Timespec) (*PortEvent, error) {
-	pe := new(portEvent)
-	_, err := port_get(e.port, pe, t)
-	if err != nil {
-		return nil, err
-	}
-	p := new(PortEvent)
-	e.mu.Lock()
-	defer e.mu.Unlock()
-	e.peIntToExt(pe, p)
-	return p, nil
-}
-
-// peIntToExt converts a cgo portEvent struct into the friendlier PortEvent
-// NOTE: Always call this function while holding the e.mu mutex
-func (e *EventPort) peIntToExt(peInt *portEvent, peExt *PortEvent) {
-	peExt.Events = peInt.Events
-	peExt.Source = peInt.Source
-	cookie := (*interface{})(unsafe.Pointer(peInt.User))
-	peExt.Cookie = *cookie
-	switch peInt.Source {
-	case PORT_SOURCE_FD:
-		delete(e.cookies, cookie)
-		peExt.Fd = uintptr(peInt.Object)
-		// Only remove the fds entry if it exists and this cookie matches
-		if fobj, ok := e.fds[peExt.Fd]; ok {
-			if &fobj.cookie == cookie {
-				delete(e.fds, peExt.Fd)
-			}
-		}
-	case PORT_SOURCE_FILE:
-		if fCookie, ok := e.cookies[cookie]; ok && uintptr(unsafe.Pointer(fCookie.fobj)) == uintptr(peInt.Object) {
-			// Use our stashed reference rather than using unsafe on what we got back
-			// the unsafe version would be (*fileObj)(unsafe.Pointer(uintptr(peInt.Object)))
-			peExt.fobj = fCookie.fobj
-		} else {
-			panic("mismanaged memory")
-		}
-		delete(e.cookies, cookie)
-		peExt.Path = BytePtrToString((*byte)(unsafe.Pointer(peExt.fobj.Name)))
-		// Only remove the paths entry if it exists and this cookie matches
-		if fobj, ok := e.paths[peExt.Path]; ok {
-			if &fobj.cookie == cookie {
-				delete(e.paths, peExt.Path)
-			}
-		}
-	}
-}
-
-// Pending wraps port_getn(3c) and returns how many events are pending.
-func (e *EventPort) Pending() (int, error) {
-	var n uint32 = 0
-	_, err := port_getn(e.port, nil, 0, &n, nil)
-	return int(n), err
-}
-
-// Get wraps port_getn(3c) and fills a slice of PortEvent.
-// It will block until either min events have been received
-// or the timeout has been exceeded. It will return how many
-// events were actually received along with any error information.
-func (e *EventPort) Get(s []PortEvent, min int, timeout *Timespec) (int, error) {
-	if min == 0 {
-		return 0, fmt.Errorf("need to request at least one event or use Pending() instead")
-	}
-	if len(s) < min {
-		return 0, fmt.Errorf("len(s) (%d) is less than min events requested (%d)", len(s), min)
-	}
-	got := uint32(min)
-	max := uint32(len(s))
-	var err error
-	ps := make([]portEvent, max, max)
-	_, err = port_getn(e.port, &ps[0], max, &got, timeout)
-	// got will be trustworthy with ETIME, but not any other error.
-	if err != nil && err != ETIME {
-		return 0, err
-	}
-	e.mu.Lock()
-	defer e.mu.Unlock()
-	for i := 0; i < int(got); i++ {
-		e.peIntToExt(&ps[i], &s[i])
-	}
-	return int(got), err
-=======
 func IoctlSetStrioctlRetInt(fd int, req int, s *Strioctl) (int, error) {
 	return ioctlPtrRet(fd, req, unsafe.Pointer(s))
->>>>>>> ffa59679
 }