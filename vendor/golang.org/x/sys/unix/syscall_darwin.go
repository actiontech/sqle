--- conflicted
+++ resolved
@@ -229,10 +229,7 @@
 
 func PtraceAttach(pid int) (err error) { return ptrace(PT_ATTACH, pid, 0, 0) }
 func PtraceDetach(pid int) (err error) { return ptrace(PT_DETACH, pid, 0, 0) }
-<<<<<<< HEAD
-=======
 func PtraceDenyAttach() (err error)    { return ptrace(PT_DENY_ATTACH, 0, 0, 0) }
->>>>>>> ffa59679
 
 //sysnb	pipe(p *[2]int32) (err error)
 
@@ -492,26 +489,6 @@
 
 func SysctlKinfoProc(name string, args ...int) (*KinfoProc, error) {
 	mib, err := sysctlmib(name, args...)
-<<<<<<< HEAD
-	if err != nil {
-		return nil, err
-	}
-
-	var kinfo KinfoProc
-	n := uintptr(SizeofKinfoProc)
-	if err := sysctl(mib, (*byte)(unsafe.Pointer(&kinfo)), &n, nil, 0); err != nil {
-		return nil, err
-	}
-	if n != SizeofKinfoProc {
-		return nil, EIO
-	}
-	return &kinfo, nil
-}
-
-func SysctlKinfoProcSlice(name string, args ...int) ([]KinfoProc, error) {
-	mib, err := sysctlmib(name, args...)
-=======
->>>>>>> ffa59679
 	if err != nil {
 		return nil, err
 	}
