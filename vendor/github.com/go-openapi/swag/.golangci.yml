--- conflicted
+++ resolved
@@ -38,17 +38,4 @@
     - gocognit
     - paralleltest
     - thelper
-<<<<<<< HEAD
-    - ifshort
-    - gomoddirectives
-    - cyclop
-    - forcetypeassert
-    - ireturn
-    - tagliatelle
-    - varnamelen
-    - goimports
-    - tenv
-    - golint
-=======
-    - ifshort
->>>>>>> 719238a1
+    - ifshort