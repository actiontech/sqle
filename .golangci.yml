--- conflicted
+++ resolved
@@ -14,13 +14,8 @@
     - sqlclosecheck
     - staticcheck
     - forcetypeassert
-<<<<<<< HEAD
     - prealloc
-    #- deadcode
-=======
-    #- prealloc
     - deadcode
->>>>>>> a5b5b788
     #- gosimple
     #- unconvert
     #- errname
