package mysql

import (
	"context"
	"fmt"
	"regexp"
	"strings"
	"testing"

	"github.com/actiontech/sqle/sqle/driver/mysql/executor"
	rulepkg "github.com/actiontech/sqle/sqle/driver/mysql/rule"
	"github.com/actiontech/sqle/sqle/driver/mysql/session"
	"github.com/actiontech/sqle/sqle/driver/mysql/util"
	driverV2 "github.com/actiontech/sqle/sqle/driver/v2"
	"github.com/actiontech/sqle/sqle/log"

	sqlmock "github.com/DATA-DOG/go-sqlmock"
	_ "github.com/pingcap/tidb/types/parser_driver"
	"github.com/sirupsen/logrus"
	"github.com/stretchr/testify/assert"
)

type testResult struct {
	Results *driverV2.AuditResults
	rules   map[string]rulepkg.RuleHandler
}

func newTestResult() *testResult {
	return &testResult{
		Results: driverV2.NewAuditResults(),
		rules:   rulepkg.RuleHandlerMap,
	}
}

func (t *testResult) add(level driverV2.RuleLevel, ruleName, message string, args ...interface{}) *testResult {
	t.Results.Add(level, ruleName, message, args...)
	return t
}

func (t *testResult) addResult(ruleName string, args ...interface{}) *testResult {
	handler, ok := rulepkg.RuleHandlerMap[ruleName]
	if !ok {
		panic("should not enter here, it means that the uint test result is not expect")
	}
	level := handler.Rule.Level
	message := handler.Message

	return t.add(level, ruleName, message, args...)
}

func (t *testResult) level() driverV2.RuleLevel {
	return t.Results.Level()
}

func (t *testResult) message() string {
	return t.Results.Message()
}

func DefaultMysqlInspect() *MysqlDriverImpl {
	log.Logger().SetLevel(logrus.ErrorLevel)
	return &MysqlDriverImpl{
		log: log.NewEntry(),
		inst: &driverV2.DSN{
			Host:         "127.0.0.1",
			Port:         "3306",
			User:         "root",
			Password:     "123456",
			DatabaseName: "mysql",
		},
		Ctx: session.NewMockContext(nil),
		cnf: &Config{
			DDLOSCMinSize:      16,
			DDLGhostMinSize:    -1,
			DMLRollbackMaxRows: 1000,
		},
	}
}

func NewMockInspect(e *executor.Executor) *MysqlDriverImpl {
	log.Logger().SetLevel(logrus.ErrorLevel)
	return &MysqlDriverImpl{
		log: log.NewEntry(),
		inst: &driverV2.DSN{
			Host:         "127.0.0.1",
			Port:         "3306",
			User:         "root",
			Password:     "123456",
			DatabaseName: "mysql",
		},
		Ctx: session.NewMockContext(e),
		cnf: &Config{
			DDLOSCMinSize:      16,
			DDLGhostMinSize:    16,
			DMLRollbackMaxRows: 1000,
		},
		dbConn: e,
	}
}

func NewMockInspectWithIsExecutedSQL(e *executor.Executor) *MysqlDriverImpl {
	log.Logger().SetLevel(logrus.ErrorLevel)
	return &MysqlDriverImpl{
		log: log.NewEntry(),
		inst: &driverV2.DSN{
			Host:         "127.0.0.1",
			Port:         "3306",
			User:         "root",
			Password:     "123456",
			DatabaseName: "mysql",
		},
		Ctx: session.NewMockContext(e),
		cnf: &Config{
			DDLOSCMinSize:      16,
			DDLGhostMinSize:    16,
			DMLRollbackMaxRows: 1000,
			isExecutedSQL:      true,
		},
		dbConn: e,
	}
}

func runSingleRuleInspectCase(rule driverV2.Rule, t *testing.T, desc string, i *MysqlDriverImpl, sql string, results ...*testResult) {
	i.rules = []*driverV2.Rule{&rule}
	inspectCase(t, desc, i, sql, results...)
}

func runDefaultRulesInspectCase(t *testing.T, desc string, i *MysqlDriverImpl, sql string, results ...*testResult) {
	ptrRules := []*driverV2.Rule{}
	// this rule will be test in single rule
	filterRule := map[string]struct{}{
		rulepkg.DDLCheckObjectNameUseCN:                     {},
		rulepkg.DDLCheckRedundantIndex:                      {},
		rulepkg.DDLCheckPKProhibitAutoIncrement:             {},
		rulepkg.DDLCheckColumnBlobNotice:                    {},
		rulepkg.DDLCheckDatabaseCollation:                   {},
		rulepkg.DDLCheckIndexTooMany:                        {},
		rulepkg.DDLCheckIndexesExistBeforeCreateConstraints: {},
		rulepkg.DMLCheckInsertColumnsExist:                  {},
		rulepkg.DMLCheckLimitMustExist:                      {},
		rulepkg.DMLCheckWhereExistImplicitConversion:        {},
		rulepkg.DMLCheckSQLLength:                           {},
		rulepkg.DDLRecommendTableColumnCharsetSame:          {},
		rulepkg.DDLCheckAutoIncrement:                       {},
		rulepkg.DDLCheckColumnTypeInteger:                   {},
		rulepkg.DDLHintDropColumn:                           {},
		rulepkg.DMLHintDeleteTips:                           {},
		rulepkg.DMLHintUseTruncateInsteadOfDelete:           {},
		rulepkg.DDLCheckColumnQuantity:                      {},
		rulepkg.DMLHintInNullOnlyFalse:                      {},
		rulepkg.DMLNotRecommendIn:                           {},
		rulepkg.DMLCheckAlias:                               {},
		rulepkg.DMLCheckAffectedRows:                        {},
		rulepkg.DMLCheckSortColumnLength:                    {},
		rulepkg.DDLCheckAllIndexNotNullConstraint:           {},
		rulepkg.DMLCheckAggregate:                           {},
		rulepkg.DDLCheckColumnNotNULL:                       {},
<<<<<<< HEAD
		rulepkg.DDLAvoidText:                                {},
=======
		rulepkg.DDLCheckTableRows:                           {},
		rulepkg.DDLCheckCompositeIndexDistinction:           {},
>>>>>>> 371e1e83
	}
	for i := range rulepkg.RuleHandlers {
		handler := rulepkg.RuleHandlers[i]
		if _, ok := filterRule[handler.Rule.Name]; ok {
			continue
		}
		ptrRules = append(ptrRules, &handler.Rule)
	}

	i.rules = ptrRules
	inspectCase(t, desc, i, sql, results...)
}

func runEmptyRuleInspectCase(t *testing.T, desc string, i *MysqlDriverImpl, sql string, results ...*testResult) {
	i.rules = []*driverV2.Rule{}
	inspectCase(t, desc, i, sql, results...)
}

func inspectCase(t *testing.T, desc string, i *MysqlDriverImpl, sql string, results ...*testResult) {
	stmts, err := util.ParseSql(sql)
	if err != nil {
		t.Errorf("%s test failed, error: %v\n", desc, err)
		return
	}

	if len(stmts) != len(results) {
		t.Errorf("%s test failed, error: result is unknow\n", desc)
		return
	}
	sqls := make([]string, 0, len(stmts))
	for _, stmt := range stmts {
		sqls = append(sqls, stmt.Text())
	}
	actualResults, err := i.Audit(context.TODO(), sqls)
	if err != nil {
		t.Error()
		return
	}
	if len(stmts) != len(actualResults) {
		t.Errorf("%s test failed, error: actual result is unknow\n", desc)
		return
	}

	for idx, stmt := range stmts {
		// result, err := i.Audit(context.TODO(), stmt.Text())
		// if err != nil {
		// 	t.Error(err)
		// 	return
		// }
		if actualResults[idx].Level() != results[idx].level() || actualResults[idx].Message() != results[idx].message() {
			t.Errorf("%s test failed, \n\nsql:\n %s\n\nexpect level: %s\nexpect result:\n%s\n\nactual level: %s\nactual result:\n%s\n",
				desc, stmt.Text(), results[idx].level(), results[idx].message(), actualResults[idx].Level(), actualResults[idx].Message())
		} else {
			t.Logf("\n\ncase:%s\nactual level: %s\nactual result:\n%s\n\n", desc, actualResults[idx].Level(), actualResults[idx].Message())
		}
	}
}

func TestMessage(t *testing.T) {
	runDefaultRulesInspectCase(t, "check inspect message", DefaultMysqlInspect(),
		"use no_exist_db", newTestResult().add(driverV2.RuleLevelError, "", "schema no_exist_db 不存在"))
}

func TestCheckInvalidUse(t *testing.T) {
	runDefaultRulesInspectCase(t, "use_database: database not exist", DefaultMysqlInspect(),
		"use no_exist_db",
		newTestResult().add(driverV2.RuleLevelError, "", SchemaNotExistMessage, "no_exist_db"),
	)

	inspect1 := DefaultMysqlInspect()
	inspect1.Ctx.AddSystemVariable(session.SysVarLowerCaseTableNames, "1")
	runDefaultRulesInspectCase(t, "", inspect1,
		"use EXIST_DB",
		newTestResult(),
	)
}

func TestCaseSensitive(t *testing.T) {
	runDefaultRulesInspectCase(t, "", DefaultMysqlInspect(),
		`
select id from exist_db.EXIST_TB_1 where id = 1 limit 1;
`,
		newTestResult().add(driverV2.RuleLevelError, "", TableNotExistMessage, "exist_db.EXIST_TB_1").
			add(driverV2.RuleLevelNotice, "", "LIMIT 查询建议使用ORDER BY"))

	inspect1 := DefaultMysqlInspect()
	inspect1.Ctx.AddSystemVariable(session.SysVarLowerCaseTableNames, "1")
	runDefaultRulesInspectCase(t, "", inspect1,
		`
select id from exist_db.EXIST_TB_1 where id = 1 limit 1;
`,
		newTestResult().add(driverV2.RuleLevelNotice, "", "LIMIT 查询建议使用ORDER BY"))
}

func TestDDLCheckTableSize(t *testing.T) {
	rule := rulepkg.RuleHandlerMap[rulepkg.DDLCheckTableSize].Rule
	rule.Params.SetParamValue(rulepkg.DefaultSingleParamKeyName, "16")

	runSingleRuleInspectCase(rule, t, "drop_table: table1 oversized", DefaultMysqlInspect(),
		`drop table exist_db.exist_tb_1;`, newTestResult())
	runSingleRuleInspectCase(rule, t, "alter_table: table1 oversized", DefaultMysqlInspect(),
		`alter table exist_db.exist_tb_1;`, newTestResult())

	runSingleRuleInspectCase(rule, t, "drop_table: table4 oversized", DefaultMysqlInspect(),
		`drop table exist_db.exist_tb_4;`, newTestResult().addResult(rulepkg.DDLCheckTableSize, "exist_tb_4", 16))
	runSingleRuleInspectCase(rule, t, "alter_table: table4 oversized", DefaultMysqlInspect(),
		`alter table exist_db.exist_tb_4;`, newTestResult().addResult(rulepkg.DDLCheckTableSize, "exist_tb_4", 16).addResult(rulepkg.ConfigDDLOSCMinSize, PTOSCNoUniqueIndexOrPrimaryKey))

}

func TestDMLCheckTableSize(t *testing.T) {
	rule := rulepkg.RuleHandlerMap[rulepkg.DMLCheckTableSize].Rule
	rule.Params.SetParamValue(rulepkg.DefaultSingleParamKeyName, "16")

	// TODO 'select from table1 , table2 ;' There is currently no single test, because this sql sqle cannot be supported as of the time of writing the comment
	runSingleRuleInspectCase(rule, t, "select: table1 oversized", DefaultMysqlInspect(),
		`select 1 from exist_db.exist_tb_1 where id = 1;`, newTestResult())
	runSingleRuleInspectCase(rule, t, "update: table1 oversized", DefaultMysqlInspect(),
		`UPDATE exist_db.exist_tb_1 SET id = 0.8;`, newTestResult())
	runSingleRuleInspectCase(rule, t, "insert: table1 oversized", DefaultMysqlInspect(),
		`INSERT INTO exist_db.exist_tb_1 VALUES(7500, 'A', 'SALESMAN');`, newTestResult())
	runSingleRuleInspectCase(rule, t, "delete: table1 oversized", DefaultMysqlInspect(),
		`DELETE id FROM exist_db.exist_tb_1;`, newTestResult())
	runSingleRuleInspectCase(rule, t, "lock: table1 oversized", DefaultMysqlInspect(),
		`lock tables exist_db.exist_tb_1 read;`, newTestResult())
	runSingleRuleInspectCase(rule, t, "selects: table1 oversized", DefaultMysqlInspect(),
		`select 1 from exist_db.exist_tb_1 join exist_db.exist_tb_2 where id = 1;`, newTestResult())
	runSingleRuleInspectCase(rule, t, "updates: table1 oversized", DefaultMysqlInspect(),
		`UPDATE exist_db.exist_tb_1, exist_db.exist_tb_2 SET exist_db.exist_tb_2.id = exist_db.exist_tb_1.id * 0.8 WHERE exist_db.exist_tb_1.id= exist_db.exist_tb_2.id;`, newTestResult())
	runSingleRuleInspectCase(rule, t, "deletes: table1 oversized", DefaultMysqlInspect(),
		`DELETE id FROM exist_db.exist_tb_1 INNER JOIN exist_db.exist_tb_2 INNER JOIN exist_db.exist_tb_3;`, newTestResult())

	runSingleRuleInspectCase(rule, t, "select: table1 oversized", DefaultMysqlInspect(),
		`select 1 from exist_db.exist_tb_4 where id = 1;`, newTestResult().addResult(rulepkg.DMLCheckTableSize, "exist_tb_4", 16))
	runSingleRuleInspectCase(rule, t, "update: table1 oversized", DefaultMysqlInspect(),
		`UPDATE exist_db.exist_tb_4 SET id = 0.8;`, newTestResult().addResult(rulepkg.DMLCheckTableSize, "exist_tb_4", 16))
	runSingleRuleInspectCase(rule, t, "insert: table1 oversized", DefaultMysqlInspect(),
		`INSERT INTO exist_db.exist_tb_4 VALUES(7500, 'A', 'SALESMAN', 10);`, newTestResult().addResult(rulepkg.DMLCheckTableSize, "exist_tb_4", 16))
	runSingleRuleInspectCase(rule, t, "delete: table1 oversized", DefaultMysqlInspect(),
		`DELETE id FROM exist_db.exist_tb_4;`, newTestResult().addResult(rulepkg.DMLCheckTableSize, "exist_tb_4", 16))
	runSingleRuleInspectCase(rule, t, "lock: table1 oversized", DefaultMysqlInspect(),
		`lock tables exist_db.exist_tb_4 read;`, newTestResult().addResult(rulepkg.DMLCheckTableSize, "exist_tb_4", 16))
	runSingleRuleInspectCase(rule, t, "selects: table1 oversized", DefaultMysqlInspect(),
		`select 1 from exist_db.exist_tb_4 join exist_db.exist_tb_2 where id = 1;`, newTestResult().addResult(rulepkg.DMLCheckTableSize, "exist_tb_4", 16))
	runSingleRuleInspectCase(rule, t, "updates: table1 oversized", DefaultMysqlInspect(),
		`UPDATE exist_db.exist_tb_4, exist_db.exist_tb_2 SET exist_db.exist_tb_2.id = exist_db.exist_tb_4.id * 0.8 WHERE exist_db.exist_tb_4.id= exist_db.exist_tb_2.id;`, newTestResult().addResult(rulepkg.DMLCheckTableSize, "exist_tb_4", 16))
	runSingleRuleInspectCase(rule, t, "deletes: table1 oversized", DefaultMysqlInspect(),
		`DELETE id FROM exist_db.exist_tb_4 INNER JOIN exist_db.exist_tb_2 INNER JOIN exist_db.exist_tb_3;`, newTestResult().addResult(rulepkg.DMLCheckTableSize, "exist_tb_4", 16))

}

func TestCheckInvalidCreateTable(t *testing.T) {
	runDefaultRulesInspectCase(t, "create_table: schema not exist", DefaultMysqlInspect(),
		`
CREATE TABLE if not exists not_exist_db.not_exist_tb_1 (
id bigint unsigned NOT NULL AUTO_INCREMENT COMMENT "unit test",
v1 varchar(255) NOT NULL DEFAULT "unit test" COMMENT "unit test",
create_time datetime NOT NULL DEFAULT CURRENT_TIMESTAMP COMMENT "unit test",
update_time datetime NOT NULL DEFAULT CURRENT_TIMESTAMP ON UPDATE CURRENT_TIMESTAMP COMMENT "unit test",
v2 varchar(255) NOT NULL DEFAULT "unit test" COMMENT "unit test",
PRIMARY KEY (id)
)ENGINE=InnoDB AUTO_INCREMENT=3 DEFAULT CHARSET=utf8mb4 COMMENT="unit test";
`,
		newTestResult().add(driverV2.RuleLevelError, "", SchemaNotExistMessage, "not_exist_db"),
	)

	runDefaultRulesInspectCase(t, "create_table: table is exist(1)", DefaultMysqlInspect(),
		`
CREATE TABLE if not exists exist_db.exist_tb_1 (
id bigint unsigned NOT NULL AUTO_INCREMENT COMMENT "unit test",
v1 varchar(255) NOT NULL DEFAULT "unit test" COMMENT "unit test",
create_time datetime NOT NULL DEFAULT CURRENT_TIMESTAMP COMMENT "unit test",
update_time datetime NOT NULL DEFAULT CURRENT_TIMESTAMP ON UPDATE CURRENT_TIMESTAMP COMMENT "unit test",
v2 varchar(255) NOT NULL DEFAULT "unit test" COMMENT "unit test",
PRIMARY KEY (id)
)ENGINE=InnoDB AUTO_INCREMENT=3 DEFAULT CHARSET=utf8mb4 COMMENT="unit test";
`,
		newTestResult(),
	)
	handler := rulepkg.RuleHandlerMap[rulepkg.DDLCheckPKWithoutIfNotExists]
	delete(rulepkg.RuleHandlerMap, rulepkg.DDLCheckPKWithoutIfNotExists)
	defer func() {
		rulepkg.RuleHandlerMap[rulepkg.DDLCheckPKWithoutIfNotExists] = handler
	}()
	runDefaultRulesInspectCase(t, "create_table: table is exist(2)", DefaultMysqlInspect(),
		`
CREATE TABLE exist_db.exist_tb_1 (
id bigint unsigned NOT NULL AUTO_INCREMENT COMMENT "unit test",
v1 varchar(255) NOT NULL DEFAULT "unit test" COMMENT "unit test",
create_time datetime NOT NULL DEFAULT CURRENT_TIMESTAMP COMMENT "unit test",
update_time datetime NOT NULL DEFAULT CURRENT_TIMESTAMP ON UPDATE CURRENT_TIMESTAMP COMMENT "unit test",
v2 varchar(255) NOT NULL DEFAULT "unit test" COMMENT "unit test",
PRIMARY KEY (id)
)ENGINE=InnoDB AUTO_INCREMENT=3 DEFAULT CHARSET=utf8mb4 COMMENT="unit test";
`,
		newTestResult().add(driverV2.RuleLevelError, "", TableExistMessage, "exist_db.exist_tb_1"),
	)

	runDefaultRulesInspectCase(t, "create_table: refer table not exist", DefaultMysqlInspect(),
		`
CREATE TABLE exist_db.not_exist_tb_1 like exist_db.not_exist_tb_2;
`,
		newTestResult().add(driverV2.RuleLevelError, "", TableNotExistMessage, "exist_db.not_exist_tb_2"),
	)

	runDefaultRulesInspectCase(t, "create_table: multi pk(1)", DefaultMysqlInspect(),
		`
CREATE TABLE if not exists exist_db.not_exist_tb_1 (
id bigint unsigned NOT NULL AUTO_INCREMENT KEY COMMENT "unit test",
v1 varchar(255) NOT NULL DEFAULT "unit test" COMMENT "unit test",
create_time datetime NOT NULL DEFAULT CURRENT_TIMESTAMP COMMENT "unit test",
update_time datetime NOT NULL DEFAULT CURRENT_TIMESTAMP ON UPDATE CURRENT_TIMESTAMP COMMENT "unit test",
v2 varchar(255) NOT NULL DEFAULT "unit test" COMMENT "unit test",
PRIMARY KEY (id)
)ENGINE=InnoDB AUTO_INCREMENT=3 DEFAULT CHARSET=utf8mb4 COMMENT="unit test";
`,
		newTestResult().add(driverV2.RuleLevelError, "", MultiPrimaryKeyMessage))

	runDefaultRulesInspectCase(t, "create_table: multi pk(2)", DefaultMysqlInspect(),
		`
CREATE TABLE if not exists exist_db.not_exist_tb_1 (
id bigint unsigned NOT NULL AUTO_INCREMENT COMMENT "unit test",
v1 varchar(255) NOT NULL DEFAULT "unit test" COMMENT "unit test",
create_time datetime NOT NULL DEFAULT CURRENT_TIMESTAMP COMMENT "unit test",
update_time datetime NOT NULL DEFAULT CURRENT_TIMESTAMP ON UPDATE CURRENT_TIMESTAMP COMMENT "unit test",
v2 varchar(255) NOT NULL DEFAULT "unit test" COMMENT "unit test",
PRIMARY KEY (id),
PRIMARY KEY (v1)
)ENGINE=InnoDB AUTO_INCREMENT=3 DEFAULT CHARSET=utf8mb4 COMMENT="unit test";
`,
		newTestResult().add(driverV2.RuleLevelError, "", MultiPrimaryKeyMessage))

	runDefaultRulesInspectCase(t, "create_table: duplicate column", DefaultMysqlInspect(),
		`
CREATE TABLE if not exists exist_db.not_exist_tb_1 (
id bigint unsigned NOT NULL AUTO_INCREMENT COMMENT "unit test",
v1 varchar(255) NOT NULL DEFAULT "unit test" COMMENT "unit test",
create_time datetime NOT NULL DEFAULT CURRENT_TIMESTAMP COMMENT "unit test",
update_time datetime NOT NULL DEFAULT CURRENT_TIMESTAMP ON UPDATE CURRENT_TIMESTAMP COMMENT "unit test",
v1 varchar(255) NOT NULL DEFAULT "unit test" COMMENT "unit test",
PRIMARY KEY (id)
)ENGINE=InnoDB AUTO_INCREMENT=3 DEFAULT CHARSET=utf8mb4 COMMENT="unit test";
`,
		newTestResult().add(driverV2.RuleLevelError, "", DuplicateColumnsMessage,
			"v1"))

	runDefaultRulesInspectCase(t, "create_table: duplicate index", DefaultMysqlInspect(),
		`
CREATE TABLE if not exists exist_db.not_exist_tb_1 (
id bigint unsigned NOT NULL AUTO_INCREMENT COMMENT "unit test",
v1 varchar(255) NOT NULL DEFAULT "unit test" COMMENT "unit test",
create_time datetime NOT NULL DEFAULT CURRENT_TIMESTAMP COMMENT "unit test",
update_time datetime NOT NULL DEFAULT CURRENT_TIMESTAMP ON UPDATE CURRENT_TIMESTAMP COMMENT "unit test",
v2 varchar(255) NOT NULL DEFAULT "unit test" COMMENT "unit test",
PRIMARY KEY (id),
INDEX idx_1 (v1),
INDEX idx_1 (v2)
)ENGINE=InnoDB AUTO_INCREMENT=3 DEFAULT CHARSET=utf8mb4 COMMENT="unit test";
`,
		newTestResult().add(driverV2.RuleLevelError, "", DuplicateIndexesMessage,
			"idx_1"))

	runDefaultRulesInspectCase(t, "create_table: key column not exist", DefaultMysqlInspect(),
		`
CREATE TABLE if not exists exist_db.not_exist_tb_1 (
id bigint unsigned NOT NULL AUTO_INCREMENT COMMENT "unit test",
v1 varchar(255) NOT NULL DEFAULT "unit test" COMMENT "unit test",
create_time datetime NOT NULL DEFAULT CURRENT_TIMESTAMP COMMENT "unit test",
update_time datetime NOT NULL DEFAULT CURRENT_TIMESTAMP ON UPDATE CURRENT_TIMESTAMP COMMENT "unit test",
v2 varchar(255) NOT NULL DEFAULT "unit test" COMMENT "unit test",
PRIMARY KEY (id),
INDEX idx_1 (v3),
INDEX idx_2 (v4,v5)
)ENGINE=InnoDB AUTO_INCREMENT=3 DEFAULT CHARSET=utf8mb4 COMMENT="unit test";
`,
		newTestResult().add(driverV2.RuleLevelError, "", KeyedColumnNotExistMessage,
			"v3,v4,v5").add(driverV2.RuleLevelWarn, rulepkg.DDLCheckIndexNotNullConstraint, "这些索引字段(v3,v4,v5)需要有非空约束"))

	runDefaultRulesInspectCase(t, "create_table: pk column not exist", DefaultMysqlInspect(),
		`
CREATE TABLE if not exists exist_db.not_exist_tb_1 (
id bigint unsigned NOT NULL AUTO_INCREMENT COMMENT "unit test",
v1 varchar(255) NOT NULL DEFAULT "unit test" COMMENT "unit test",
create_time datetime NOT NULL DEFAULT CURRENT_TIMESTAMP COMMENT "unit test",
update_time datetime NOT NULL DEFAULT CURRENT_TIMESTAMP ON UPDATE CURRENT_TIMESTAMP COMMENT "unit test",
v2 varchar(255) NOT NULL DEFAULT "unit test" COMMENT "unit test",
PRIMARY KEY (id11)
)ENGINE=InnoDB AUTO_INCREMENT=3 DEFAULT CHARSET=utf8mb4 COMMENT="unit test";
`,
		newTestResult().add(driverV2.RuleLevelError, "", KeyedColumnNotExistMessage,
			"id11").addResult(rulepkg.DDLCheckFieldNotNUllMustContainDefaultValue, "id").addResult(rulepkg.DDLCheckIndexNotNullConstraint, "id11"))

	runDefaultRulesInspectCase(t, "create_table: pk column is duplicate", DefaultMysqlInspect(),
		`
CREATE TABLE if not exists exist_db.not_exist_tb_1 (
id bigint unsigned NOT NULL AUTO_INCREMENT COMMENT "unit test",
v1 varchar(255) NOT NULL DEFAULT "unit test" COMMENT "unit test",
create_time datetime NOT NULL DEFAULT CURRENT_TIMESTAMP COMMENT "unit test",
update_time datetime NOT NULL DEFAULT CURRENT_TIMESTAMP ON UPDATE CURRENT_TIMESTAMP COMMENT "unit test",
v2 varchar(255) NOT NULL DEFAULT "unit test" COMMENT "unit test",
PRIMARY KEY (id,id)
)ENGINE=InnoDB AUTO_INCREMENT=3 DEFAULT CHARSET=utf8mb4 COMMENT="unit test";
`,
		newTestResult().add(driverV2.RuleLevelError, "", DuplicatePrimaryKeyedColumnMessage, "id"))

	runDefaultRulesInspectCase(t, "create_table: index column is duplicate", DefaultMysqlInspect(),
		`
CREATE TABLE if not exists exist_db.not_exist_tb_1 (
id bigint unsigned NOT NULL AUTO_INCREMENT COMMENT "unit test",
v1 varchar(255) NOT NULL DEFAULT "unit test" COMMENT "unit test",
create_time datetime NOT NULL DEFAULT CURRENT_TIMESTAMP COMMENT "unit test",
update_time datetime NOT NULL DEFAULT CURRENT_TIMESTAMP ON UPDATE CURRENT_TIMESTAMP COMMENT "unit test",
v2 varchar(255) NOT NULL DEFAULT "unit test" COMMENT "unit test",
PRIMARY KEY (id),
INDEX idx_1 (v1,v1)
)ENGINE=InnoDB AUTO_INCREMENT=3 DEFAULT CHARSET=utf8mb4 COMMENT="unit test";
`,
		newTestResult().add(driverV2.RuleLevelError, "", DuplicateIndexedColumnMessage, "idx_1",
			"v1"))

	runDefaultRulesInspectCase(t, "create_table: index column is duplicate(2)", DefaultMysqlInspect(),
		`
CREATE TABLE if not exists exist_db.not_exist_tb_1 (
id bigint unsigned NOT NULL AUTO_INCREMENT COMMENT "unit test",
v1 varchar(255) NOT NULL DEFAULT "unit test" COMMENT "unit test",
create_time datetime NOT NULL DEFAULT CURRENT_TIMESTAMP COMMENT "unit test",
update_time datetime NOT NULL DEFAULT CURRENT_TIMESTAMP ON UPDATE CURRENT_TIMESTAMP COMMENT "unit test",
v2 varchar(255) NOT NULL DEFAULT "unit test" COMMENT "unit test",
PRIMARY KEY (id),
INDEX (v1,v1)
)ENGINE=InnoDB AUTO_INCREMENT=3 DEFAULT CHARSET=utf8mb4 COMMENT="unit test";
`,
		newTestResult().add(driverV2.RuleLevelError, "", DuplicateIndexedColumnMessage, "(匿名)",
			"v1").addResult(rulepkg.DDLCheckIndexPrefix, "idx_"))

	runDefaultRulesInspectCase(t, "create_table: index column is duplicate(3)", DefaultMysqlInspect(),
		`
CREATE TABLE if not exists exist_db.not_exist_tb_1 (
id bigint unsigned NOT NULL AUTO_INCREMENT COMMENT "unit test",
v1 varchar(255) NOT NULL DEFAULT "unit test" COMMENT "unit test",
create_time datetime NOT NULL DEFAULT CURRENT_TIMESTAMP COMMENT "unit test",
update_time datetime NOT NULL DEFAULT CURRENT_TIMESTAMP ON UPDATE CURRENT_TIMESTAMP COMMENT "unit test",
v2 varchar(255) NOT NULL DEFAULT "unit test" COMMENT "unit test",
PRIMARY KEY (id),
INDEX idx_1 (v1,v1),
INDEX idx_2 (v1,v2,v2)
)ENGINE=InnoDB AUTO_INCREMENT=3 DEFAULT CHARSET=utf8mb4 COMMENT="unit test";
`,
		newTestResult().add(driverV2.RuleLevelError, "", DuplicateIndexedColumnMessage, "idx_1", "v1").
			add(driverV2.RuleLevelError, "", DuplicateIndexedColumnMessage, "idx_2", "v2"))
}

func TestCheckInvalidAlterTable(t *testing.T) {
	// It's trick :),
	// elegant method: unit test support MySQL.
	handlerEngine := rulepkg.RuleHandlerMap[rulepkg.DDLCheckTableDBEngine]
	handlerCharacter := rulepkg.RuleHandlerMap[rulepkg.DDLCheckTableCharacterSet]
	handlerNotAllowRenaming := rulepkg.RuleHandlerMap[rulepkg.DDLNotAllowRenaming]
	delete(rulepkg.RuleHandlerMap, rulepkg.DDLCheckTableDBEngine)
	delete(rulepkg.RuleHandlerMap, rulepkg.DDLCheckTableCharacterSet)
	delete(rulepkg.RuleHandlerMap, rulepkg.DDLNotAllowRenaming)
	defer func() {
		rulepkg.RuleHandlerMap[rulepkg.DDLCheckTableDBEngine] = handlerEngine
		rulepkg.RuleHandlerMap[rulepkg.DDLCheckTableCharacterSet] = handlerCharacter
		rulepkg.RuleHandlerMap[rulepkg.DDLNotAllowRenaming] = handlerNotAllowRenaming
	}()
	runDefaultRulesInspectCase(t, "alter_table: schema not exist", DefaultMysqlInspect(),
		`ALTER TABLE not_exist_db.exist_tb_1 add column v5 varchar(255) NOT NULL DEFAULT "unit test" COMMENT "unit test";
`,
		newTestResult().add(driverV2.RuleLevelError, "", SchemaNotExistMessage,
			"not_exist_db"),
	)

	runDefaultRulesInspectCase(t, "alter_table: table not exist", DefaultMysqlInspect(),
		`
ALTER TABLE exist_db.not_exist_tb_1 add column v5 varchar(255) NOT NULL DEFAULT "unit test" COMMENT "unit test";
`,
		newTestResult().add(driverV2.RuleLevelError, "", TableNotExistMessage,
			"exist_db.not_exist_tb_1"),
	)

	runDefaultRulesInspectCase(t, "alter_table: Add a exist column", DefaultMysqlInspect(),
		`
ALTER TABLE exist_db.exist_tb_1 Add column v1 varchar(255) NOT NULL DEFAULT "unit test" COMMENT "unit test";
`,
		newTestResult().add(driverV2.RuleLevelError, "", ColumnExistMessage, "v1"),
	)

	runDefaultRulesInspectCase(t, "alter_table: drop a not exist column", DefaultMysqlInspect(),
		`
ALTER TABLE exist_db.exist_tb_1 drop column v5;
`,
		newTestResult().add(driverV2.RuleLevelError, "", ColumnNotExistMessage,
			"v5"),
	)

	runDefaultRulesInspectCase(t, "alter_table: alter a not exist column", DefaultMysqlInspect(),
		`
ALTER TABLE exist_db.exist_tb_1 alter column v5 set default 'v5';
`,
		newTestResult().add(driverV2.RuleLevelError, "", ColumnNotExistMessage,
			"v5"),
	)

	runDefaultRulesInspectCase(t, "alter_table: change a exist column", DefaultMysqlInspect(),
		`
ALTER TABLE exist_db.exist_tb_1 change column v1 v1 varchar(255) NOT NULL DEFAULT "unit test" COMMENT "unit test";
`,
		newTestResult(),
	)

	runDefaultRulesInspectCase(t, "alter_table: change a not exist column", DefaultMysqlInspect(),
		`
ALTER TABLE exist_db.exist_tb_1 change column v5 v5 varchar(255) NOT NULL DEFAULT "unit test" COMMENT "unit test";
`,
		newTestResult().add(driverV2.RuleLevelError, "", ColumnNotExistMessage,
			"v5"),
	)

	runDefaultRulesInspectCase(t, "alter_table: change column to a exist column", DefaultMysqlInspect(),
		`
ALTER TABLE exist_db.exist_tb_1 change column v2 v1 varchar(255) NOT NULL DEFAULT "unit test" COMMENT "unit test";
`,
		newTestResult().add(driverV2.RuleLevelError, "", ColumnExistMessage,
			"v1"),
	)

	runDefaultRulesInspectCase(t, "alter_table: Add pk ok", DefaultMysqlInspect(),
		`
ALTER TABLE exist_db.exist_tb_2 Add primary key(id);
`,
		newTestResult(),
	)

	runDefaultRulesInspectCase(t, "alter_table: Add pk but exist pk", DefaultMysqlInspect(),
		`
ALTER TABLE exist_db.exist_tb_1 Add primary key(v1);
`,
		newTestResult().
			add(driverV2.RuleLevelError, "", PrimaryKeyExistMessage).
			addResult(rulepkg.DDLCheckPKWithoutAutoIncrement).
			addResult(rulepkg.DDLCheckPKWithoutBigintUnsigned),
	)

	runDefaultRulesInspectCase(t, "alter_table: Add pk but key column not exist", DefaultMysqlInspect(),
		`
ALTER TABLE exist_db.exist_tb_2 Add primary key(id11);
`,
		newTestResult().add(driverV2.RuleLevelError, "", KeyedColumnNotExistMessage, "id11").addResult(rulepkg.DDLCheckIndexNotNullConstraint, "id11"),
	)

	runDefaultRulesInspectCase(t, "alter_table: Add pk but key column is duplicate", DefaultMysqlInspect(),
		`
ALTER TABLE exist_db.exist_tb_2 Add primary key(id,id);
`,
		newTestResult().add(driverV2.RuleLevelError, "", DuplicatePrimaryKeyedColumnMessage,
			"id"),
	)

	runDefaultRulesInspectCase(t, "alter_table: Add a exist index", DefaultMysqlInspect(),
		`
ALTER TABLE exist_db.exist_tb_1 Add index idx_1 (v1);
`,
		newTestResult().add(driverV2.RuleLevelError, "", IndexExistMessage, "idx_1"),
	)

	runDefaultRulesInspectCase(t, "alter_table: drop a not exist index", DefaultMysqlInspect(),
		`
ALTER TABLE exist_db.exist_tb_1 drop index idx_2;
`,
		newTestResult().add(driverV2.RuleLevelError, "", IndexNotExistMessage, "idx_2"),
	)

	runDefaultRulesInspectCase(t, "alter_table: Add index but key column not exist", DefaultMysqlInspect(),
		`
ALTER TABLE exist_db.exist_tb_1 Add index idx_2 (v3);
`,
		newTestResult().add(driverV2.RuleLevelError, "", KeyedColumnNotExistMessage, "v3").addResult(rulepkg.DDLCheckIndexNotNullConstraint, "v3"),
	)

	runDefaultRulesInspectCase(t, "alter_table: Add index but key column is duplicate", DefaultMysqlInspect(),
		`
ALTER TABLE exist_db.exist_tb_1 Add index idx_2 (id,id);
`,
		newTestResult().add(driverV2.RuleLevelError, "", DuplicateIndexedColumnMessage, "idx_2",
			"id"),
	)

	runDefaultRulesInspectCase(t, "alter_table: Add index but key column is duplicate", DefaultMysqlInspect(),
		`
ALTER TABLE exist_db.exist_tb_1 Add index (id,id);
`,
		newTestResult().add(driverV2.RuleLevelError, "", DuplicateIndexedColumnMessage, "(匿名)",
			"id").addResult(rulepkg.DDLCheckIndexPrefix, "idx_"),
	)
}

func TestCheckInvalidCreateDatabase(t *testing.T) {
	runDefaultRulesInspectCase(t, "create_database: schema exist(1)", DefaultMysqlInspect(),
		`
CREATE DATABASE if not exists exist_db;
`,
		newTestResult(),
	)

	runDefaultRulesInspectCase(t, "create_database: schema exist(2)", DefaultMysqlInspect(),
		`
CREATE DATABASE exist_db;
`,
		newTestResult().add(driverV2.RuleLevelError, "", SchemaExistMessage, "exist_db"),
	)
}

func TestCheckInvalidCreateIndex(t *testing.T) {
	runDefaultRulesInspectCase(t, "create_index: schema not exist", DefaultMysqlInspect(),
		`
CREATE INDEX idx_1 ON not_exist_db.not_exist_tb(v1);
`,
		newTestResult().add(driverV2.RuleLevelError, "", SchemaNotExistMessage, "not_exist_db").addResult(rulepkg.DDLCheckIndexNotNullConstraint, "v1"),
	)

	runDefaultRulesInspectCase(t, "create_index: table not exist", DefaultMysqlInspect(),
		`
CREATE INDEX idx_1 ON exist_db.not_exist_tb(v1);
`,
		newTestResult().add(driverV2.RuleLevelError, "", TableNotExistMessage, "exist_db.not_exist_tb").addResult(rulepkg.DDLCheckIndexNotNullConstraint, "v1"),
	)

	runDefaultRulesInspectCase(t, "create_index: index exist", DefaultMysqlInspect(),
		`
CREATE INDEX idx_1 ON exist_db.exist_tb_1(v1);
`,
		newTestResult().add(driverV2.RuleLevelError, "", IndexExistMessage, "idx_1"),
	)

	runDefaultRulesInspectCase(t, "create_index: key column not exist", DefaultMysqlInspect(),
		`
CREATE INDEX idx_2 ON exist_db.exist_tb_1(v3);
`,
		newTestResult().add(driverV2.RuleLevelError, "", KeyedColumnNotExistMessage, "v3").addResult(rulepkg.DDLCheckIndexNotNullConstraint, "v3"),
	)

	runDefaultRulesInspectCase(t, "create_index: key column is duplicate", DefaultMysqlInspect(),
		`
CREATE INDEX idx_2 ON exist_db.exist_tb_1(id,id);
`,
		newTestResult().add(driverV2.RuleLevelError, "", DuplicateIndexedColumnMessage, "idx_2", "id"),
	)

	runDefaultRulesInspectCase(t, "create_index: key column is duplicate", DefaultMysqlInspect(),
		`
CREATE INDEX idx_2 ON exist_db.exist_tb_1(id,id,v1);
`,
		newTestResult().add(driverV2.RuleLevelError, "", DuplicateIndexedColumnMessage, "idx_2", "id"),
	)
}

func TestCheckInvalidDrop(t *testing.T) {
	handler := rulepkg.RuleHandlerMap[rulepkg.DDLDisableDropStatement]
	delete(rulepkg.RuleHandlerMap, rulepkg.DDLDisableDropStatement)
	defer func() {
		rulepkg.RuleHandlerMap[rulepkg.DDLDisableDropStatement] = handler
	}()
	runDefaultRulesInspectCase(t, "drop_database: ok", DefaultMysqlInspect(),
		`
DROP DATABASE if exists exist_db;
`,
		newTestResult(),
	)

	runDefaultRulesInspectCase(t, "drop_database: schema not exist(1)", DefaultMysqlInspect(),
		`
DROP DATABASE if exists not_exist_db;
`,
		newTestResult(),
	)

	runDefaultRulesInspectCase(t, "drop_database: schema not exist(2)", DefaultMysqlInspect(),
		`
DROP DATABASE not_exist_db;
`,
		newTestResult().add(driverV2.RuleLevelError, "", SchemaNotExistMessage, "not_exist_db"),
	)

	runDefaultRulesInspectCase(t, "drop_table: ok", DefaultMysqlInspect(),
		`
DROP TABLE exist_db.exist_tb_1;
`,
		newTestResult(),
	)

	runDefaultRulesInspectCase(t, "drop_table: schema not exist(1)", DefaultMysqlInspect(),
		`
DROP TABLE if exists not_exist_db.not_exist_tb_1;
`,
		newTestResult(),
	)

	runDefaultRulesInspectCase(t, "drop_table: schema not exist(2)", DefaultMysqlInspect(),
		`
DROP TABLE not_exist_db.not_exist_tb_1;
`,
		newTestResult().add(driverV2.RuleLevelError, "", SchemaNotExistMessage, "not_exist_db"),
	)

	runDefaultRulesInspectCase(t, "drop_table: table not exist", DefaultMysqlInspect(),
		`
DROP TABLE exist_db.not_exist_tb_1;
`,
		newTestResult().add(driverV2.RuleLevelError, "", TableNotExistMessage, "exist_db.not_exist_tb_1"),
	)

	runDefaultRulesInspectCase(t, "drop_index: ok", DefaultMysqlInspect(),
		`
DROP INDEX idx_1 ON exist_db.exist_tb_1;
`,
		newTestResult(),
	)

	runDefaultRulesInspectCase(t, "drop_index: index not exist", DefaultMysqlInspect(),
		`
DROP INDEX idx_2 ON exist_db.exist_tb_1;
`,
		newTestResult().add(driverV2.RuleLevelError, "", IndexNotExistMessage, "idx_2"),
	)

	runDefaultRulesInspectCase(t, "drop_index: if exists and index not exist", DefaultMysqlInspect(),
		`
DROP INDEX IF EXISTS idx_2 ON exist_db.exist_tb_1;
`,
		newTestResult(),
	)
}

func TestCheckInvalidInsert(t *testing.T) {
	runDefaultRulesInspectCase(t, "insert: schema not exist", DefaultMysqlInspect(),
		`
insert into not_exist_db.not_exist_tb values (1,"1","1");
`,
		newTestResult().add(driverV2.RuleLevelError, "", SchemaNotExistMessage, "not_exist_db"),
	)

	runDefaultRulesInspectCase(t, "insert: table not exist", DefaultMysqlInspect(),
		`
insert into exist_db.not_exist_tb values (1,"1","1");
`,
		newTestResult().add(driverV2.RuleLevelError, "", TableNotExistMessage, "exist_db.not_exist_tb"),
	)

	runDefaultRulesInspectCase(t, "insert: column not exist(1)", DefaultMysqlInspect(),
		`
insert into exist_db.exist_tb_1 (id,v1,v3) values (1,"1","1");
`,
		newTestResult().add(driverV2.RuleLevelError, "", ColumnNotExistMessage, "v3"),
	)

	runDefaultRulesInspectCase(t, "insert: column not exist(2)", DefaultMysqlInspect(),
		`
insert into exist_db.exist_tb_1 set id=1,v1="1",v3="1";
`,
		newTestResult().add(driverV2.RuleLevelError, "", ColumnNotExistMessage, "v3"),
	)

	runDefaultRulesInspectCase(t, "insert: column is duplicate(1)", DefaultMysqlInspect(),
		`
insert into exist_db.exist_tb_1 (id,v1,v1) values (1,"1","1");
`,
		newTestResult().add(driverV2.RuleLevelError, "", DuplicateColumnsMessage, "v1"),
	)

	runDefaultRulesInspectCase(t, "insert: column is duplicate(2)", DefaultMysqlInspect(),
		`
insert into exist_db.exist_tb_1 set id=1,v1="1",v1="1";
`,
		newTestResult().add(driverV2.RuleLevelError, "", DuplicateColumnsMessage, "v1"),
	)

	runDefaultRulesInspectCase(t, "insert: do not match values and columns", DefaultMysqlInspect(),
		`
insert into exist_db.exist_tb_1 (id,v1,v2) values (1,"1","1"),(2,"2","2","2");
`,
		newTestResult().add(driverV2.RuleLevelError, "", ColumnsValuesNotMatchMessage),
	)
}

func TestCheckInvalidUpdate(t *testing.T) {
	runDefaultRulesInspectCase(t, "update: ok", DefaultMysqlInspect(),
		`
update exist_db.exist_tb_1 set v1="2" where id=1;
`,
		newTestResult(),
	)

	runDefaultRulesInspectCase(t, "update: ok", DefaultMysqlInspect(),
		`
update exist_tb_1 set v1="2" where exist_db.exist_tb_1.id=1;
`,
		newTestResult(),
	)

	runDefaultRulesInspectCase(t, "update: schema not exist", DefaultMysqlInspect(),
		`
update not_exist_db.not_exist_tb set v1="2" where id=1;
`,
		newTestResult().add(driverV2.RuleLevelError, "", SchemaNotExistMessage, "not_exist_db"),
	)

	runDefaultRulesInspectCase(t, "update: table not exist", DefaultMysqlInspect(),
		`
update exist_db.not_exist_tb set v1="2" where id=1;
`,
		newTestResult().add(driverV2.RuleLevelError, "", TableNotExistMessage, "exist_db.not_exist_tb"),
	)

	runDefaultRulesInspectCase(t, "update: column not exist", DefaultMysqlInspect(),
		`
update exist_db.exist_tb_1 set v3="2" where id=1;
`,
		newTestResult().add(driverV2.RuleLevelError, "", ColumnNotExistMessage, "v3"),
	)

	runDefaultRulesInspectCase(t, "update: where column not exist", DefaultMysqlInspect(),
		`
update exist_db.exist_tb_1 set v1="2" where v3=1;
`,
		newTestResult().add(driverV2.RuleLevelError, "", ColumnNotExistMessage, "v3"),
	)

	runDefaultRulesInspectCase(t, "update with alias: ok", DefaultMysqlInspect(),
		`
update exist_tb_1 as t set t.v1 = "1" where t.id = 1;
`,
		newTestResult(),
	)
	runDefaultRulesInspectCase(t, "update with alias: table not exist", DefaultMysqlInspect(),
		`
update exist_db.not_exist_tb as t set t.v3 = "1" where t.id = 1;
`,
		newTestResult().add(driverV2.RuleLevelError, "", TableNotExistMessage, "exist_db.not_exist_tb"),
	)

	runDefaultRulesInspectCase(t, "update with alias: column not exist", DefaultMysqlInspect(),
		`
update exist_tb_1 as t set t.v3 = "1" where t.id = 1;
`,
		newTestResult().add(driverV2.RuleLevelError, "", ColumnNotExistMessage, "t.v3"),
	)

	runDefaultRulesInspectCase(t, "update with alias: column not exist", DefaultMysqlInspect(),
		`
update exist_tb_1 as t set t.v1 = "1" where t.v3 = 1;
`,
		newTestResult().add(driverV2.RuleLevelError, "", ColumnNotExistMessage, "t.v3"),
	)

	runDefaultRulesInspectCase(t, "update with alias: column not exist", DefaultMysqlInspect(),
		`
update exist_tb_1 as t set exist_tb_1.v1 = "1" where t.id = 1;
`,
		newTestResult().add(driverV2.RuleLevelError, "", ColumnNotExistMessage, "exist_tb_1.v1"),
	)

	runDefaultRulesInspectCase(t, "multi-update: ok", DefaultMysqlInspect(),
		`
update exist_tb_1,exist_tb_2 set exist_tb_1.v1 = "1" where exist_tb_1.id = exist_tb_2.id;
`,
		newTestResult().addResult(rulepkg.DMLCheckJoinHasOn),
	)

	runDefaultRulesInspectCase(t, "multi-update: ok", DefaultMysqlInspect(),
		`
update exist_tb_1 inner join exist_tb_2 on exist_tb_1.id = exist_tb_2.id set exist_tb_1.v1 = "1" where exist_tb_1.id = 1;
`,
		newTestResult(),
	)

	runDefaultRulesInspectCase(t, "multi-update: table not exist", DefaultMysqlInspect(),
		`
update exist_db.not_exist_tb set exist_tb_1.v2 = "1" where exist_tb_1.id = exist_tb_2.id;
`,
		newTestResult().add(driverV2.RuleLevelError, "", TableNotExistMessage, "exist_db.not_exist_tb"),
	)

	runDefaultRulesInspectCase(t, "multi-update: column not exist", DefaultMysqlInspect(),
		`
update exist_tb_1,exist_tb_2 set exist_tb_1.v3 = "1" where exist_tb_1.id = exist_tb_2.id;
`,
		newTestResult().add(driverV2.RuleLevelError, "", ColumnNotExistMessage, "exist_tb_1.v3").addResult(rulepkg.DMLCheckJoinHasOn),
	)

	runDefaultRulesInspectCase(t, "multi-update: column not exist", DefaultMysqlInspect(),
		`
update exist_tb_1,exist_tb_2 set exist_tb_2.v3 = "1" where exist_tb_1.id = exist_tb_2.id;
`,
		newTestResult().add(driverV2.RuleLevelError, "", ColumnNotExistMessage, "exist_tb_2.v3").addResult(rulepkg.DMLCheckJoinHasOn),
	)

	runDefaultRulesInspectCase(t, "multi-update: column not exist", DefaultMysqlInspect(),
		`
update exist_tb_1,exist_tb_2 set exist_tb_1.v1 = "1" where exist_tb_1.v3 = exist_tb_2.v3;
`,
		newTestResult().add(driverV2.RuleLevelError, "", ColumnNotExistMessage, "exist_tb_1.v3,exist_tb_2.v3").addResult(rulepkg.DMLCheckJoinHasOn),
	)

	runDefaultRulesInspectCase(t, "multi-update: column not exist", DefaultMysqlInspect(),
		`
update exist_db.exist_tb_1,exist_db.exist_tb_2 set exist_tb_3.v1 = "1" where exist_tb_1.v1 = exist_tb_2.v1;
`,
		newTestResult().add(driverV2.RuleLevelError, "", ColumnNotExistMessage, "exist_tb_3.v1").addResult(rulepkg.DMLCheckJoinHasOn),
	)

	runDefaultRulesInspectCase(t, "multi-update: column not exist", DefaultMysqlInspect(),
		`
update exist_db.exist_tb_1,exist_db.exist_tb_2 set not_exist_db.exist_tb_1.v1 = "1" where exist_tb_1.v1 = exist_tb_2.v1;
`,
		newTestResult().add(driverV2.RuleLevelError, "", ColumnNotExistMessage, "not_exist_db.exist_tb_1.v1").addResult(rulepkg.DMLCheckJoinHasOn),
	)

	runDefaultRulesInspectCase(t, "multi-update: column not ambiguous", DefaultMysqlInspect(),
		`
update exist_tb_1,exist_tb_2 set user_id = "1" where exist_tb_1.id = exist_tb_2.id;
`,
		newTestResult().addResult(rulepkg.DMLCheckJoinHasOn),
	)

	runDefaultRulesInspectCase(t, "multi-update: column not ambiguous", DefaultMysqlInspect(),
		`
update exist_tb_1,exist_tb_2 set v1 = "1" where exist_tb_1.id = exist_tb_2.id;
`,
		newTestResult().add(driverV2.RuleLevelError, "", ColumnIsAmbiguousMessage, "v1").addResult(rulepkg.DMLCheckJoinHasOn),
	)

	runDefaultRulesInspectCase(t, "multi-update: column not ambiguous", DefaultMysqlInspect(),
		`
update exist_tb_1,exist_tb_2 set v1 = "1" where exist_tb_1.id = exist_tb_2.id;
`,
		newTestResult().add(driverV2.RuleLevelError, "", ColumnIsAmbiguousMessage, "v1").addResult(rulepkg.DMLCheckJoinHasOn),
	)

	runDefaultRulesInspectCase(t, "multi-update: where column not ambiguous", DefaultMysqlInspect(),
		`
update exist_tb_1,exist_tb_2 set exist_tb_1.v1 = "1" where v1 = 1;
`,
		newTestResult().add(driverV2.RuleLevelError, "", ColumnIsAmbiguousMessage, "v1").addResult(rulepkg.DMLCheckJoinHasOn),
	)
}

func TestCheckInvalidDelete(t *testing.T) {
	runDefaultRulesInspectCase(t, "delete: ok", DefaultMysqlInspect(),
		`
delete from exist_db.exist_tb_1 where id=1;
`,
		newTestResult(),
	)

	runDefaultRulesInspectCase(t, "delete: schema not exist", DefaultMysqlInspect(),
		`
delete from not_exist_db.not_exist_tb where id=1;
`,
		newTestResult().add(driverV2.RuleLevelError, "", SchemaNotExistMessage, "not_exist_db"),
	)

	runDefaultRulesInspectCase(t, "delete: table not exist", DefaultMysqlInspect(),
		`
delete from exist_db.not_exist_tb where id=1;
`,
		newTestResult().add(driverV2.RuleLevelError, "", TableNotExistMessage, "exist_db.not_exist_tb"),
	)

	runDefaultRulesInspectCase(t, "delete: where column not exist", DefaultMysqlInspect(),
		`
delete from exist_db.exist_tb_1 where v3=1;
`,
		newTestResult().add(driverV2.RuleLevelError, "", ColumnNotExistMessage, "v3"),
	)

	runDefaultRulesInspectCase(t, "delete: where column not exist", DefaultMysqlInspect(),
		`
delete from exist_db.exist_tb_1 where exist_tb_1.v3=1;
`,
		newTestResult().add(driverV2.RuleLevelError, "", ColumnNotExistMessage, "exist_tb_1.v3"),
	)

	runDefaultRulesInspectCase(t, "delete: where column not exist", DefaultMysqlInspect(),
		`
delete from exist_db.exist_tb_1 where exist_tb_2.id=1;
`,
		newTestResult().add(driverV2.RuleLevelError, "", ColumnNotExistMessage, "exist_tb_2.id"),
	)
}

func TestCheckInvalidSelect(t *testing.T) {
	runDefaultRulesInspectCase(t, "select: schema not exist", DefaultMysqlInspect(),
		`
select id from not_exist_db.not_exist_tb where id=1 limit 1;
`,
		newTestResult().add(driverV2.RuleLevelError, "", SchemaNotExistMessage, "not_exist_db").
			add(driverV2.RuleLevelNotice, "", "LIMIT 查询建议使用ORDER BY"),
	)

	runDefaultRulesInspectCase(t, "select: table not exist", DefaultMysqlInspect(),
		`
select id from exist_db.not_exist_tb where id=1 limit 1;
`,
		newTestResult().add(driverV2.RuleLevelError, "", TableNotExistMessage, "exist_db.not_exist_tb").
			add(driverV2.RuleLevelNotice, "", "LIMIT 查询建议使用ORDER BY"),
	)
}

func TestCheckSelectAll(t *testing.T) {
	runSingleRuleInspectCase(rulepkg.RuleHandlerMap[rulepkg.DMLDisableSelectAllColumn].Rule, t, "select_from: all columns", DefaultMysqlInspect(),
		"select * from exist_db.exist_tb_1 where id =1;",
		newTestResult().addResult(rulepkg.DMLDisableSelectAllColumn),
	)
}

func TestCheckWhereInvalid(t *testing.T) {
	runDefaultRulesInspectCase(t, "select_from: has where condition", DefaultMysqlInspect(),
		"select id from exist_db.exist_tb_1 where id > 1 limit 1;",
		newTestResult().add(driverV2.RuleLevelNotice, "", "LIMIT 查询建议使用ORDER BY"),
	)

	runDefaultRulesInspectCase(t, "select_from: no where condition(1)", DefaultMysqlInspect(),
		"select id from exist_db.exist_tb_1 limit 1;",
		newTestResult().addResult(rulepkg.DMLCheckWhereIsInvalid).add(driverV2.RuleLevelNotice, "", "LIMIT 查询建议使用ORDER BY"),
	)

	runDefaultRulesInspectCase(t, "select_from: no where condition(2)", DefaultMysqlInspect(),
		"select id from exist_db.exist_tb_1 where 1=1 and 2=2 limit 1;",
		newTestResult().addResult(rulepkg.DMLCheckWhereIsInvalid).add(driverV2.RuleLevelNotice, "", "LIMIT 查询建议使用ORDER BY"),
	)

	runDefaultRulesInspectCase(t, "select_from: no where condition(3)", DefaultMysqlInspect(),
		"select id from exist_db.exist_tb_1 where id=id limit 1;",
		newTestResult().addResult(rulepkg.DMLCheckWhereIsInvalid).add(driverV2.RuleLevelNotice, "", "LIMIT 查询建议使用ORDER BY"),
	)

	runDefaultRulesInspectCase(t, "select_from: no where condition(4)", DefaultMysqlInspect(),
		"select id from exist_db.exist_tb_1 where exist_tb_1.id=exist_tb_1.id limit 1;",
		newTestResult().addResult(rulepkg.DMLCheckWhereIsInvalid).add(driverV2.RuleLevelNotice, "", "LIMIT 查询建议使用ORDER BY"),
	)

	runDefaultRulesInspectCase(t, "update: has where condition", DefaultMysqlInspect(),
		"update exist_db.exist_tb_1 set v1='v1' where id = 1;",
		newTestResult())

	runDefaultRulesInspectCase(t, "update: no where condition(1)", DefaultMysqlInspect(),
		"update exist_db.exist_tb_1 set v1='v1';",
		newTestResult().addResult(rulepkg.DMLCheckWhereIsInvalid).addResult(rulepkg.DMLCheckUpdateOrDeleteHasWhere))

	runDefaultRulesInspectCase(t, "update: no where condition(2)", DefaultMysqlInspect(),
		"update exist_db.exist_tb_1 set v1='v1' where 1=1 and 2=2;",
		newTestResult().addResult(rulepkg.DMLCheckWhereIsInvalid))

	runDefaultRulesInspectCase(t, "update: no where condition(3)", DefaultMysqlInspect(),
		"update exist_db.exist_tb_1 set v1='v1' where id=id;",
		newTestResult().addResult(rulepkg.DMLCheckWhereIsInvalid))

	runDefaultRulesInspectCase(t, "update: no where condition(4)", DefaultMysqlInspect(),
		"update exist_db.exist_tb_1 set v1='v1' where exist_tb_1.id=exist_tb_1.id;",
		newTestResult().addResult(rulepkg.DMLCheckWhereIsInvalid))

	runDefaultRulesInspectCase(t, "delete: has where condition", DefaultMysqlInspect(),
		"delete from exist_db.exist_tb_1 where id = 1;",
		newTestResult())

	runDefaultRulesInspectCase(t, "delete: no where condition(1)", DefaultMysqlInspect(),
		"delete from exist_db.exist_tb_1;",
		newTestResult().addResult(rulepkg.DMLCheckWhereIsInvalid).addResult(rulepkg.DMLCheckUpdateOrDeleteHasWhere))

	runDefaultRulesInspectCase(t, "delete: no where condition(2)", DefaultMysqlInspect(),
		"delete from exist_db.exist_tb_1 where 1=1 and 2=2;",
		newTestResult().addResult(rulepkg.DMLCheckWhereIsInvalid))

	runDefaultRulesInspectCase(t, "delete: no where condition(3)", DefaultMysqlInspect(),
		"delete from exist_db.exist_tb_1 where 1=1 and id=id;",
		newTestResult().addResult(rulepkg.DMLCheckWhereIsInvalid))

	runDefaultRulesInspectCase(t, "delete: no where condition(4)", DefaultMysqlInspect(),
		"delete from exist_db.exist_tb_1 where 1=1 and exist_tb_1.id=exist_tb_1.id;",
		newTestResult().addResult(rulepkg.DMLCheckWhereIsInvalid))

	// issue:691 https://github.com/actiontech/sqle/issues/691
	runDefaultRulesInspectCase(t, "where with () condition(1)", DefaultMysqlInspect(),
		"delete from exist_db.exist_tb_1 where (id = 1);",
		newTestResult())

	runDefaultRulesInspectCase(t, "where with () condition(2)", DefaultMysqlInspect(),
		"delete from exist_db.exist_tb_1 where (id = 1 and v1 = '2');",
		newTestResult())

	runDefaultRulesInspectCase(t, "where with () condition(3)", DefaultMysqlInspect(),
		"delete from exist_db.exist_tb_1 where (id = 1) and (v1 = '2');",
		newTestResult())
}

func TestCheckWhereInvalid_FP(t *testing.T) {
	runDefaultRulesInspectCase(t, "[pf]select_from: has where condition(1)", DefaultMysqlInspect(),
		"select id from exist_db.exist_tb_1 where id=? limit ?;",
		newTestResult().add(driverV2.RuleLevelNotice, "", "LIMIT 查询建议使用ORDER BY"),
	)
	runDefaultRulesInspectCase(t, "[pf]select_from: has where condition(2)", DefaultMysqlInspect(),
		"select id from exist_db.exist_tb_1 where exist_tb_1.id=? limit ?;",
		newTestResult().add(driverV2.RuleLevelNotice, "", "LIMIT 查询建议使用ORDER BY"),
	)
	runDefaultRulesInspectCase(t, "[pf]select_from: no where condition(1)", DefaultMysqlInspect(),
		"select id from exist_db.exist_tb_1 where 1=? and 2=2 limit ?;",
		newTestResult().addResult(rulepkg.DMLCheckWhereIsInvalid).add(driverV2.RuleLevelNotice, "", "LIMIT 查询建议使用ORDER BY"),
	)
	runDefaultRulesInspectCase(t, "[pf]select_from: no where condition(2)", DefaultMysqlInspect(),
		"select id from exist_db.exist_tb_1 where ?=? limit ?;",
		newTestResult().addResult(rulepkg.DMLCheckWhereIsInvalid).add(driverV2.RuleLevelNotice, "", "LIMIT 查询建议使用ORDER BY"),
	)

	runDefaultRulesInspectCase(t, "[pf]update: has where condition", DefaultMysqlInspect(),
		"update exist_db.exist_tb_1 set v1='v1' where id = ?;",
		newTestResult())

	runDefaultRulesInspectCase(t, "[pf]update: no where condition(1)", DefaultMysqlInspect(),
		"update exist_db.exist_tb_1 set v1=?;",
		newTestResult().addResult(rulepkg.DMLCheckWhereIsInvalid).addResult(rulepkg.DMLCheckUpdateOrDeleteHasWhere))

	runDefaultRulesInspectCase(t, "[pf]update: no where condition(2)", DefaultMysqlInspect(),
		"update exist_db.exist_tb_1 set v1=? where 1=1 and 2=2;",
		newTestResult().addResult(rulepkg.DMLCheckWhereIsInvalid))

	runDefaultRulesInspectCase(t, "[pf]update: no where condition(3)", DefaultMysqlInspect(),
		"update exist_db.exist_tb_1 set v1=? where id=id;",
		newTestResult().addResult(rulepkg.DMLCheckWhereIsInvalid))

	runDefaultRulesInspectCase(t, "[pf]update: no where condition(4)", DefaultMysqlInspect(),
		"update exist_db.exist_tb_1 set v1=? where exist_tb_1.id=exist_tb_1.id;",
		newTestResult().addResult(rulepkg.DMLCheckWhereIsInvalid))

	runDefaultRulesInspectCase(t, "[pf]delete: no where condition(1)", DefaultMysqlInspect(),
		"delete from exist_db.exist_tb_1 where 1=? and ?=?;",
		newTestResult().addResult(rulepkg.DMLCheckWhereIsInvalid))

	runDefaultRulesInspectCase(t, "[pf]delete: no where condition(2)", DefaultMysqlInspect(),
		"delete from exist_db.exist_tb_1 where 1=? and id=id;",
		newTestResult().addResult(rulepkg.DMLCheckWhereIsInvalid))
}

func TestCheckCreateTableWithoutIfNotExists(t *testing.T) {
	runDefaultRulesInspectCase(t, "create_table: need \"if not exists\"", DefaultMysqlInspect(),
		`
CREATE TABLE exist_db.not_exist_tb_1 (
id bigint unsigned NOT NULL AUTO_INCREMENT COMMENT "unit test",
v1 varchar(255) NOT NULL DEFAULT "unit test" COMMENT "unit test",
create_time datetime NOT NULL DEFAULT CURRENT_TIMESTAMP COMMENT "unit test",
update_time datetime NOT NULL DEFAULT CURRENT_TIMESTAMP ON UPDATE CURRENT_TIMESTAMP COMMENT "unit test",
v2 varchar(255) NOT NULL DEFAULT "unit test" COMMENT "unit test",
PRIMARY KEY (id)
)ENGINE=InnoDB AUTO_INCREMENT=3 DEFAULT CHARSET=utf8mb4 COMMENT="unit test";
`,
		newTestResult().addResult(rulepkg.DDLCheckPKWithoutIfNotExists),
	)
}

func TestCheckObjectNameUsingKeyword(t *testing.T) {
	runDefaultRulesInspectCase(t, "create_table: using keyword", DefaultMysqlInspect(),
		"CREATE TABLE if not exists exist_db.`select` ("+
			"id bigint unsigned NOT NULL AUTO_INCREMENT COMMENT \"unit test\","+
			"v1 varchar(255) NOT NULL DEFAULT \"unit test\" COMMENT \"unit test\","+
			"create_time datetime NOT NULL DEFAULT CURRENT_TIMESTAMP COMMENT \"unit test\","+
			"update_time datetime NOT NULL DEFAULT CURRENT_TIMESTAMP ON UPDATE CURRENT_TIMESTAMP COMMENT \"unit test\","+
			"`create` varchar(255) NOT NULL DEFAULT \"unit test\" COMMENT \"unit test\","+
			"PRIMARY KEY (id),"+
			"INDEX `show` (v1)"+
			")ENGINE=InnoDB AUTO_INCREMENT=3 DEFAULT CHARSET=utf8mb4 COMMENT=\"unit test\";",
		newTestResult().addResult(rulepkg.DDLCheckObjectNameUsingKeyword, "select, create, show").
			addResult(rulepkg.DDLCheckIndexPrefix, "idx_"),
	)

}

func TestAlterTableMerge(t *testing.T) {
	runSingleRuleInspectCase(rulepkg.RuleHandlerMap[rulepkg.DDLCheckAlterTableNeedMerge].Rule, t, "alter_table: alter table need merge", DefaultMysqlInspect(),
		`
ALTER TABLE exist_db.exist_tb_1 Add column v5 varchar(255) NOT NULL DEFAULT "unit test" COMMENT "unit test";
ALTER TABLE exist_db.exist_tb_1 Add column v6 varchar(255) NOT NULL DEFAULT "unit test" COMMENT "unit test";
`,
		newTestResult(),
		newTestResult().addResult(rulepkg.DDLCheckAlterTableNeedMerge),
	)
}

func TestCheckObjectNameLength(t *testing.T) {
	length64 := "aaaaaaaaaabbbbbbbbbbccccccccccddddddddddeeeeeeeeeeffffffffffabcd"
	length65 := "aaaaaaaaaabbbbbbbbbbccccccccccddddddddddeeeeeeeeeeffffffffffabcde"

	runDefaultRulesInspectCase(t, "create_table: table length <= 64", DefaultMysqlInspect(),
		fmt.Sprintf(`
CREATE TABLE  if not exists exist_db.%s (
id bigint unsigned NOT NULL AUTO_INCREMENT COMMENT "unit test",
v1 varchar(255) NOT NULL DEFAULT "unit test" COMMENT "unit test",
create_time datetime NOT NULL DEFAULT CURRENT_TIMESTAMP COMMENT "unit test",
update_time datetime NOT NULL DEFAULT CURRENT_TIMESTAMP ON UPDATE CURRENT_TIMESTAMP COMMENT "unit test",
v2 varchar(255) NOT NULL DEFAULT "unit test" COMMENT "unit test",
PRIMARY KEY (id)
)ENGINE=InnoDB AUTO_INCREMENT=3 DEFAULT CHARSET=utf8mb4 COMMENT="unit test";`, length64),
		newTestResult(),
	)

	runDefaultRulesInspectCase(t, "create_table: table length > 64", DefaultMysqlInspect(),
		fmt.Sprintf(`
CREATE TABLE  if not exists exist_db.%s (
id bigint unsigned NOT NULL AUTO_INCREMENT COMMENT "unit test",
v1 varchar(255) NOT NULL DEFAULT "unit test" COMMENT "unit test",
create_time datetime NOT NULL DEFAULT CURRENT_TIMESTAMP COMMENT "unit test",
update_time datetime NOT NULL DEFAULT CURRENT_TIMESTAMP ON UPDATE CURRENT_TIMESTAMP COMMENT "unit test",
v2 varchar(255) NOT NULL DEFAULT "unit test" COMMENT "unit test",
PRIMARY KEY (id)
)ENGINE=InnoDB AUTO_INCREMENT=3 DEFAULT CHARSET=utf8mb4 COMMENT="unit test";`, length65),
		newTestResult().addResult(rulepkg.DDLCheckObjectNameLength, 64),
	)

	runDefaultRulesInspectCase(t, "create_table: columns length > 64", DefaultMysqlInspect(),
		fmt.Sprintf(`
CREATE TABLE  if not exists exist_db.not_exist_tb_1 (
id bigint unsigned NOT NULL AUTO_INCREMENT COMMENT "unit test",
%s varchar(255) NOT NULL DEFAULT "unit test" COMMENT "unit test",
create_time datetime NOT NULL DEFAULT CURRENT_TIMESTAMP COMMENT "unit test",
update_time datetime NOT NULL DEFAULT CURRENT_TIMESTAMP ON UPDATE CURRENT_TIMESTAMP COMMENT "unit test",
v2 varchar(255) NOT NULL DEFAULT "unit test" COMMENT "unit test",
PRIMARY KEY (id)
)ENGINE=InnoDB AUTO_INCREMENT=3 DEFAULT CHARSET=utf8mb4 COMMENT="unit test";`, length65),
		newTestResult().addResult(rulepkg.DDLCheckObjectNameLength, 64),
	)

	runDefaultRulesInspectCase(t, "create_table: index length > 64", DefaultMysqlInspect(),
		fmt.Sprintf(`
CREATE TABLE  if not exists exist_db.not_exist_tb_1 (
id bigint unsigned NOT NULL AUTO_INCREMENT COMMENT "unit test",
v1 varchar(255) NOT NULL DEFAULT "unit test" COMMENT "unit test",
v2 varchar(255) NOT NULL DEFAULT "unit test" COMMENT "unit test",
create_time datetime NOT NULL DEFAULT CURRENT_TIMESTAMP COMMENT "unit test",
update_time datetime NOT NULL DEFAULT CURRENT_TIMESTAMP ON UPDATE CURRENT_TIMESTAMP COMMENT "unit test",
PRIMARY KEY (id),
INDEX idx_%s (v1)
)ENGINE=InnoDB AUTO_INCREMENT=3 DEFAULT CHARSET=utf8mb4 COMMENT="unit test";`, length65),
		newTestResult().addResult(rulepkg.DDLCheckObjectNameLength, 64),
	)

	runDefaultRulesInspectCase(t, "alter_table: table length > 64", DefaultMysqlInspect(),
		fmt.Sprintf(`
ALTER TABLE exist_db.exist_tb_1 RENAME %s;`, length65),
		newTestResult().addResult(rulepkg.DDLCheckObjectNameLength, 64).addResult(rulepkg.DDLNotAllowRenaming),
	)

	runDefaultRulesInspectCase(t, "alter_table:Add column length > 64", DefaultMysqlInspect(),
		fmt.Sprintf(`
ALTER TABLE exist_db.exist_tb_1 ADD COLUMN %s varchar(255) NOT NULL DEFAULT "unit test" COMMENT "unit test";`, length65),
		newTestResult().addResult(rulepkg.DDLCheckObjectNameLength, 64),
	)

	runDefaultRulesInspectCase(t, "alter_table:change column length > 64", DefaultMysqlInspect(),
		fmt.Sprintf(`
ALTER TABLE exist_db.exist_tb_1 CHANGE COLUMN v1 %s varchar(255) NOT NULL DEFAULT "unit test" COMMENT "unit test";`, length65),
		newTestResult().addResult(rulepkg.DDLCheckObjectNameLength, 64).addResult(rulepkg.DDLNotAllowRenaming),
	)

	runDefaultRulesInspectCase(t, "alter_table: Add index length > 64", DefaultMysqlInspect(),
		fmt.Sprintf(`
ALTER TABLE exist_db.exist_tb_1 ADD index idx_%s (v1);`, length65),
		newTestResult().addResult(rulepkg.DDLCheckObjectNameLength, 64),
	)

	runDefaultRulesInspectCase(t, "alter_table:rename index length > 64", DefaultMysqlInspect(),
		fmt.Sprintf(`
ALTER TABLE exist_db.exist_tb_1 RENAME index idx_1 TO idx_%s;`, length65),
		newTestResult().addResult(rulepkg.DDLCheckObjectNameLength, 64),
	)
}

func TestCheckObjectNameIsUpperAndLowerLetterMixed(t *testing.T) {
	rule := rulepkg.RuleHandlerMap[rulepkg.DDLCheckObjectNameIsUpperAndLowerLetterMixed].Rule

	runSingleRuleInspectCase(rule, t, "", DefaultMysqlInspect(),
		`
	CREATE TABLE  if not exists exist_db._Ab (
	Id bigint unsigned NOT NULL AUTO_INCREMENT COMMENT "unit test",
	NAME varchar(255) NOT NULL DEFAULT "unit test" COMMENT "unit test",
	A varchar(255) NOT NULL DEFAULT "unit test" COMMENT "unit test",
	PRIMARY KEY (id),
	INDEX idx_ID_Name (id,name)
	)`, newTestResult().addResult(rule.Name, strings.Join([]string{"_Ab", "Id", "idx_ID_Name"}, ",")))

	runSingleRuleInspectCase(rule, t, "", DefaultMysqlInspect(),
		`alter table exist_db.exist_tb_1 add column name varchar(255) NOT NULL DEFAULT "unit test"`,
		newTestResult())

	runSingleRuleInspectCase(rule, t, "", DefaultMysqlInspect(),
		`alter table exist_db.exist_tb_1 add column Name varchar(255) NOT NULL DEFAULT "unit test"`,
		newTestResult().addResult(rule.Name, "Name"))

	runSingleRuleInspectCase(rule, t, "", DefaultMysqlInspect(),
		`alter table exist_db.exist_tb_1 rename test`,
		newTestResult())

	runSingleRuleInspectCase(rule, t, "", DefaultMysqlInspect(),
		`alter table exist_db.exist_tb_1 rename Test`,
		newTestResult().addResult(rule.Name, "Test"))

	runSingleRuleInspectCase(rule, t, "", DefaultMysqlInspect(),
		`alter table exist_db.exist_tb_1 change id id_test int unsigned NOT NULL AUTO_INCREMENT`,
		newTestResult())

	runSingleRuleInspectCase(rule, t, "", DefaultMysqlInspect(),
		`alter table exist_db.exist_tb_1 change id id_Test int unsigned NOT NULL AUTO_INCREMENT`,
		newTestResult().addResult(rule.Name, "id_Test"))

	runSingleRuleInspectCase(rule, t, "", DefaultMysqlInspect(),
		`alter table exist_db.exist_tb_1 add constraint id_unique unique (v2)`,
		newTestResult())

	runSingleRuleInspectCase(rule, t, "", DefaultMysqlInspect(),
		`alter table exist_db.exist_tb_1 add constraint iD_unique unique (v2)`,
		newTestResult().addResult(rule.Name, "iD_unique"))

	runSingleRuleInspectCase(rule, t, "", DefaultMysqlInspect(),
		`alter table exist_db.exist_tb_1 rename index idx_1 to idx_test`,
		newTestResult())

	runSingleRuleInspectCase(rule, t, "", DefaultMysqlInspect(),
		`alter table exist_db.exist_tb_1 rename index idx_1 to idx_Test`,
		newTestResult().addResult(rule.Name, "idx_Test"))

	runSingleRuleInspectCase(rule, t, "", DefaultMysqlInspect(),
		`create index i on exist_db.exist_tb_1 (v1)`,
		newTestResult())

	runSingleRuleInspectCase(rule, t, "", DefaultMysqlInspect(),
		`create index Idx_test on exist_db.exist_tb_1 (v1)`,
		newTestResult().addResult(rule.Name, "Idx_test"))
}

func TestCheckFieldNotNUllMustContainDefaultValue(t *testing.T) {
	rule := rulepkg.RuleHandlerMap[rulepkg.DDLCheckFieldNotNUllMustContainDefaultValue].Rule

	runSingleRuleInspectCase(rule, t, "", DefaultMysqlInspect(),
		`create table exist_db.not_exist_tb_1(
			id int auto_increment not null,
			v1 varchar(255) not null default "unit test",
			v2 varchar(255) not null,
			V3 varchar(255) not null,
			primary key (id)
    )`, newTestResult().addResult(rule.Name, strings.Join([]string{"v2", "V3"}, ",")))

	runSingleRuleInspectCase(rule, t, "", DefaultMysqlInspect(),
		`alter table exist_db.exist_tb_1 add column v4 int`, newTestResult())

	runSingleRuleInspectCase(rule, t, "", DefaultMysqlInspect(),
		`alter table exist_db.exist_tb_1 add column v4 int not null `,
		newTestResult().addResult(rule.Name, strings.Join([]string{"v4"}, ",")))

	runSingleRuleInspectCase(rule, t, "", DefaultMysqlInspect(),
		`alter table exist_db.exist_tb_1 change v1 v1 int not null default 1`, newTestResult())

	runSingleRuleInspectCase(rule, t, "", DefaultMysqlInspect(),
		`alter table exist_db.exist_tb_1 change column v1 v4 int not null`,
		newTestResult().addResult(rule.Name, strings.Join([]string{"v4"}, ",")))

	runSingleRuleInspectCase(rule, t, "", DefaultMysqlInspect(),
		`alter table exist_db.exist_tb_1 modify v1 int not null default 0`, newTestResult())

	runSingleRuleInspectCase(rule, t, "", DefaultMysqlInspect(),
		`alter table exist_db.exist_tb_1 modify v1 int not null`,
		newTestResult().addResult(rule.Name, strings.Join([]string{"v1"}, ",")))
}

func TestCheckPrimaryKey(t *testing.T) {
	runDefaultRulesInspectCase(t, "create_table: primary key exist", DefaultMysqlInspect(),
		`
CREATE TABLE  if not exists exist_db.not_exist_tb_1 (
id bigint unsigned NOT NULL AUTO_INCREMENT PRIMARY KEY COMMENT "unit test",
v1 varchar(255) NOT NULL DEFAULT "unit test" COMMENT "unit test",
create_time datetime NOT NULL DEFAULT CURRENT_TIMESTAMP COMMENT "unit test",
update_time datetime NOT NULL DEFAULT CURRENT_TIMESTAMP ON UPDATE CURRENT_TIMESTAMP COMMENT "unit test",
v2 varchar(255) NOT NULL DEFAULT "unit test" COMMENT "unit test"
)ENGINE=InnoDB AUTO_INCREMENT=3 DEFAULT CHARSET=utf8mb4 COMMENT="unit test";
`,
		newTestResult(),
	)

	runDefaultRulesInspectCase(t, "create_table: primary key not exist", DefaultMysqlInspect(),
		`
CREATE TABLE  if not exists exist_db.not_exist_tb_1 (
id bigint unsigned NOT NULL AUTO_INCREMENT COMMENT "unit test",
v1 varchar(255) NOT NULL DEFAULT "unit test" COMMENT "unit test",
create_time datetime NOT NULL DEFAULT CURRENT_TIMESTAMP COMMENT "unit test",
update_time datetime NOT NULL DEFAULT CURRENT_TIMESTAMP ON UPDATE CURRENT_TIMESTAMP COMMENT "unit test",
v2 varchar(255) NOT NULL DEFAULT "unit test" COMMENT "unit test"
)ENGINE=InnoDB AUTO_INCREMENT=3 DEFAULT CHARSET=utf8mb4 COMMENT="unit test";
`,
		newTestResult().addResult(rulepkg.DDLCheckPKNotExist).addResult(rulepkg.DDLCheckFieldNotNUllMustContainDefaultValue, "id"),
	)

	runDefaultRulesInspectCase(t, "create_table: primary key not auto increment(1)", DefaultMysqlInspect(),
		`
CREATE TABLE  if not exists exist_db.not_exist_tb_1 (
id bigint unsigned NOT NULL KEY DEFAULT "unit test" COMMENT "unit test",
v1 varchar(255) NOT NULL DEFAULT "unit test" COMMENT "unit test",
create_time datetime NOT NULL DEFAULT CURRENT_TIMESTAMP COMMENT "unit test",
update_time datetime NOT NULL DEFAULT CURRENT_TIMESTAMP ON UPDATE CURRENT_TIMESTAMP COMMENT "unit test",
v2 varchar(255) NOT NULL DEFAULT "unit test" COMMENT "unit test"
)ENGINE=InnoDB AUTO_INCREMENT=3 DEFAULT CHARSET=utf8mb4 COMMENT="unit test";
`,
		newTestResult().addResult(rulepkg.DDLCheckPKWithoutAutoIncrement),
	)

	runDefaultRulesInspectCase(t, "create_table: primary key not auto increment(2)", DefaultMysqlInspect(),
		`
CREATE TABLE  if not exists exist_db.not_exist_tb_1 (
id bigint unsigned NOT NULL DEFAULT "unit test" COMMENT "unit test",
v1 varchar(255) NOT NULL DEFAULT "unit test" COMMENT "unit test",
create_time datetime NOT NULL DEFAULT CURRENT_TIMESTAMP COMMENT "unit test",
update_time datetime NOT NULL DEFAULT CURRENT_TIMESTAMP ON UPDATE CURRENT_TIMESTAMP COMMENT "unit test",
v2 varchar(255) NOT NULL DEFAULT "unit test" COMMENT "unit test",
PRIMARY KEY (id)
)ENGINE=InnoDB AUTO_INCREMENT=3 DEFAULT CHARSET=utf8mb4 COMMENT="unit test";
`,
		newTestResult().addResult(rulepkg.DDLCheckPKWithoutAutoIncrement),
	)

	runDefaultRulesInspectCase(t, "create_table: primary key not bigint unsigned(1)", DefaultMysqlInspect(),
		`
CREATE TABLE  if not exists exist_db.not_exist_tb_1 (
id bigint NOT NULL AUTO_INCREMENT KEY COMMENT "unit test",
v1 varchar(255) NOT NULL DEFAULT "unit test" COMMENT "unit test",
create_time datetime NOT NULL DEFAULT CURRENT_TIMESTAMP COMMENT "unit test",
update_time datetime NOT NULL DEFAULT CURRENT_TIMESTAMP ON UPDATE CURRENT_TIMESTAMP COMMENT "unit test",
v2 varchar(255) NOT NULL DEFAULT "unit test" COMMENT "unit test"
)ENGINE=InnoDB AUTO_INCREMENT=3 DEFAULT CHARSET=utf8mb4 COMMENT="unit test";
`,
		newTestResult().addResult(rulepkg.DDLCheckPKWithoutBigintUnsigned),
	)

	runDefaultRulesInspectCase(t, "create_table: primary key not bigint unsigned(2)", DefaultMysqlInspect(),
		`
CREATE TABLE  if not exists exist_db.not_exist_tb_1 (
id bigint NOT NULL AUTO_INCREMENT COMMENT "unit test",
v1 varchar(255) NOT NULL DEFAULT "unit test" COMMENT "unit test",
v2 varchar(255) NOT NULL DEFAULT "unit test" COMMENT "unit test",
create_time datetime NOT NULL DEFAULT CURRENT_TIMESTAMP COMMENT "unit test",
update_time datetime NOT NULL DEFAULT CURRENT_TIMESTAMP ON UPDATE CURRENT_TIMESTAMP COMMENT "unit test",
PRIMARY KEY (id)
)ENGINE=InnoDB AUTO_INCREMENT=3 DEFAULT CHARSET=utf8mb4 COMMENT="unit test";
`,
		newTestResult().addResult(rulepkg.DDLCheckPKWithoutBigintUnsigned),
	)
}

func TestCheckColumnCharLength(t *testing.T) {
	runDefaultRulesInspectCase(t, "create_table: check char(20)", DefaultMysqlInspect(),
		`
	CREATE TABLE  if not exists exist_db.not_exist_tb_1 (
	id bigint unsigned NOT NULL AUTO_INCREMENT COMMENT "unit test",
	v1 char(20) NOT NULL DEFAULT "unit test" COMMENT "unit test",
	create_time datetime NOT NULL DEFAULT CURRENT_TIMESTAMP COMMENT "unit test",
	update_time datetime NOT NULL DEFAULT CURRENT_TIMESTAMP ON UPDATE CURRENT_TIMESTAMP COMMENT "unit test",
	v2 varchar(255) NOT NULL DEFAULT "unit test" COMMENT "unit test",
	PRIMARY KEY (id)
	)ENGINE=InnoDB AUTO_INCREMENT=3 DEFAULT CHARSET=utf8mb4 COMMENT="unit test";
	`,
		newTestResult(),
	)

	runDefaultRulesInspectCase(t, "create_table: check char(21)", DefaultMysqlInspect(),
		`
	CREATE TABLE  if not exists exist_db.not_exist_tb_1 (
	id bigint unsigned NOT NULL AUTO_INCREMENT COMMENT "unit test",
	v1 char(21) NOT NULL DEFAULT "unit test" COMMENT "unit test",
	create_time datetime NOT NULL DEFAULT CURRENT_TIMESTAMP COMMENT "unit test",
	update_time datetime NOT NULL DEFAULT CURRENT_TIMESTAMP ON UPDATE CURRENT_TIMESTAMP COMMENT "unit test",
	v2 varchar(255) NOT NULL DEFAULT "unit test" COMMENT "unit test",
	PRIMARY KEY (id)
	)ENGINE=InnoDB AUTO_INCREMENT=3 DEFAULT CHARSET=utf8mb4 COMMENT="unit test";
	`,
		newTestResult().addResult(rulepkg.DDLCheckColumnCharLength),
	)
}

func TestCheckIndexCount(t *testing.T) {
	rule := rulepkg.RuleHandlerMap[rulepkg.DDLCheckIndexCount].Rule
	runSingleRuleInspectCase(rule, t, "create_table: index <= 5", DefaultMysqlInspect(),
		`
CREATE TABLE  if not exists exist_db.not_exist_tb_1 (
id bigint unsigned NOT NULL AUTO_INCREMENT COMMENT "unit test",
v1 varchar(255) NOT NULL DEFAULT "unit test" COMMENT "unit test",
v2 varchar(255) NOT NULL DEFAULT "unit test" COMMENT "unit test",
PRIMARY KEY (id),
INDEX idx_1 (id),
INDEX idx_2 (id),
INDEX idx_3 (id),
INDEX idx_4 (id),
INDEX idx_5 (id)
)ENGINE=InnoDB AUTO_INCREMENT=3 DEFAULT CHARSET=utf8mb4 COMMENT="unit test";
`,
		newTestResult(),
	)

	runSingleRuleInspectCase(rule, t, "create_table: index > 5", DefaultMysqlInspect(),
		`
CREATE TABLE  if not exists exist_db.not_exist_tb_1 (
id bigint unsigned NOT NULL AUTO_INCREMENT COMMENT "unit test",
v1 varchar(255) NOT NULL DEFAULT "unit test" COMMENT "unit test",
v2 varchar(255) NOT NULL DEFAULT "unit test" COMMENT "unit test",
PRIMARY KEY (id),
INDEX idx_1 (id),
INDEX idx_2 (id),
INDEX idx_3 (id),
INDEX idx_4 (id),
INDEX idx_5 (id),
INDEX idx_6 (id)
)ENGINE=InnoDB AUTO_INCREMENT=3 DEFAULT CHARSET=utf8mb4 COMMENT="unit test";
`,
		newTestResult().addResult(rulepkg.DDLCheckIndexCount, 5),
	)
}

func TestCheckDDLIndexTooMany(t *testing.T) {
	rule := rulepkg.RuleHandlerMap[rulepkg.DDLCheckIndexTooMany].Rule
	runSingleRuleInspectCase(rule, t, "create_table: index <= 2", DefaultMysqlInspect(),
		`
CREATE TABLE  if not exists exist_db.not_exist_tb_1 (
id bigint unsigned NOT NULL AUTO_INCREMENT COMMENT "unit test",
v1 varchar(255) NOT NULL DEFAULT "unit test" COMMENT "unit test",
v2 varchar(255) NOT NULL DEFAULT "unit test" COMMENT "unit test",
PRIMARY KEY (id),
INDEX idx_1 (v1,id)
)ENGINE=InnoDB AUTO_INCREMENT=3 DEFAULT CHARSET=utf8mb4 COMMENT="unit test";
`,
		newTestResult(),
	)

	runSingleRuleInspectCase(rule, t, "create_table: index > 2", DefaultMysqlInspect(),
		`
CREATE TABLE  if not exists exist_db.not_exist_tb_1 (
id bigint unsigned NOT NULL AUTO_INCREMENT COMMENT "unit test",
v1 varchar(255) NOT NULL DEFAULT "unit test" COMMENT "unit test",
v2 varchar(255) NOT NULL DEFAULT "unit test" COMMENT "unit test",
PRIMARY KEY (id),
INDEX idx_1 (v1,id),
INDEX idx_2 (id)
)ENGINE=InnoDB AUTO_INCREMENT=3 DEFAULT CHARSET=utf8mb4 COMMENT="unit test";
`,
		newTestResult().addResult(rulepkg.DDLCheckIndexTooMany, "id", 2),
	)
}

func TestCheckDDLRedundantIndex(t *testing.T) {
	rule := rulepkg.RuleHandlerMap[rulepkg.DDLCheckRedundantIndex].Rule
	runSingleRuleInspectCase(rule, t, "create_table: not redundant index", DefaultMysqlInspect(),
		`
CREATE TABLE  if not exists exist_db.not_exist_tb_1 (
id bigint unsigned NOT NULL AUTO_INCREMENT COMMENT "unit test",
v1 varchar(255) NOT NULL DEFAULT "unit test" COMMENT "unit test",
v2 varchar(255) NOT NULL DEFAULT "unit test" COMMENT "unit test",
PRIMARY KEY (id),
INDEX idx_1 (v1,id)
)ENGINE=InnoDB AUTO_INCREMENT=3 DEFAULT CHARSET=utf8mb4 COMMENT="unit test";
`,
		newTestResult(),
	)

	runSingleRuleInspectCase(rule, t, "create_table: has repeat index", DefaultMysqlInspect(),
		`
CREATE TABLE  if not exists exist_db.not_exist_tb_1 (
id bigint unsigned NOT NULL AUTO_INCREMENT COMMENT "unit test",
v1 varchar(255) NOT NULL DEFAULT "unit test" COMMENT "unit test",
v2 varchar(255) NOT NULL DEFAULT "unit test" COMMENT "unit test",
PRIMARY KEY (id),
INDEX idx_1 (v1,id),
INDEX idx_2 (id)
)ENGINE=InnoDB AUTO_INCREMENT=3 DEFAULT CHARSET=utf8mb4 COMMENT="unit test";
`,
		newTestResult().addResult(rulepkg.DDLCheckRedundantIndex, "存在重复索引:(id); "),
	)

	runSingleRuleInspectCase(rule, t, "create_table: has redundant index", DefaultMysqlInspect(),
		`
CREATE TABLE  if not exists exist_db.not_exist_tb_1 (
id bigint unsigned NOT NULL AUTO_INCREMENT COMMENT "unit test",
v1 varchar(255) NOT NULL DEFAULT "unit test" COMMENT "unit test",
v2 varchar(255) NOT NULL DEFAULT "unit test" COMMENT "unit test",
PRIMARY KEY (id,v1),
INDEX idx_1 (id,v1,v2)
)ENGINE=InnoDB AUTO_INCREMENT=3 DEFAULT CHARSET=utf8mb4 COMMENT="unit test";
`,
		newTestResult().addResult(rulepkg.DDLCheckRedundantIndex, "已存在索引 idx_1(id,v1,v2) , 索引 (id,v1) 为冗余索引; "),
	)

	runSingleRuleInspectCase(rule, t, "create_table: has repeat index 2", DefaultMysqlInspect(),
		`
CREATE TABLE  if not exists exist_db.not_exist_tb_1 (
id bigint unsigned NOT NULL AUTO_INCREMENT COMMENT "unit test",
v1 varchar(255) NOT NULL DEFAULT "unit test" COMMENT "unit test",
v2 varchar(255) NOT NULL DEFAULT "unit test" COMMENT "unit test",
PRIMARY KEY (id,v1),
INDEX idx_1 (id,v1)
)ENGINE=InnoDB AUTO_INCREMENT=3 DEFAULT CHARSET=utf8mb4 COMMENT="unit test";
`,
		newTestResult().addResult(rulepkg.DDLCheckRedundantIndex, "存在重复索引:(id,v1); "),
	)

	runSingleRuleInspectCase(rule, t, "create_table: has repeat and redundant index", DefaultMysqlInspect(),
		`
CREATE TABLE  if not exists exist_db.not_exist_tb_1 (
id bigint unsigned NOT NULL AUTO_INCREMENT COMMENT "unit test",
v1 varchar(255) NOT NULL DEFAULT "unit test" COMMENT "unit test",
v2 varchar(255) NOT NULL DEFAULT "unit test" COMMENT "unit test",
PRIMARY KEY (id),
INDEX idx_1 (id,v1),
INDEX idx_2 (id)
)ENGINE=InnoDB AUTO_INCREMENT=3 DEFAULT CHARSET=utf8mb4 COMMENT="unit test";
`,
		newTestResult().addResult(rulepkg.DDLCheckRedundantIndex, "存在重复索引:(id); 已存在索引 idx_1(id,v1) , 索引 idx_2(id) 为冗余索引; "),
	)

	runSingleRuleInspectCase(rule, t, "alter_table: has repeat and redundant index", DefaultMysqlInspect(),
		`
alter table exist_db.exist_tb_1 add index idx_t (v1);
`,
		newTestResult().addResult(rulepkg.DDLCheckRedundantIndex, "存在重复索引:idx_t(v1); "),
	)

	runSingleRuleInspectCase(rule, t, "alter_table: has repeat and redundant index", DefaultMysqlInspect(),
		`
alter table exist_db.exist_tb_6 add index idx_t (v2);
`,
		newTestResult().addResult(rulepkg.DDLCheckRedundantIndex, "已存在索引 idx_100(v2,v1) , 索引 idx_t(v2) 为冗余索引; "),
	)

}

func TestCheckCompositeIndexMax(t *testing.T) {
	rule := rulepkg.RuleHandlerMap[rulepkg.DDLCheckCompositeIndexMax].Rule
	runSingleRuleInspectCase(rule, t, "create_table: composite index columns <= 3", DefaultMysqlInspect(),
		`
CREATE TABLE  if not exists exist_db.not_exist_tb_1 (
id bigint unsigned NOT NULL AUTO_INCREMENT COMMENT "unit test",
v1 varchar(255) NOT NULL DEFAULT "unit test" COMMENT "unit test",
v2 varchar(255) NOT NULL DEFAULT "unit test" COMMENT "unit test",
v3 varchar(255) NOT NULL DEFAULT "unit test" COMMENT "unit test",
v4 varchar(255) NOT NULL DEFAULT "unit test" COMMENT "unit test",
PRIMARY KEY (id),
INDEX idx_1 (id,v1,v2)
)ENGINE=InnoDB AUTO_INCREMENT=3 DEFAULT CHARSET=utf8mb4 COMMENT="unit test";
`,
		newTestResult(),
	)

	runSingleRuleInspectCase(rule, t, "create_table: composite index columns > 3", DefaultMysqlInspect(),
		`
CREATE TABLE  if not exists exist_db.not_exist_tb_1 (
id bigint unsigned NOT NULL AUTO_INCREMENT COMMENT "unit test",
v1 varchar(255) NOT NULL DEFAULT "unit test" COMMENT "unit test",
v2 varchar(255) NOT NULL DEFAULT "unit test" COMMENT "unit test",
v3 varchar(255) NOT NULL DEFAULT "unit test" COMMENT "unit test",
v4 varchar(255) NOT NULL DEFAULT "unit test" COMMENT "unit test",
v5 varchar(255) NOT NULL DEFAULT "unit test" COMMENT "unit test",
PRIMARY KEY (id),
INDEX idx_1 (id,v1,v2,v3,v4,v5)
)ENGINE=InnoDB AUTO_INCREMENT=3 DEFAULT CHARSET=utf8mb4 COMMENT="unit test";
`,
		newTestResult().addResult(rulepkg.DDLCheckCompositeIndexMax, 3),
	)
}

func TestCheckTableWithoutInnodb(t *testing.T) {
	runDefaultRulesInspectCase(t, "create_table: table engine is innodb 1", DefaultMysqlInspect(),
		`
CREATE TABLE  if not exists exist_db.not_exist_tb_1 (
id bigint unsigned NOT NULL AUTO_INCREMENT PRIMARY KEY COMMENT "unit test",
v1 varchar(255) NOT NULL DEFAULT "unit test" COMMENT "unit test",
create_time datetime NOT NULL DEFAULT CURRENT_TIMESTAMP COMMENT "unit test",
update_time datetime NOT NULL DEFAULT CURRENT_TIMESTAMP ON UPDATE CURRENT_TIMESTAMP COMMENT "unit test",
v2 varchar(255) NOT NULL DEFAULT "unit test" COMMENT "unit test"
)AUTO_INCREMENT=3 COMMENT="unit test";
`,
		newTestResult(),
	)
	runDefaultRulesInspectCase(t, "create_table: table engine is innodb 2", DefaultMysqlInspect(),
		`
CREATE TABLE  if not exists exist_db.not_exist_tb_1 (
id bigint unsigned NOT NULL AUTO_INCREMENT PRIMARY KEY COMMENT "unit test",
v1 varchar(255) NOT NULL DEFAULT "unit test" COMMENT "unit test",
create_time datetime NOT NULL DEFAULT CURRENT_TIMESTAMP COMMENT "unit test",
update_time datetime NOT NULL DEFAULT CURRENT_TIMESTAMP ON UPDATE CURRENT_TIMESTAMP COMMENT "unit test",
v2 varchar(255) NOT NULL DEFAULT "unit test" COMMENT "unit test"
)ENGINE=Innodb AUTO_INCREMENT=3 COMMENT="unit test";
`,
		newTestResult(),
	)
	runDefaultRulesInspectCase(t, "create_table: table engine is innodb 3", DefaultMysqlInspect(),
		`
CREATE TABLE  if not exists exist_db.not_exist_tb_1 (
id bigint unsigned NOT NULL AUTO_INCREMENT PRIMARY KEY COMMENT "unit test",
v1 varchar(255) NOT NULL DEFAULT "unit test" COMMENT "unit test",
create_time datetime NOT NULL DEFAULT CURRENT_TIMESTAMP COMMENT "unit test",
update_time datetime NOT NULL DEFAULT CURRENT_TIMESTAMP ON UPDATE CURRENT_TIMESTAMP COMMENT "unit test",
v2 varchar(255) NOT NULL DEFAULT "unit test" COMMENT "unit test"
)ENGINE=INNODB AUTO_INCREMENT=3 COMMENT="unit test";
`,
		newTestResult(),
	)

	runDefaultRulesInspectCase(t, "create_table: table engine is innodb 4", DefaultMysqlInspect(),
		`
CREATE TABLE if not exists myisam_utf8_db.not_exist_tb_1 (
id bigint unsigned NOT NULL AUTO_INCREMENT PRIMARY KEY COMMENT "unit test",
v1 varchar(255) NOT NULL DEFAULT "unit test" COMMENT "unit test",
create_time datetime NOT NULL DEFAULT CURRENT_TIMESTAMP COMMENT "unit test",
update_time datetime NOT NULL DEFAULT CURRENT_TIMESTAMP ON UPDATE CURRENT_TIMESTAMP COMMENT "unit test",
v2 varchar(255) NOT NULL DEFAULT "unit test" COMMENT "unit test"
)ENGINE=Innodb AUTO_INCREMENT=3 DEFAULT CHARSET=utf8mb4 COMMENT="unit test";
`,
		newTestResult(),
	)

	runDefaultRulesInspectCase(t, "create_table: table engine not innodb 1", DefaultMysqlInspect(),
		`
CREATE TABLE  if not exists exist_db.not_exist_tb_1 (
id bigint unsigned NOT NULL AUTO_INCREMENT PRIMARY KEY COMMENT "unit test",
v1 varchar(255) NOT NULL DEFAULT "unit test" COMMENT "unit test",
create_time datetime NOT NULL DEFAULT CURRENT_TIMESTAMP COMMENT "unit test",
update_time datetime NOT NULL DEFAULT CURRENT_TIMESTAMP ON UPDATE CURRENT_TIMESTAMP COMMENT "unit test",
v2 varchar(255) NOT NULL DEFAULT "unit test" COMMENT "unit test"
)ENGINE=MyISAM AUTO_INCREMENT=3 DEFAULT CHARSET=utf8mb4 COMMENT="unit test";
`,
		newTestResult().addResult(rulepkg.DDLCheckTableDBEngine, "Innodb"),
	)
	runDefaultRulesInspectCase(t, "create_table: table engine not innodb 2", DefaultMysqlInspect(),
		`
CREATE TABLE  if not exists myisam_utf8_db.not_exist_tb_1 (
id bigint unsigned NOT NULL AUTO_INCREMENT PRIMARY KEY COMMENT "unit test",
v1 varchar(255) NOT NULL DEFAULT "unit test" COMMENT "unit test",
create_time datetime NOT NULL DEFAULT CURRENT_TIMESTAMP COMMENT "unit test",
update_time datetime NOT NULL DEFAULT CURRENT_TIMESTAMP ON UPDATE CURRENT_TIMESTAMP COMMENT "unit test",
v2 varchar(255) NOT NULL DEFAULT "unit test" COMMENT "unit test"
) AUTO_INCREMENT=3 DEFAULT CHARSET=utf8mb4 COMMENT="unit test";
`,
		newTestResult().addResult(rulepkg.DDLCheckTableDBEngine, "Innodb"),
	)
}

func TestCheckDatabaseWithoutUtf8mb4(t *testing.T) {
	runDefaultRulesInspectCase(t, "create_database: character is utf8mb4", DefaultMysqlInspect(),
		`
CREATE DATABASE not_exist_db CHARACTER SET utf8mb4;
`,
		newTestResult(),
	)

	runDefaultRulesInspectCase(t, "create_database: character not utf8mb4", DefaultMysqlInspect(),
		`
CREATE DATABASE not_exist_db CHARACTER SET utf8;
`,
		newTestResult().addResult(rulepkg.DDLCheckTableCharacterSet, "utf8mb4"),
	)

	runDefaultRulesInspectCase(t, "alter_database: character not utf8mb4", DefaultMysqlInspect(),
		`
CREATE DATABASE not_exist_db CHARACTER SET utf8;
`,
		newTestResult().addResult(rulepkg.DDLCheckTableCharacterSet, "utf8mb4"),
	)
}

func TestCheckTableWithoutUtf8mb4(t *testing.T) {
	runDefaultRulesInspectCase(t, "create_table: table charset is utf8mb4 1", DefaultMysqlInspect(),
		`
CREATE TABLE if not exists exist_db.not_exist_tb_1 (
id bigint unsigned NOT NULL AUTO_INCREMENT PRIMARY KEY COMMENT "unit test",
v1 varchar(255) NOT NULL DEFAULT "unit test" COMMENT "unit test",
create_time datetime NOT NULL DEFAULT CURRENT_TIMESTAMP COMMENT "unit test",
update_time datetime NOT NULL DEFAULT CURRENT_TIMESTAMP ON UPDATE CURRENT_TIMESTAMP COMMENT "unit test",
v2 varchar(255) NOT NULL DEFAULT "unit test" COMMENT "unit test"
)AUTO_INCREMENT=3 COMMENT="unit test";
`,
		newTestResult(),
	)

	runDefaultRulesInspectCase(t, "create_table: table charset is utf8mb4 2", DefaultMysqlInspect(),
		`
CREATE TABLE if not exists exist_db.not_exist_tb_1 (
id bigint unsigned NOT NULL AUTO_INCREMENT PRIMARY KEY COMMENT "unit test",
v1 varchar(255) NOT NULL DEFAULT "unit test" COMMENT "unit test",
create_time datetime NOT NULL DEFAULT CURRENT_TIMESTAMP COMMENT "unit test",
update_time datetime NOT NULL DEFAULT CURRENT_TIMESTAMP ON UPDATE CURRENT_TIMESTAMP COMMENT "unit test",
v2 varchar(255) NOT NULL DEFAULT "unit test" COMMENT "unit test"
)CHARSET=utf8mb4 AUTO_INCREMENT=3 COMMENT="unit test";
`,
		newTestResult(),
	)
	runDefaultRulesInspectCase(t, "create_table:table charset is utf8mb4 3", DefaultMysqlInspect(),
		`
CREATE TABLE  if not exists exist_db.not_exist_tb_1 (
id bigint unsigned NOT NULL AUTO_INCREMENT PRIMARY KEY COMMENT "unit test",
v1 varchar(255) NOT NULL DEFAULT "unit test" COMMENT "unit test",
create_time datetime NOT NULL DEFAULT CURRENT_TIMESTAMP COMMENT "unit test",
update_time datetime NOT NULL DEFAULT CURRENT_TIMESTAMP ON UPDATE CURRENT_TIMESTAMP COMMENT "unit test",
v2 varchar(255) NOT NULL DEFAULT "unit test" COMMENT "unit test"
)CHARSET=UTF8MB4 AUTO_INCREMENT=3 COMMENT="unit test";
`,
		newTestResult(),
	)
	runDefaultRulesInspectCase(t, "create_table:table charset is utf8mb4 4", DefaultMysqlInspect(),
		`
CREATE TABLE  if not exists myisam_utf8_db.not_exist_tb_1 (
id bigint unsigned NOT NULL AUTO_INCREMENT PRIMARY KEY COMMENT "unit test",
v1 varchar(255) NOT NULL DEFAULT "unit test" COMMENT "unit test",
create_time datetime NOT NULL DEFAULT CURRENT_TIMESTAMP COMMENT "unit test",
update_time datetime NOT NULL DEFAULT CURRENT_TIMESTAMP ON UPDATE CURRENT_TIMESTAMP COMMENT "unit test",
v2 varchar(255) NOT NULL DEFAULT "unit test" COMMENT "unit test"
)ENGINE=InnoDB CHARSET=utf8mb4 AUTO_INCREMENT=3 COMMENT="unit test";
`,
		newTestResult(),
	)

	runDefaultRulesInspectCase(t, "create_table: table charset not utf8mb4 1", DefaultMysqlInspect(),
		`
CREATE TABLE  if not exists exist_db.not_exist_tb_1 (
id bigint unsigned NOT NULL AUTO_INCREMENT PRIMARY KEY COMMENT "unit test",
v1 varchar(255) NOT NULL DEFAULT "unit test" COMMENT "unit test",
create_time datetime NOT NULL DEFAULT CURRENT_TIMESTAMP COMMENT "unit test",
update_time datetime NOT NULL DEFAULT CURRENT_TIMESTAMP ON UPDATE CURRENT_TIMESTAMP COMMENT "unit test",
v2 varchar(255) NOT NULL DEFAULT "unit test" COMMENT "unit test"
)ENGINE=InnoDB AUTO_INCREMENT=3 DEFAULT CHARSET=latin1  COMMENT="unit test";
`,
		newTestResult().addResult(rulepkg.DDLCheckTableCharacterSet, "utf8mb4"),
	)

	runDefaultRulesInspectCase(t, "create_table: table charset not utf8mb4 2", DefaultMysqlInspect(),
		`
CREATE TABLE  if not exists myisam_utf8_db.not_exist_tb_1 (
id bigint unsigned NOT NULL AUTO_INCREMENT PRIMARY KEY COMMENT "unit test",
v1 varchar(255) NOT NULL DEFAULT "unit test" COMMENT "unit test",
create_time datetime NOT NULL DEFAULT CURRENT_TIMESTAMP COMMENT "unit test",
update_time datetime NOT NULL DEFAULT CURRENT_TIMESTAMP ON UPDATE CURRENT_TIMESTAMP COMMENT "unit test",
v2 varchar(255) NOT NULL DEFAULT "unit test" COMMENT "unit test"
)ENGINE=InnoDB AUTO_INCREMENT=3 COMMENT="unit test";
`,
		newTestResult().addResult(rulepkg.DDLCheckTableCharacterSet, "utf8mb4"),
	)
	runDefaultRulesInspectCase(t, "create_table: column charset is utf8mb4", DefaultMysqlInspect(),
		`
	CREATE TABLE  if not exists exist_db.not_exist_tb_1 (
	id bigint unsigned NOT NULL AUTO_INCREMENT PRIMARY KEY COMMENT "unit test",
	v1 varchar(255) CHARACTER SET utf8mb4 NOT NULL DEFAULT "unit test" COMMENT "unit test",
	create_time datetime NOT NULL DEFAULT CURRENT_TIMESTAMP COMMENT "unit test",
	update_time datetime NOT NULL DEFAULT CURRENT_TIMESTAMP ON UPDATE CURRENT_TIMESTAMP COMMENT "unit test",
	v2 varchar(255) NOT NULL DEFAULT "unit test" COMMENT "unit test"
	)ENGINE=InnoDB AUTO_INCREMENT=3 DEFAULT CHARSET=utf8mb4  COMMENT="unit test";
	`,
		newTestResult(),
	)

	runDefaultRulesInspectCase(t, "create_table: column charset not utf8mb4 1", DefaultMysqlInspect(),
		`
	CREATE TABLE  if not exists exist_db.not_exist_tb_1 (
	id bigint unsigned NOT NULL AUTO_INCREMENT PRIMARY KEY COMMENT "unit test",
	v1 varchar(255) CHARACTER SET utf8 NOT NULL DEFAULT "unit test" COMMENT "unit test",
	create_time datetime NOT NULL DEFAULT CURRENT_TIMESTAMP COMMENT "unit test",
	update_time datetime NOT NULL DEFAULT CURRENT_TIMESTAMP ON UPDATE CURRENT_TIMESTAMP COMMENT "unit test",
	v2 varchar(255) NOT NULL DEFAULT "unit test" COMMENT "unit test"
	)ENGINE=InnoDB AUTO_INCREMENT=3 DEFAULT CHARSET=utf8mb4  COMMENT="unit test";
	`,
		newTestResult().addResult(rulepkg.DDLCheckTableCharacterSet, "utf8mb4"),
	)

	runDefaultRulesInspectCase(t, "create_table: column charset has not utf8mb4 2", DefaultMysqlInspect(),
		`
	CREATE TABLE  if not exists exist_db.not_exist_tb_1 (
	id bigint unsigned NOT NULL AUTO_INCREMENT PRIMARY KEY COMMENT "unit test",
	v1 varchar(255) CHARACTER SET utf8mb4 NOT NULL DEFAULT "unit test" COMMENT "unit test",
	create_time datetime NOT NULL DEFAULT CURRENT_TIMESTAMP COMMENT "unit test",
	update_time datetime NOT NULL DEFAULT CURRENT_TIMESTAMP ON UPDATE CURRENT_TIMESTAMP COMMENT "unit test",
	v2 varchar(255) CHARACTER SET utf8 NOT NULL DEFAULT "unit test" COMMENT "unit test"
	)ENGINE=InnoDB AUTO_INCREMENT=3 DEFAULT CHARSET=utf8mb4  COMMENT="unit test";
	`,
		newTestResult().addResult(rulepkg.DDLCheckTableCharacterSet, "utf8mb4"),
	)

	runDefaultRulesInspectCase(t, "alter_table: column charset has not utf8mb4 1", DefaultMysqlInspect(),
		`
	ALTER TABLE exist_db.exist_tb_1 ADD column v3 varchar(255) CHARACTER SET utf8 NOT NULL DEFAULT "unit test" COMMENT "unit test";
	`,
		newTestResult().addResult(rulepkg.DDLCheckTableCharacterSet, "utf8mb4"),
	)

	runDefaultRulesInspectCase(t, "alter_table: column charset has not utf8mb4 3", DefaultMysqlInspect(),
		`
	ALTER TABLE exist_db.exist_tb_1 MODIFY column v2 varchar(255) CHARACTER SET utf8 NOT NULL DEFAULT "unit test" COMMENT "unit test";
	`,
		newTestResult().addResult(rulepkg.DDLCheckTableCharacterSet, "utf8mb4"),
	)
}

func TestCheckIndexColumnWithBlob(t *testing.T) {
	runDefaultRulesInspectCase(t, "create_table: disable index column blob (1)", DefaultMysqlInspect(),
		`
CREATE TABLE  if not exists exist_db.not_exist_tb_1 (
id bigint unsigned NOT NULL AUTO_INCREMENT COMMENT "unit test",
v1 varchar(255) NOT NULL DEFAULT "unit test" COMMENT "unit test",
create_time datetime NOT NULL DEFAULT CURRENT_TIMESTAMP COMMENT "unit test",
update_time datetime NOT NULL DEFAULT CURRENT_TIMESTAMP ON UPDATE CURRENT_TIMESTAMP COMMENT "unit test",
v2 varchar(255) NOT NULL DEFAULT "unit test" COMMENT "unit test",
b1 blob COMMENT "unit test",
PRIMARY KEY (id),
INDEX idx_b1 (b1)
)ENGINE=InnoDB AUTO_INCREMENT=3 DEFAULT CHARSET=utf8mb4 COMMENT="unit test";
`,
		newTestResult().addResult(rulepkg.DDLCheckIndexedColumnWithBlob).add(driverV2.RuleLevelWarn, rulepkg.DDLCheckIndexNotNullConstraint, "这些索引字段(b1)需要有非空约束"),
	)

	runDefaultRulesInspectCase(t, "create_table: disable index column blob (2)", DefaultMysqlInspect(),
		`
CREATE TABLE  if not exists exist_db.not_exist_tb_1 (
id bigint unsigned NOT NULL AUTO_INCREMENT COMMENT "unit test",
v1 varchar(255) NOT NULL DEFAULT "unit test" COMMENT "unit test",
create_time datetime NOT NULL DEFAULT CURRENT_TIMESTAMP COMMENT "unit test",
update_time datetime NOT NULL DEFAULT CURRENT_TIMESTAMP ON UPDATE CURRENT_TIMESTAMP COMMENT "unit test",
v2 varchar(255) NOT NULL DEFAULT "unit test" COMMENT "unit test",
b1 blob UNIQUE KEY COMMENT "unit test",
PRIMARY KEY (id)
)ENGINE=InnoDB AUTO_INCREMENT=3 DEFAULT CHARSET=utf8mb4 COMMENT="unit test";
`,
		newTestResult().addResult(rulepkg.DDLCheckIndexedColumnWithBlob).add(driverV2.RuleLevelWarn, rulepkg.DDLCheckIndexNotNullConstraint, "这些索引字段(b1)需要有非空约束"),
	)

	handler := rulepkg.RuleHandlerMap[rulepkg.DDLCheckAlterTableNeedMerge]
	delete(rulepkg.RuleHandlerMap, rulepkg.DDLCheckAlterTableNeedMerge)
	defer func() {
		rulepkg.RuleHandlerMap[rulepkg.DDLCheckAlterTableNeedMerge] = handler
	}()

	runDefaultRulesInspectCase(t, "create_table: disable index column blob (3)", DefaultMysqlInspect(),
		`
CREATE TABLE  if not exists exist_db.not_exist_tb_1 (
id bigint unsigned NOT NULL AUTO_INCREMENT COMMENT "unit test",
v1 varchar(255) NOT NULL DEFAULT "unit test" COMMENT "unit test",
create_time datetime NOT NULL DEFAULT CURRENT_TIMESTAMP COMMENT "unit test",
update_time datetime NOT NULL DEFAULT CURRENT_TIMESTAMP ON UPDATE CURRENT_TIMESTAMP COMMENT "unit test",
v2 varchar(255) NOT NULL DEFAULT "unit test" COMMENT "unit test",
b1 blob COMMENT "unit test",
PRIMARY KEY (id)
)ENGINE=InnoDB AUTO_INCREMENT=3 DEFAULT CHARSET=utf8mb4 COMMENT="unit test";
CREATE INDEX idx_1 ON exist_db.not_exist_tb_1(b1);
ALTER TABLE exist_db.not_exist_tb_1 ADD INDEX idx_2(b1);
ALTER TABLE exist_db.not_exist_tb_1 ADD COLUMN b2 blob UNIQUE KEY COMMENT "unit test";
ALTER TABLE exist_db.not_exist_tb_1 MODIFY COLUMN b1 blob UNIQUE KEY COMMENT "unit test";
`,
		newTestResult(),
		newTestResult().addResult(rulepkg.DDLCheckIndexedColumnWithBlob).add(driverV2.RuleLevelWarn, rulepkg.DDLCheckIndexNotNullConstraint, "这些索引字段(b1)需要有非空约束"),
		newTestResult().addResult(rulepkg.DDLCheckIndexedColumnWithBlob).add(driverV2.RuleLevelWarn, rulepkg.DDLCheckIndexNotNullConstraint, "这些索引字段(b1)需要有非空约束"),
		newTestResult().addResult(rulepkg.DDLCheckIndexedColumnWithBlob).addResult(rulepkg.DDLCheckIndexNotNullConstraint, "b2"),
		newTestResult().addResult(rulepkg.DDLCheckIndexedColumnWithBlob).addResult(rulepkg.DDLCheckIndexNotNullConstraint, "b1"),
	)
}

func TestDisableForeignKey(t *testing.T) {
	runDefaultRulesInspectCase(t, "create_table: has foreign key", DefaultMysqlInspect(),
		`
CREATE TABLE  if not exists exist_db.not_exist_tb_1 (
id bigint unsigned NOT NULL AUTO_INCREMENT COMMENT "unit test",
v1 varchar(255) NOT NULL DEFAULT "unit test" COMMENT "unit test",
create_time datetime NOT NULL DEFAULT CURRENT_TIMESTAMP COMMENT "unit test",
update_time datetime NOT NULL DEFAULT CURRENT_TIMESTAMP ON UPDATE CURRENT_TIMESTAMP COMMENT "unit test",
v2 varchar(255) NOT NULL DEFAULT "unit test" COMMENT "unit test",
PRIMARY KEY (id),
FOREIGN KEY (id) REFERENCES exist_tb_1(id)
)ENGINE=InnoDB AUTO_INCREMENT=3 DEFAULT CHARSET=utf8mb4 COMMENT="unit test";
`,
		newTestResult().addResult(rulepkg.DDLDisableFK),
	)
}

func TestCheckTableComment(t *testing.T) {
	runSingleRuleInspectCase(rulepkg.RuleHandlerMap[rulepkg.DDLCheckTableWithoutComment].Rule, t, "create_table: table without comment", DefaultMysqlInspect(),
		`
CREATE TABLE  if not exists exist_db.not_exist_tb_1 (
id bigint unsigned NOT NULL AUTO_INCREMENT COMMENT "unit test",
v1 varchar(255) NOT NULL DEFAULT "unit test" COMMENT "unit test",
v2 varchar(255) NOT NULL DEFAULT "unit test" COMMENT "unit test",
PRIMARY KEY (id)
)ENGINE=InnoDB AUTO_INCREMENT=3 DEFAULT CHARSET=utf8mb4;
`,
		newTestResult().addResult(rulepkg.DDLCheckTableWithoutComment),
	)
}

func TestCheckColumnComment(t *testing.T) {
	rule := rulepkg.RuleHandlerMap[rulepkg.DDLCheckColumnWithoutComment].Rule
	runSingleRuleInspectCase(rule, t, "create_table: column without comment", DefaultMysqlInspect(),
		`
CREATE TABLE  if not exists exist_db.not_exist_tb_1 (
id bigint unsigned NOT NULL AUTO_INCREMENT,
v1 varchar(255) NOT NULL DEFAULT "unit test" COMMENT "unit test",
v2 varchar(255) NOT NULL DEFAULT "unit test" COMMENT "unit test",
PRIMARY KEY (id)
)ENGINE=InnoDB AUTO_INCREMENT=3 DEFAULT CHARSET=utf8mb4 COMMENT="unit test";
`,
		newTestResult().addResult(rulepkg.DDLCheckColumnWithoutComment),
	)

	runSingleRuleInspectCase(rule, t, "alter_table: column without comment(1)", DefaultMysqlInspect(),
		`
ALTER TABLE exist_db.exist_tb_1 ADD COLUMN v3 varchar(255) NOT NULL DEFAULT "unit test";
`,
		newTestResult().addResult(rulepkg.DDLCheckColumnWithoutComment),
	)

	runSingleRuleInspectCase(rule, t, "alter_table: column without comment(2)", DefaultMysqlInspect(),
		`
ALTER TABLE exist_db.exist_tb_1 CHANGE COLUMN v2 v3 varchar(255) NOT NULL DEFAULT "unit test" ;
`,
		newTestResult().addResult(rulepkg.DDLCheckColumnWithoutComment),
	)
}

func TestCheckIndexPrefix(t *testing.T) {
	runDefaultRulesInspectCase(t, "create_table: index prefix not idx_", DefaultMysqlInspect(),
		`
CREATE TABLE  if not exists exist_db.not_exist_tb_1 (
id bigint unsigned NOT NULL AUTO_INCREMENT COMMENT "unit test",
v1 varchar(255) NOT NULL DEFAULT "unit test" COMMENT "unit test",
v2 varchar(255) NOT NULL DEFAULT "unit test" COMMENT "unit test",
create_time datetime NOT NULL DEFAULT CURRENT_TIMESTAMP COMMENT "unit test",
update_time datetime NOT NULL DEFAULT CURRENT_TIMESTAMP ON UPDATE CURRENT_TIMESTAMP COMMENT "unit test",
PRIMARY KEY (id),
INDEX index_1 (v1)
)ENGINE=InnoDB AUTO_INCREMENT=3 DEFAULT CHARSET=utf8mb4 COMMENT="unit test";
`,
		newTestResult().addResult(rulepkg.DDLCheckIndexPrefix, "idx_"),
	)

	runDefaultRulesInspectCase(t, "alter_table: index prefix not idx_", DefaultMysqlInspect(),
		`
ALTER TABLE exist_db.exist_tb_1 ADD INDEX index_1(v1);
`,
		newTestResult().addResult(rulepkg.DDLCheckIndexPrefix, "idx_"),
	)

	runDefaultRulesInspectCase(t, "create_index: index prefix not idx_", DefaultMysqlInspect(),
		`
CREATE INDEX index_1 ON exist_db.exist_tb_1(v1);
`,
		newTestResult().addResult(rulepkg.DDLCheckIndexPrefix, "idx_"),
	)

	for _, sql := range []string{
		`create table exist_db.t1(id int, c1 varchar(10), index idx_c1(c1))`,
		`create table exist_db.t1(id int, c1 varchar(10), index IDX_C1(c1))`,
		`create index IDX_v1 ON exist_db.exist_tb_1(v1);`,
		`create index idx_V1 ON exist_db.exist_tb_1(v1);`,
		`alter table exist_db.exist_tb_1 Add index idx_v1(v1);`,
		`alter table exist_db.exist_tb_1 Add index IDX_V1(v1);`,
	} {
		runSingleRuleInspectCase(rulepkg.RuleHandlerMap[rulepkg.DDLCheckIndexPrefix].Rule, t, "", DefaultMysqlInspect(), sql, newTestResult())
	}
}

func TestCheckUniqueIndexPrefix(t *testing.T) {
	rule := rulepkg.RuleHandlerMap[rulepkg.DDLCheckUniqueIndexPrefix].Rule
	runSingleRuleInspectCase(rule, t, "create_table: unique index prefix not uniq_", DefaultMysqlInspect(),
		`
CREATE TABLE  if not exists exist_db.not_exist_tb_1 (
id bigint unsigned NOT NULL AUTO_INCREMENT COMMENT "unit test",
v1 varchar(255) NOT NULL DEFAULT "unit test" COMMENT "unit test",
v2 varchar(255) NOT NULL DEFAULT "unit test" COMMENT "unit test",
PRIMARY KEY (id),
UNIQUE INDEX index_1 (v1)
)ENGINE=InnoDB AUTO_INCREMENT=3 DEFAULT CHARSET=utf8mb4 COMMENT="unit test";
`,
		newTestResult().addResult(rulepkg.DDLCheckUniqueIndexPrefix, "uniq_"),
	)

	runSingleRuleInspectCase(rule, t, "alter_table: unique index prefix not uniq_", DefaultMysqlInspect(),
		`
ALTER TABLE exist_db.exist_tb_1 ADD UNIQUE INDEX index_1(v1);
`,
		newTestResult().addResult(rulepkg.DDLCheckUniqueIndexPrefix, "uniq_"),
	)

	runSingleRuleInspectCase(rule, t, "create_index: unique index prefix not uniq_", DefaultMysqlInspect(),
		`
CREATE UNIQUE INDEX index_1 ON exist_db.exist_tb_1(v1);
`,
		newTestResult().addResult(rulepkg.DDLCheckUniqueIndexPrefix, "uniq_"),
	)

	for _, sql := range []string{
		`create table exist_db.t1(id int, c1 varchar(10), unique index uniq_c1(c1))`,
		`create table exist_db.t1(id int, c1 varchar(10), unique index UNIQ_C1(c1))`,
		`create unique index uniq_v1 ON exist_db.exist_tb_1(v1);`,
		`create unique index UNIQ_V1 ON exist_db.exist_tb_1(v1);`,
		`alter table exist_db.exist_tb_1 Add unique index uniq_v1(v1);`,
		`alter table exist_db.exist_tb_1 Add unique index UNIQ_V1(v1);`,
	} {
		runSingleRuleInspectCase(rulepkg.RuleHandlerMap[rulepkg.DDLCheckUniqueIndexPrefix].Rule, t, "", DefaultMysqlInspect(), sql, newTestResult())
	}
}

func TestCheckColumnDefault(t *testing.T) {
	runDefaultRulesInspectCase(t, "create_table: column without default", DefaultMysqlInspect(),
		`
CREATE TABLE  if not exists exist_db.not_exist_tb_1 (
id bigint unsigned NOT NULL AUTO_INCREMENT COMMENT "unit test",
create_time datetime NOT NULL DEFAULT CURRENT_TIMESTAMP COMMENT "unit test",
update_time datetime NOT NULL DEFAULT CURRENT_TIMESTAMP ON UPDATE CURRENT_TIMESTAMP COMMENT "unit test",
v1 varchar(255) COMMENT "unit test",
PRIMARY KEY (id)
)ENGINE=InnoDB AUTO_INCREMENT=3 DEFAULT CHARSET=utf8mb4 COMMENT="unit test";
`,
		newTestResult().addResult(rulepkg.DDLCheckColumnWithoutDefault),
	)

	runDefaultRulesInspectCase(t, "alter_table: column without default", DefaultMysqlInspect(),
		`
ALTER TABLE exist_db.exist_tb_1 ADD COLUMN v3 varchar(255) NOT NULL COMMENT "unit test";
`,
		newTestResult().addResult(rulepkg.DDLCheckColumnWithoutDefault).addResult(rulepkg.DDLCheckFieldNotNUllMustContainDefaultValue, "v3"),
	)

	runDefaultRulesInspectCase(t, "alter_table: auto increment column without default", DefaultMysqlInspect(),
		`
ALTER TABLE exist_db.exist_tb_1 ADD COLUMN v3 bigint unsigned NOT NULL AUTO_INCREMENT COMMENT "unit test";
`,
		newTestResult().addResult(rulepkg.DDLCheckFieldNotNUllMustContainDefaultValue, "v3"),
	)

	runDefaultRulesInspectCase(t, "alter_table: blob column without default", DefaultMysqlInspect(),
		`
ALTER TABLE exist_db.exist_tb_1 ADD COLUMN v3 blob COMMENT "unit test";
`,
		newTestResult(),
	)
}

func TestCheckColumnTimestampDefault(t *testing.T) {
	handler := rulepkg.RuleHandlerMap[rulepkg.DDLCheckColumnWithoutDefault]
	delete(rulepkg.RuleHandlerMap, rulepkg.DDLCheckColumnWithoutDefault)
	defer func() {
		rulepkg.RuleHandlerMap[rulepkg.DDLCheckColumnWithoutDefault] = handler
	}()

	runDefaultRulesInspectCase(t, "create_table: column timestamp without default", DefaultMysqlInspect(),
		`
CREATE TABLE  if not exists exist_db.not_exist_tb_1 (
id bigint unsigned NOT NULL AUTO_INCREMENT COMMENT "unit test",
v1 timestamp COMMENT "unit test",
create_time datetime NOT NULL DEFAULT CURRENT_TIMESTAMP COMMENT "unit test",
update_time datetime NOT NULL DEFAULT CURRENT_TIMESTAMP ON UPDATE CURRENT_TIMESTAMP COMMENT "unit test",
PRIMARY KEY (id)
)ENGINE=InnoDB AUTO_INCREMENT=3 DEFAULT CHARSET=utf8mb4 COMMENT="unit test";
`,
		newTestResult().addResult(rulepkg.DDLCheckColumnTimestampWithoutDefault).
			addResult(rulepkg.DDLDisableTypeTimestamp),
	)

	runDefaultRulesInspectCase(t, "alter_table: column timestamp without default", DefaultMysqlInspect(),
		`
ALTER TABLE exist_db.exist_tb_1 ADD COLUMN v3 timestamp NOT NULL COMMENT "unit test";
`,
		newTestResult().addResult(rulepkg.DDLCheckColumnTimestampWithoutDefault).
			addResult(rulepkg.DDLCheckFieldNotNUllMustContainDefaultValue, "v3").
			addResult(rulepkg.DDLDisableTypeTimestamp),
	)
}

func TestCheckColumnBlobNotNull(t *testing.T) {
	runDefaultRulesInspectCase(t, "create_table: column timestamp without default", DefaultMysqlInspect(),
		`
CREATE TABLE  if not exists exist_db.not_exist_tb_1 (
id bigint unsigned NOT NULL AUTO_INCREMENT COMMENT "unit test",
create_time datetime NOT NULL DEFAULT CURRENT_TIMESTAMP COMMENT "unit test",
update_time datetime NOT NULL DEFAULT CURRENT_TIMESTAMP ON UPDATE CURRENT_TIMESTAMP COMMENT "unit test",
v1 blob NOT NULL COMMENT "unit test",
PRIMARY KEY (id)
)ENGINE=InnoDB AUTO_INCREMENT=3 DEFAULT CHARSET=utf8mb4 COMMENT="unit test";
`,
		newTestResult().addResult(rulepkg.DDLCheckColumnBlobWithNotNull).addResult(rulepkg.DDLCheckFieldNotNUllMustContainDefaultValue, "v1"),
	)

	runDefaultRulesInspectCase(t, "alter_table: column timestamp without default", DefaultMysqlInspect(),
		`
ALTER TABLE exist_db.exist_tb_1 ADD COLUMN v3 blob NOT NULL COMMENT "unit test";
`,
		newTestResult().addResult(rulepkg.DDLCheckColumnBlobWithNotNull).addResult(rulepkg.DDLCheckFieldNotNUllMustContainDefaultValue, "v3"),
	)
}

func TestCheckColumnBlobDefaultNull(t *testing.T) {
	runDefaultRulesInspectCase(t, "create_table: column timestamp without default", DefaultMysqlInspect(),
		`
CREATE TABLE  if not exists exist_db.not_exist_tb_1 (
id bigint unsigned NOT NULL AUTO_INCREMENT COMMENT "unit test",
v1 blob DEFAULT "unit test" COMMENT "unit test",
create_time datetime NOT NULL DEFAULT CURRENT_TIMESTAMP COMMENT "unit test",
update_time datetime NOT NULL DEFAULT CURRENT_TIMESTAMP ON UPDATE CURRENT_TIMESTAMP COMMENT "unit test",
PRIMARY KEY (id)
)ENGINE=InnoDB AUTO_INCREMENT=3 DEFAULT CHARSET=utf8mb4 COMMENT="unit test";
`,
		newTestResult().addResult(rulepkg.DDLCheckColumnBlobDefaultIsNotNull),
	)

	runDefaultRulesInspectCase(t, "alter_table: column timestamp without default", DefaultMysqlInspect(),
		`
ALTER TABLE exist_db.exist_tb_1 ADD COLUMN v3 blob DEFAULT "unit test" COMMENT "unit test";
`,
		newTestResult().addResult(rulepkg.DDLCheckColumnBlobDefaultIsNotNull),
	)
}

func TestCheckDMLWithLimit(t *testing.T) {
	runDefaultRulesInspectCase(t, "update: with limit", DefaultMysqlInspect(),
		`
UPDATE exist_db.exist_tb_1 Set v1="2" where id=1 limit 1;
`,
		newTestResult().addResult(rulepkg.DMLCheckWithLimit),
	)

	runDefaultRulesInspectCase(t, "delete: with limit", DefaultMysqlInspect(),
		`
UPDATE exist_db.exist_tb_1 Set v1="2" where id=1 limit 1;
`,
		newTestResult().addResult(rulepkg.DMLCheckWithLimit),
	)
}

func TestDMLCheckSelectLimit(t *testing.T) {
	runDefaultRulesInspectCase(t, "success 1", DefaultMysqlInspect(),
		`
select id from exist_db.exist_tb_1 where id =1 limit 1000;
`,
		newTestResult().add(driverV2.RuleLevelNotice, "", "LIMIT 查询建议使用ORDER BY"),
	)
	runDefaultRulesInspectCase(t, "success 2", DefaultMysqlInspect(),
		`
select id from exist_db.exist_tb_1 where id =1 limit 1;
`,
		newTestResult().add(driverV2.RuleLevelNotice, "", "LIMIT 查询建议使用ORDER BY"),
	)
	runDefaultRulesInspectCase(t, "success 3", DefaultMysqlInspectOffline(),
		`
select 1;
`,
		newTestResult(),
	)
	runDefaultRulesInspectCase(t, "success 4", DefaultMysqlInspectOffline(),
		`
select sleep(1);
`,
		newTestResult(),
	)

	runDefaultRulesInspectCase(t, "failed big 1", DefaultMysqlInspect(),
		`
select id from exist_db.exist_tb_1 where id =1 limit 1001;
`,
		newTestResult().addResult(rulepkg.DMLCheckSelectLimit, 1000).add(driverV2.RuleLevelNotice, "", "LIMIT 查询建议使用ORDER BY"),
	)

	runDefaultRulesInspectCase(t, "failed big 2", DefaultMysqlInspect(),
		`
select id from exist_db.exist_tb_1 where id =1 limit 2, 1001;
`,
		newTestResult().addResult(rulepkg.DMLCheckSelectLimit, 1000).
			add(driverV2.RuleLevelNotice, "", "使用分页查询时，避免使用偏移量").
			add(driverV2.RuleLevelNotice, "", "LIMIT 查询建议使用ORDER BY"),
	)

	runDefaultRulesInspectCase(t, "failed nil", DefaultMysqlInspect(),
		`
select id from exist_db.exist_tb_1 where id =1;
`,
		newTestResult().addResult(rulepkg.DMLCheckSelectLimit, 1000),
	)
}

func TestDMLCheckSelectLimit_FP(t *testing.T) {
	runDefaultRulesInspectCase(t, "[fp]success", DefaultMysqlInspect(),
		`
select id from exist_db.exist_tb_1 where id =1 limit ?;
`,
		newTestResult().add(driverV2.RuleLevelNotice, "", "LIMIT 查询建议使用ORDER BY"),
	)
	runDefaultRulesInspectCase(t, "[fp]failed", DefaultMysqlInspect(),
		`
select id from exist_db.exist_tb_1 where id =1;
`,
		newTestResult().addResult(rulepkg.DMLCheckSelectLimit, 1000),
	)

}

func TestCheckDMLWithLimit_FP(t *testing.T) {
	runDefaultRulesInspectCase(t, "[fp]update: with limit", DefaultMysqlInspect(),
		`
UPDATE exist_db.exist_tb_1 Set v1="2" where id=? limit ?;
`,
		newTestResult().addResult(rulepkg.DMLCheckWithLimit),
	)

	runDefaultRulesInspectCase(t, "[fp]delete: with limit", DefaultMysqlInspect(),
		`
UPDATE exist_db.exist_tb_1 Set v1="2" where id=? limit ?;
`,
		newTestResult().addResult(rulepkg.DMLCheckWithLimit),
	)
}

func TestCheckDMLWithOrderBy(t *testing.T) {
	runDefaultRulesInspectCase(t, "update: with order by", DefaultMysqlInspect(),
		`
UPDATE exist_db.exist_tb_1 Set v1="2" where id=1 order by v1;
`,
		newTestResult().addResult(rulepkg.DMLCheckWithOrderBy),
	)

	runDefaultRulesInspectCase(t, "delete: with limit", DefaultMysqlInspect(),
		`
UPDATE exist_db.exist_tb_1 Set v1="2" where id=1 order by v1;
`,
		newTestResult().addResult(rulepkg.DMLCheckWithOrderBy),
	)
}

func TestCheckDMLWithOrderBy_FP(t *testing.T) {
	runDefaultRulesInspectCase(t, "[fp]update: with order by", DefaultMysqlInspect(),
		`
UPDATE exist_db.exist_tb_1 Set v1="2" where id=1 order by ?;
`,
		newTestResult().addResult(rulepkg.DMLCheckWithOrderBy),
	)

	runDefaultRulesInspectCase(t, "[fp]delete: with limit", DefaultMysqlInspect(),
		`
UPDATE exist_db.exist_tb_1 Set v1=? where id=? order by ?;
`,
		newTestResult().addResult(rulepkg.DMLCheckWithOrderBy),
	)
}

func TestCheckInsertColumnsExist(t *testing.T) {
	rule := rulepkg.RuleHandlerMap[rulepkg.DMLCheckInsertColumnsExist].Rule
	runSingleRuleInspectCase(rule, t, "insert: check columns exist", DefaultMysqlInspect(),
		`
insert into exist_db.exist_tb_1 values (1,"1","1"),(2,"2","2");
`,
		newTestResult().addResult(rulepkg.DMLCheckInsertColumnsExist),
	)

	runSingleRuleInspectCase(rule, t, "insert: passing the check columns exist", DefaultMysqlInspect(),
		`
insert into exist_db.exist_tb_1 (id,v1,v2) values (1,"1","1"),(2,"2","2");
`,
		newTestResult(),
	)
}

func TestCheckInsertColumnsExist_FP(t *testing.T) {
	rule := rulepkg.RuleHandlerMap[rulepkg.DMLCheckInsertColumnsExist].Rule
	runSingleRuleInspectCase(rule, t, "[fp]insert: check columns exist", DefaultMysqlInspect(),
		`
insert into exist_db.exist_tb_1 values (?,?,?),(?,?,?);
`,
		newTestResult().addResult(rulepkg.DMLCheckInsertColumnsExist),
	)

	runSingleRuleInspectCase(rule, t, "[fp]insert: passing the check columns exist", DefaultMysqlInspect(),
		`
insert into exist_db.exist_tb_1 (id,v1,v2) values (?,?,?),(?,?,?);
`,
		newTestResult(),
	)
}

func TestCheckBatchInsertListsMax(t *testing.T) {
	rule := rulepkg.RuleHandlerMap[rulepkg.DMLCheckBatchInsertListsMax].Rule
	// default 5000,  unit testing :4
	rule.Params.SetParamValue(rulepkg.DefaultSingleParamKeyName, "4")
	runSingleRuleInspectCase(rule, t, "insert:check batch insert lists max", DefaultMysqlInspect(),
		`
insert into exist_db.exist_tb_1 (id,v1,v2) values (1,"1","1"),(2,"2","2"),(3,"3","3"),(4,"4","4"),(5,"5","5");
`,
		newTestResult().addResult(rulepkg.DMLCheckBatchInsertListsMax, 4),
	)

	runSingleRuleInspectCase(rule, t, "insert: passing the check batch insert lists max", DefaultMysqlInspect(),
		`
insert into exist_db.exist_tb_1 (id,v1,v2) values (1,"1","1"),(2,"2","2"),(3,"3","3"),(4,"4","4");
`,
		newTestResult(),
	)
}

func TestCheckBatchInsertListsMax_FP(t *testing.T) {
	rule := rulepkg.RuleHandlerMap[rulepkg.DMLCheckBatchInsertListsMax].Rule
	// default 5000, unit testing :4
	//rule.Value = "4"
	rule.Params.SetParamValue(rulepkg.DefaultSingleParamKeyName, "4")
	runSingleRuleInspectCase(rule, t, "[fp]insert:check batch insert lists max", DefaultMysqlInspect(),
		`
insert into exist_db.exist_tb_1 (id,v1,v2) values (?,?,?),(?,?,?),(?,?,?),(?,?,?),(?,?,?);
`,
		newTestResult().addResult(rulepkg.DMLCheckBatchInsertListsMax, 4),
	)

	runSingleRuleInspectCase(rule, t, "[fp]insert: passing the check batch insert lists max", DefaultMysqlInspect(),
		`
insert into exist_db.exist_tb_1 (id,v1,v2) values (?,?,?),(?,?,?),(?,?,?),(?,?,?);
`,
		newTestResult(),
	)
}

func Test_DMLCheckSelectWithOrderBy(t *testing.T) {
	rule := rulepkg.RuleHandlerMap[rulepkg.DMLCheckSelectWithOrderBy].Rule
	runSingleRuleInspectCase(rule, t, "",
		DefaultMysqlInspect(), `select id from exist_db.exist_tb_1 where v1 = '1' order by id`,
		newTestResult().addResult(rulepkg.DMLCheckSelectWithOrderBy))

	runSingleRuleInspectCase(rule, t, "",
		DefaultMysqlInspect(), `select id from exist_db.exist_tb_1 where v1 = '1' order by ?`,
		newTestResult().addResult(rulepkg.DMLCheckSelectWithOrderBy))

	runSingleRuleInspectCase(rule, t, "",
		DefaultMysqlInspect(), `select id from exist_db.exist_tb_1 where v1 = '1'`, newTestResult())

	runSingleRuleInspectCase(rule, t, "", DefaultMysqlInspect(),
		`select id from exist_db.exist_tb_1 where (select id from COLLATIONS order by id limit 1) = 1`,
		newTestResult().addResult(rulepkg.DMLCheckSelectWithOrderBy))

	runSingleRuleInspectCase(rule, t, "", DefaultMysqlInspect(),
		`select id from exist_db.exist_tb_1 where (select id from COLLATIONS order by ? limit 1) = 1`,
		newTestResult().addResult(rulepkg.DMLCheckSelectWithOrderBy))

	runSingleRuleInspectCase(rule, t, "", DefaultMysqlInspect(),
		`select id from exist_db.exist_tb_1 where (select id from COLLATIONS limit 1) = 1`, newTestResult())

	runSingleRuleInspectCase(rule, t, "", DefaultMysqlInspect(),
		`select id
from (select * from exist_db.exist_tb_1 order by id limit 10) as test
where id = 1;`, newTestResult().addResult(rulepkg.DMLCheckSelectWithOrderBy))

	runSingleRuleInspectCase(rule, t, "", DefaultMysqlInspect(),
		`select id
from (select * from exist_db.exist_tb_1 limit 10) as test
where id = 1;`, newTestResult())

	runSingleRuleInspectCase(rule, t, "", DefaultMysqlInspect(),
		`select (select count(*) from exist_db.exist_tb_1 order by id limit 10) as count 
				from exist_db.exist_tb_1 where id = 1;`,
		newTestResult().addResult(rulepkg.DMLCheckSelectWithOrderBy))
}

func TestCheckPkProhibitAutoIncrement(t *testing.T) {
	rule := rulepkg.RuleHandlerMap[rulepkg.DDLCheckPKProhibitAutoIncrement].Rule
	runSingleRuleInspectCase(rule, t, "create_table: primary key not auto increment", DefaultMysqlInspect(),
		`
	CREATE TABLE  if not exists exist_db.not_exist_tb_1 (
	id bigint unsigned NOT NULL AUTO_INCREMENT DEFAULT "unit test" COMMENT "unit test" ,
	v1 varchar(255) NOT NULL DEFAULT "unit test" COMMENT "unit test",
	v2 varchar(255) NOT NULL DEFAULT "unit test" COMMENT "unit test",
	PRIMARY KEY (id)
	)ENGINE=InnoDB AUTO_INCREMENT=3 DEFAULT CHARSET=utf8mb4 COMMENT="unit test";
	`,
		newTestResult().addResult(rulepkg.DDLCheckPKProhibitAutoIncrement),
	)

	{
		inspect := DefaultMysqlInspect()
		runSingleRuleInspectCase(rule, t, "create_table: passing the primary key not auto increment", inspect,
			`
CREATE TABLE  if not exists exist_db.not_exist_tb_1 (
id bigint unsigned NOT NULL DEFAULT "unit test" COMMENT "unit test",
v1 varchar(255) NOT NULL DEFAULT "unit test" COMMENT "unit test",
v2 varchar(255) NOT NULL DEFAULT "unit test" COMMENT "unit test",
PRIMARY KEY (id)
)ENGINE=InnoDB CHARSET=utf8mb4 COMMENT="unit test";
`,
			newTestResult(),
		)

		inspect1 := DefaultMysqlInspect()
		inspect1.Ctx = inspect.Ctx
		runSingleRuleInspectCase(rule, t, "alter table", inspect1,
			`
ALTER TABLE exist_db.not_exist_tb_1 modify COLUMN id BIGINT auto_increment;
ALTER TABLE exist_db.not_exist_tb_1 change COLUMN id new_id bigint unsigned NOT NULL auto_increment;
`,
			newTestResult().addResult(rulepkg.DDLCheckPKProhibitAutoIncrement),
			newTestResult().addResult(rulepkg.DDLCheckPKProhibitAutoIncrement))
	}

	{
		inspect := DefaultMysqlInspect()
		runSingleRuleInspectCase(rule, t, "create_table", inspect,
			`
CREATE TABLE  if not exists exist_db.not_exist_tb_1 (
id bigint unsigned NOT NULL DEFAULT "unit test" COMMENT "unit test",
v1 varchar(255) NOT NULL DEFAULT "unit test" COMMENT "unit test",
v2 varchar(255) NOT NULL DEFAULT "unit test" COMMENT "unit test",
PRIMARY KEY (id)
)ENGINE=InnoDB CHARSET=utf8mb4 COMMENT="unit test";
`,
			newTestResult(),
		)
		inspect1 := DefaultMysqlInspect()
		inspect1.Ctx = inspect.Ctx
		runSingleRuleInspectCase(rule, t, "alter table", inspect1,
			`
ALTER TABLE exist_db.not_exist_tb_1 modify COLUMN id BIGINT;
ALTER TABLE exist_db.not_exist_tb_1 change COLUMN id new_id bigint unsigned NOT NULL;
`,
			newTestResult(),
			newTestResult())
	}

	{
		inspect := DefaultMysqlInspect()
		runSingleRuleInspectCase(rule, t, "create_table", inspect,
			`
CREATE TABLE  if not exists exist_db.not_exist_tb_1 (
v1 varchar(255) NOT NULL DEFAULT "unit test" COMMENT "unit test"
)ENGINE=InnoDB CHARSET=utf8mb4 COMMENT="unit test";
`,
			newTestResult())

		inspect1 := DefaultMysqlInspect()
		inspect1.Ctx = inspect.Ctx
		runSingleRuleInspectCase(rule, t, "alter table: Add column should error", inspect1,
			`
ALTER TABLE exist_db.not_exist_tb_1 Add COLUMN id bigint unsigned PRIMARY KEY NOT NULL;
`,
			newTestResult())
	}

	{
		inspect := DefaultMysqlInspect()
		runSingleRuleInspectCase(rule, t, "create_table", inspect,
			`
CREATE TABLE  if not exists exist_db.not_exist_tb_1 (
v1 varchar(255) NOT NULL DEFAULT "unit test" COMMENT "unit test"
)ENGINE=InnoDB CHARSET=utf8mb4 COMMENT="unit test";
`,
			newTestResult())

		inspect1 := DefaultMysqlInspect()
		inspect1.Ctx = inspect.Ctx
		runSingleRuleInspectCase(rule, t, "alter table: Add column should error", inspect1,
			`
ALTER TABLE exist_db.not_exist_tb_1 Add COLUMN id bigint unsigned PRIMARY KEY NOT NULL AUTO_INCREMENT;
`,
			newTestResult().addResult(rulepkg.DDLCheckPKProhibitAutoIncrement))
	}
}

func TestCheckWhereExistFunc(t *testing.T) {
	rule := rulepkg.RuleHandlerMap[rulepkg.DMLCheckWhereExistFunc].Rule
	runSingleRuleInspectCase(rule, t, "select: check where exist func", DefaultMysqlInspect(),
		`
select v1 from exist_db.exist_tb_1 where nvl(v2,"0") = "3";
`,
		newTestResult().addResult(rulepkg.DMLCheckWhereExistFunc),
	)

	runSingleRuleInspectCase(rule, t, "select: passing the check where exist func", DefaultMysqlInspect(),
		`
select v1 from exist_db.exist_tb_1 where v2 = "3"
`,
		newTestResult(),
	)
}

func Test_DDLCheckCreateTimeColumn(t *testing.T) {
	rule := rulepkg.RuleHandlerMap[rulepkg.DDLCheckCreateTimeColumn].Rule
	param := rule.Params.GetParam(rulepkg.DefaultSingleParamKeyName).String()
	runSingleRuleInspectCase(rule, t, "", DefaultMysqlInspect(),
		`
create table table_10
(
    id          int primary key,
    CREATe_TIME timestamp not null default CURRENT_TIMESTAMP,
    name        varchar(255)
)
`,
		newTestResult(),
	)

	runSingleRuleInspectCase(rule, t, "", DefaultMysqlInspect(),
		`
create table table_10
(
    id          int primary key,
    create_time timestamp
)
`, newTestResult().addResult(rulepkg.DDLCheckCreateTimeColumn, param))

	runSingleRuleInspectCase(rule, t, "", DefaultMysqlInspect(),
		`
create table table_10
(
    id          int primary key,
    create_time timestamp default current_timestamp
)
`, newTestResult())
}

func Test_DDLCheckSubQueryNestNum(t *testing.T) {
	rule := rulepkg.RuleHandlerMap[rulepkg.DMLCheckSubQueryNestNum]
	param := rule.Rule.Params.GetParam(rulepkg.DefaultSingleParamKeyName).Int()

	runSingleRuleInspectCase(rule.Rule, t, "", DefaultMysqlInspect(),
		`select (select count(*) from users) as a
from exist_db.exist_tb_1
where (select count(*) from exist_db.exist_tb_1 where (select id from exist_db.exist_tb_1 limit 1) = 1)`, newTestResult())

	runSingleRuleInspectCase(rule.Rule, t, "", DefaultMysqlInspect(),
		`select (select count(*) from users) as a
from exist_db.exist_tb_1
where (select count(*) from exist_db.exist_tb_2) > 1
  and (select count(*)
       from exist_db.exist_tb_1
       where (select id
              from exist_db.exist_tb_1
              where (select count(*) from exist_db.exist_tb_2 where (select count(*) from exist_db.exist_tb_2) = 1) =
                    1) = 1) = 1`,
		newTestResult().addResult(rulepkg.DMLCheckSubQueryNestNum, param))

	runSingleRuleInspectCase(rule.Rule, t, "", DefaultMysqlInspect(),
		`select (select count(*)
        from users
        where (select count(*)
               from exist_db.exist_tb_1
               where (select id
                      from exist_db.exist_tb_1
                      where (select count(*)
                             from exist_db.exist_tb_2
                             where (select count(*) from exist_db.exist_tb_2) = 1) = 1) = 1) = 1) as a
from exist_db.exist_tb_1`,
		newTestResult().addResult(rulepkg.DMLCheckSubQueryNestNum, param))

	runSingleRuleInspectCase(rule.Rule, t, "", DefaultMysqlInspect(),
		`delete
from exist_db.exist_tb_1
where (select count(*)
       from exist_db.exist_tb_1
       where (select id
              from exist_db.exist_tb_1
              where (select count(*) from exist_db.exist_tb_2 where exist_tb_2.id = 1) =
                    1) = 1) = 1`,
		newTestResult())

	runSingleRuleInspectCase(rule.Rule, t, "", DefaultMysqlInspect(),
		`delete
from exist_db.exist_tb_1
where (select count(*)
       from exist_db.exist_tb_1
       where (select id
              from exist_db.exist_tb_1
              where (select count(*) from exist_db.exist_tb_2 where (select count(*) from exist_db.exist_tb_2) = 1) =
                    1) = 1) = 1`,
		newTestResult().addResult(rulepkg.DMLCheckSubQueryNestNum, param))

	runSingleRuleInspectCase(rule.Rule, t, "", DefaultMysqlInspect(),
		`update exist_db.exist_tb_1,exist_db.exist_tb_2
set exist_tb_1.v1 = exist_tb_2.v1
where (select count(*) from exist_db.exist_tb_2) > 1
  and (select count(*)
       from exist_db.exist_tb_1
       where exist_tb_1.id = 1
         and (select id from exist_db.exist_tb_1 limit 1) = 1) > 1`, newTestResult())

	runSingleRuleInspectCase(rule.Rule, t, "", DefaultMysqlInspect(),
		`update exist_db.exist_tb_1,exist_db.exist_tb_2
set exist_tb_1.v1 = exist_tb_2.v1
where (select count(*)
       from exist_db.exist_tb_1
       where (select id
              from exist_db.exist_tb_1
              where (select count(*) from exist_db.exist_tb_2 where (select count(*) from exist_db.exist_tb_2) = 1) =
                    1) = 1) = 1;`,
		newTestResult().addResult(rulepkg.DMLCheckSubQueryNestNum, param))
}

func Test_DDLCheckUpdateTimeColumn(t *testing.T) {
	rule := rulepkg.RuleHandlerMap[rulepkg.DDLCheckUpdateTimeColumn].Rule
	param := rule.Params.GetParam(rulepkg.DefaultSingleParamKeyName).String()
	runSingleRuleInspectCase(rule, t, "", DefaultMysqlInspect(),
		`
	create table table_10
	(
	  id          int primary key,
	  update_time timestamp DEFAULT CURRENT_TIMESTAMP ON UPDATE CURRENT_TIMESTAMP,
	  name        varchar(255)
	)
	`,
		newTestResult(),
	)

	runSingleRuleInspectCase(rule, t, "", DefaultMysqlInspect(),
		`
create table table_10
(
    id          int primary key,
    update_time timestamp,
    create_time timestamp
)
`, newTestResult().addResult(rulepkg.DDLCheckUpdateTimeColumn, param))

	runSingleRuleInspectCase(rule, t, "", DefaultMysqlInspect(),
		`
	create table table_10
	(
	   id          int primary key,
	   update_time timestamp default current_timestamp on    update current_timestamp
	)
	`, newTestResult())
}

func TestCheckWhereExistFunc_FP(t *testing.T) {
	rule := rulepkg.RuleHandlerMap[rulepkg.DMLCheckWhereExistFunc].Rule
	runSingleRuleInspectCase(rule, t, "[fp]select: check where exist func", DefaultMysqlInspect(),
		`
select v1 from exist_db.exist_tb_1 where nvl(v2,?) = ?;
`,
		newTestResult().addResult(rulepkg.DMLCheckWhereExistFunc),
	)

	runSingleRuleInspectCase(rule, t, "[fp]select: passing the check where exist func", DefaultMysqlInspect(),
		`
select v1 from exist_db.exist_tb_1 where v2 = ?
`,
		newTestResult(),
	)
}

func TestCheckWhereExistNot(t *testing.T) {
	rule := rulepkg.RuleHandlerMap[rulepkg.DMLCheckWhereExistNot].Rule
	runSingleRuleInspectCase(rule, t, "select: check where exist <> ", DefaultMysqlInspect(),
		`
select v1 from exist_db.exist_tb_1 where v2 <> "3";
`,
		newTestResult().addResult(rulepkg.DMLCheckWhereExistNot),
	)
	runSingleRuleInspectCase(rule, t, "select: check where exist not like ", DefaultMysqlInspect(),
		`
select v1 from exist_db.exist_tb_1 where v2 not like "%3%";
`,
		newTestResult().addResult(rulepkg.DMLCheckWhereExistNot),
	)
	runSingleRuleInspectCase(rule, t, "select: check where exist != ", DefaultMysqlInspect(),
		`
select v1 from exist_db.exist_tb_1 where v2 != "3";
`,
		newTestResult().addResult(rulepkg.DMLCheckWhereExistNot),
	)
	runSingleRuleInspectCase(rule, t, "select: check where exist not null ", DefaultMysqlInspect(),
		`
select v1 from exist_db.exist_tb_1 where v2 is not null;
`,
		newTestResult().addResult(rulepkg.DMLCheckWhereExistNot),
	)
	runSingleRuleInspectCase(rule, t, "select: check subquery where exist not null ", DefaultMysqlInspect(),
		`
select v1 from exist_db.exist_tb_1 where NOT EXISTS (select v1 from exist_db.exist_tb_1 where v2 = "3")
`,
		newTestResult().addResult(rulepkg.DMLCheckWhereExistNot),
	)
}

func TestCheckWhereExistImplicitConversion(t *testing.T) {
	rule := rulepkg.RuleHandlerMap[rulepkg.DMLCheckWhereExistImplicitConversion].Rule
	runSingleRuleInspectCase(rule, t, "select: check where exist implicit conversion", DefaultMysqlInspect(),
		`
select v1 from exist_db.exist_tb_1 where v1 = 3;
`,
		newTestResult().addResult(rulepkg.DMLCheckWhereExistImplicitConversion),
	)
	runSingleRuleInspectCase(rule, t, "select: passing the check where exist implicit conversion", DefaultMysqlInspect(),
		`
select v1 from exist_db.exist_tb_1 where v1 = "3";
`,
		newTestResult(),
	)

	runSingleRuleInspectCase(rule, t, "select: check where exist implicit conversion", DefaultMysqlInspect(),
		`
select v1 from exist_db.exist_tb_1 where id = "3";
`,
		newTestResult().addResult(rulepkg.DMLCheckWhereExistImplicitConversion),
	)
	runSingleRuleInspectCase(rule, t, "select: passing the check where exist implicit conversion", DefaultMysqlInspect(),
		`
select v1 from exist_db.exist_tb_1 where id = 3;
`,
		newTestResult(),
	)
}

func TestCheckWhereExistImplicitConversion_FP(t *testing.T) {
	rule := rulepkg.RuleHandlerMap[rulepkg.DMLCheckWhereExistImplicitConversion].Rule
	runSingleRuleInspectCase(rule, t, "[fp]select: unable to check implicit conversion", DefaultMysqlInspect(),
		`
select v1 from exist_db.exist_tb_1 where v1 = ?;
`,
		newTestResult(),
	)
	runSingleRuleInspectCase(rule, t, "[fp]select: unable to check implicit conversion", DefaultMysqlInspect(),
		`
select v1 from exist_db.exist_tb_1 where id = ?;
`,
		newTestResult(),
	)
}

func TestCheckLimitMustExist(t *testing.T) {
	rule := rulepkg.RuleHandlerMap[rulepkg.DMLCheckLimitMustExist].Rule
	runSingleRuleInspectCase(rule, t, "delete: check limit must exist", DefaultMysqlInspect(),
		`
delete from exist_db.exist_tb_1;
`,
		newTestResult().addResult(rulepkg.DMLCheckLimitMustExist),
	)
	runSingleRuleInspectCase(rule, t, "delete: passing the check limit must exist", DefaultMysqlInspect(),
		`
delete from exist_db.exist_tb_1 limit 10 ;
`,
		newTestResult(),
	)
	runSingleRuleInspectCase(rule, t, "update: check limit must exist", DefaultMysqlInspect(),
		`
update exist_db.exist_tb_1 set v1 ="1";
`,
		newTestResult().addResult(rulepkg.DMLCheckLimitMustExist),
	)
	runSingleRuleInspectCase(rule, t, "update: passing the check limit must exist", DefaultMysqlInspect(),
		`
update exist_db.exist_tb_1 set v1 ="1" limit 10 ;
`,
		newTestResult(),
	)
}

func TestCheckLimitMustExist_FP(t *testing.T) {
	rule := rulepkg.RuleHandlerMap[rulepkg.DMLCheckLimitMustExist].Rule
	runSingleRuleInspectCase(rule, t, "[fp]delete: check limit must exist", DefaultMysqlInspect(),
		`
delete from exist_db.exist_tb_1;
`,
		newTestResult().addResult(rulepkg.DMLCheckLimitMustExist),
	)
	runSingleRuleInspectCase(rule, t, "[fp]delete: passing the check limit must exist", DefaultMysqlInspect(),
		`
delete from exist_db.exist_tb_1 limit ? ;
`,
		newTestResult(),
	)
	runSingleRuleInspectCase(rule, t, "[fp]update: check limit must exist", DefaultMysqlInspect(),
		`
update exist_db.exist_tb_1 set v1 =?;
`,
		newTestResult().addResult(rulepkg.DMLCheckLimitMustExist),
	)
	runSingleRuleInspectCase(rule, t, "[fp]update: passing the check limit must exist", DefaultMysqlInspect(),
		`
update exist_db.exist_tb_1 set v1 =? limit ? ;
`,
		newTestResult(),
	)
}

func TestCheckWhereExistScalarSubQueries(t *testing.T) {
	rule := rulepkg.RuleHandlerMap[rulepkg.DMLCheckWhereExistScalarSubquery].Rule
	runSingleRuleInspectCase(rule, t, "select: check where exist scalar sub queries", DefaultMysqlInspect(),
		`
select v1 from exist_db.exist_tb_1 where v1 in (select v1 from  exist_db.exist_tb_2);
`,
		newTestResult().addResult(rulepkg.DMLCheckWhereExistScalarSubquery),
	)
	runSingleRuleInspectCase(rule, t, "select: passing the check where exist scalar sub queries", DefaultMysqlInspect(),
		`
select a.v1 from exist_db.exist_tb_1 a, exist_db.exist_tb_2 b  where a.v1 = b.v1 ;
`,
		newTestResult(),
	)
}

func TestCheckWhereExistScalarSubQueries_FP(t *testing.T) {
	rule := rulepkg.RuleHandlerMap[rulepkg.DMLCheckWhereExistScalarSubquery].Rule
	runSingleRuleInspectCase(rule, t, "[fp]select: check where exist scalar sub queries", DefaultMysqlInspect(),
		`
select v1 from exist_db.exist_tb_1 where v1 in (select v1 from exist_db.exist_tb_2 where v1 = ?);
`,
		newTestResult().addResult(rulepkg.DMLCheckWhereExistScalarSubquery),
	)
	runSingleRuleInspectCase(rule, t, "[fp]select: passing the check where exist scalar sub queries", DefaultMysqlInspect(),
		`
select v1 from exist_db.exist_tb_1 where v1 in (?);
`,
		newTestResult(),
	)
}

func TestCheckIndexesExistBeforeCreatConstraints(t *testing.T) {
	rule := rulepkg.RuleHandlerMap[rulepkg.DDLCheckIndexesExistBeforeCreateConstraints].Rule
	runSingleRuleInspectCase(rule, t, "Add unique: check indexes exist before creat constraints", DefaultMysqlInspect(),
		`
alter table exist_db.exist_tb_3 Add unique uniq_test(v2);
`, /*not exist index*/
		newTestResult().addResult(rulepkg.DDLCheckIndexesExistBeforeCreateConstraints),
	)
	runSingleRuleInspectCase(rule, t, "Add unique: passing the check indexes exist before creat constraints", DefaultMysqlInspect(),
		`
alter table exist_db.exist_tb_1 Add unique uniq_test(v1); 
`, /*exist index*/
		newTestResult(),
	)
}

func TestCheckSelectForUpdate(t *testing.T) {
	rule := rulepkg.RuleHandlerMap[rulepkg.DMLCheckSelectForUpdate].Rule
	runSingleRuleInspectCase(rule, t, "select : check exist select_for_update", DefaultMysqlInspect(),
		`
select v1 from exist_db.exist_tb_1 for update;
`,
		newTestResult().addResult(rulepkg.DMLCheckSelectForUpdate),
	)
	runSingleRuleInspectCase(rule, t, "select: passing the check exist select_for_update", DefaultMysqlInspect(),
		`
select v1 from exist_db.exist_tb_1; 
`,
		newTestResult(),
	)
}

func TestCheckSelectForUpdate_FP(t *testing.T) {
	rule := rulepkg.RuleHandlerMap[rulepkg.DMLCheckSelectForUpdate].Rule
	runSingleRuleInspectCase(rule, t, "[fp]select : check exist select_for_update", DefaultMysqlInspect(),
		`
select v1 from exist_db.exist_tb_1 where v1 = ? for update;
`,
		newTestResult().addResult(rulepkg.DMLCheckSelectForUpdate),
	)
	runSingleRuleInspectCase(rule, t, "[fp]select: passing the check exist select_for_update", DefaultMysqlInspect(),
		`
select v1 from exist_db.exist_tb_1 where v1= ?; 
`,
		newTestResult(),
	)
}

func TestCheckCollationDatabase(t *testing.T) {
	for desc, sql := range map[string]string{
		`create table`:                     `CREATE TABLE exist_db.not_exist_tb_4 (v1 varchar(10)) COLLATE utf8_general_ci;`,
		`alter table`:                      `ALTER TABLE exist_db.exist_tb_1 COLLATE utf8_general_ci;`,
		`create database`:                  `CREATE DATABASE db COLLATE utf8_general_ci;`,
		`create table with column collate`: `CREATE TABLE exist_db.not_exist_tb_4 (v1 varchar(10) COLLATE utf8_general_ci) COLLATE utf8mb4_0900_ai_ci;`,
		`alter table with column collate`:  `ALTER TABLE exist_db.exist_tb_1 modify column c1 varchar(255) COLLATE utf8_general_ci;`,
	} {
		runSingleRuleInspectCase(
			rulepkg.RuleHandlerMap[rulepkg.DDLCheckDatabaseCollation].Rule,
			t,
			desc,
			DefaultMysqlInspect(),
			sql,
			newTestResult().addResult(rulepkg.DDLCheckDatabaseCollation, "utf8mb4_0900_ai_ci"))
	}

	for desc, sql := range map[string]string{
		`create table`:                     `CREATE TABLE exist_db.not_exist_tb_4 (v1 varchar(10)) COLLATE utf8mb4_0900_ai_ci;`,
		`alter table`:                      `ALTER TABLE exist_db.exist_tb_1 COLLATE utf8mb4_0900_ai_ci;`,
		`create database`:                  `CREATE DATABASE db COLLATE utf8mb4_0900_ai_ci;`,
		`create database upper case`:       `CREATE DATABASE db COLLATE UTF8MB4_0900_AI_CI;`,
		`create table with column collate`: `CREATE TABLE exist_db.not_exist_tb_4 (v1 varchar(10) COLLATE utf8mb4_0900_ai_ci) COLLATE utf8mb4_0900_ai_ci;`,
		`alter table with column collate`:  `ALTER TABLE exist_db.exist_tb_1 modify column c1 varchar(255) COLLATE utf8mb4_0900_ai_ci;`,
	} {
		runSingleRuleInspectCase(
			rulepkg.RuleHandlerMap[rulepkg.DDLCheckDatabaseCollation].Rule,
			t,
			desc,
			DefaultMysqlInspect(),
			sql,
			newTestResult())
	}
}

func TestCheckDecimalTypeColumn(t *testing.T) {
	rule := rulepkg.RuleHandlerMap[rulepkg.DDLCheckDecimalTypeColumn].Rule
	runSingleRuleInspectCase(rule, t, "create table: check decimal type column", DefaultMysqlInspect(),
		`
CREATE TABLE exist_db.not_exist_tb_4 (v1 float(10));
`,
		newTestResult().addResult(rulepkg.DDLCheckDecimalTypeColumn),
	)
	runSingleRuleInspectCase(rule, t, "alter table: check decimal type column", DefaultMysqlInspect(),
		`
ALTER TABLE exist_db.exist_tb_1 MODIFY COLUMN v1 FLOAT ( 10, 0 );
`,
		newTestResult().addResult(rulepkg.DDLCheckDecimalTypeColumn),
	)
	runSingleRuleInspectCase(rule, t, "create table: passing the check decimal type column", DefaultMysqlInspect(),
		`
CREATE TABLE exist_db.not_exist_tb_4 (v1 DECIMAL);
`,
		newTestResult(),
	)
	runSingleRuleInspectCase(rule, t, "alter table: passing the check decimal type column", DefaultMysqlInspect(),
		`
ALTER TABLE exist_db.exist_tb_1 MODIFY COLUMN v1 DECIMAL;
`,
		newTestResult(),
	)

}

func TestCheckColumnTypeBlobText(t *testing.T) {
	for desc, sql := range map[string]string{
		`(1)create table`: `CREATE TABLE t1(id BLOB);`,
		`(2)create table`: `CREATE TABLE t1(id TINYBLOB);`,
		`(3)create table`: `CREATE TABLE t1(id MEDIUMBLOB);`,
		`(4)create table`: `CREATE TABLE t1(id LONGBLOB);`,
		`(5)create table`: `CREATE TABLE t1(id TEXT);`,
		`(6)create table`: `CREATE TABLE t1(id TINYTEXT);`,
		`(7)create table`: `CREATE TABLE t1(id MEDIUMTEXT);`,
		`(8)create table`: `CREATE TABLE t1(id LONGTEXT);`,
		`(1)alter table`:  `ALTER TABLE exist_db.exist_tb_1 MODIFY COLUMN v1 BLOB;`,
		`(2)alter table`:  `ALTER TABLE exist_db.exist_tb_1 ADD COLUMN v3 BLOB;`,
	} {
		runSingleRuleInspectCase(
			rulepkg.RuleHandlerMap[rulepkg.DDLCheckColumnBlobNotice].Rule,
			t,
			desc,
			DefaultMysqlInspect(),
			sql,
			newTestResult().addResult(rulepkg.DDLCheckColumnBlobNotice))
	}

	for desc, sql := range map[string]string{
		`(1)create table`: `CREATE TABLE t1(id INT);`,
		`(1)alter table`:  `ALTER TABLE exist_db.exist_tb_1 MODIFY COLUMN v1 VARCHAR(100);`,
		`(2)alter table`:  `ALTER TABLE exist_db.exist_tb_1 ADD COLUMN v3 SET('male', 'female');`,
	} {
		runSingleRuleInspectCase(
			rulepkg.RuleHandlerMap[rulepkg.DDLCheckColumnBlobNotice].Rule,
			t,
			desc,
			DefaultMysqlInspect(),
			sql,
			newTestResult())
	}
}

func TestCheckColumnTypeSet(t *testing.T) {
	for desc, sql := range map[string]string{
		`create table`:   `CREATE TABLE t1(id INT, sex SET("male", "female"));`,
		`(1)alter table`: `ALTER TABLE exist_db.exist_tb_1 ADD COLUMN v3 SET("male", "female");`,
		`(2)alter table`: `ALTER TABLE exist_db.exist_tb_1 CHANGE COLUMN v1 v1 SET("male", "female");`,
		`(3)alter table`: `ALTER TABLE exist_db.exist_tb_1 MODIFY COLUMN v1 SET("male", "female");`,
	} {
		runSingleRuleInspectCase(
			rulepkg.RuleHandlerMap[rulepkg.DDLCheckColumnSetNotice].Rule,
			t,
			desc,
			DefaultMysqlInspect(),
			sql,
			newTestResult().addResult(rulepkg.DDLCheckColumnSetNotice))
	}

	for desc, sql := range map[string]string{
		`create table`:   `CREATE TABLE t1(id INT);`,
		`(1)alter table`: `ALTER TABLE exist_db.exist_tb_1 ADD COLUMN v3 INT;`,
		`(2)alter table`: `ALTER TABLE exist_db.exist_tb_1 CHANGE COLUMN v1 v1 BLOB;`,
		`(3)alter table`: `ALTER TABLE exist_db.exist_tb_1 MODIFY COLUMN v1 BLOB;`,
	} {
		runSingleRuleInspectCase(
			rulepkg.RuleHandlerMap[rulepkg.DDLCheckColumnSetNotice].Rule,
			t,
			desc,
			DefaultMysqlInspect(),
			sql,
			newTestResult())
	}
}

func TestCheckColumnTypeEnum(t *testing.T) {
	for desc, sql := range map[string]string{
		`create table`:   `CREATE TABLE t1(id INT, sex ENUM("male", "female"));`,
		`(1)alter table`: `ALTER TABLE exist_db.exist_tb_1 ADD COLUMN v3 ENUM("male", "female");`,
		`(2)alter table`: `ALTER TABLE exist_db.exist_tb_1 CHANGE COLUMN v1 v1 ENUM("male", "female");`,
		`(3)alter table`: `ALTER TABLE exist_db.exist_tb_1 MODIFY COLUMN v1 ENUM("male", "female");`,
	} {
		runSingleRuleInspectCase(
			rulepkg.RuleHandlerMap[rulepkg.DDLCheckColumnEnumNotice].Rule,
			t,
			desc,
			DefaultMysqlInspect(),
			sql,
			newTestResult().addResult(rulepkg.DDLCheckColumnEnumNotice))
	}

	for desc, sql := range map[string]string{
		`create table`:   `CREATE TABLE t1(id INT);`,
		`(1)alter table`: `ALTER TABLE exist_db.exist_tb_1 ADD COLUMN v3 BLOB;`,
		`(2)alter table`: `ALTER TABLE exist_db.exist_tb_1 CHANGE COLUMN v1 v1 BLOB`,
		`(3)alter table`: `ALTER TABLE exist_db.exist_tb_1 MODIFY COLUMN v1 BLOB;`,
	} {
		runSingleRuleInspectCase(
			rulepkg.RuleHandlerMap[rulepkg.DDLCheckColumnEnumNotice].Rule,
			t,
			desc,
			DefaultMysqlInspect(),
			sql,
			newTestResult())
	}
}

func TestCheckUniqueIndex(t *testing.T) {
	for desc, sql := range map[string]string{
		`create table`: `CREATE TABLE t1(id INT, c1 INT, UNIQUE INDEX unique_idx (c1));`,
		`alter table`:  `ALTER TABLE exist_db.exist_tb_1 ADD UNIQUE INDEX unique_id(id);`,
		`create index`: `CREATE UNIQUE INDEX i_u_id ON exist_db.exist_tb_1(id);`,
	} {
		runSingleRuleInspectCase(
			rulepkg.RuleHandlerMap[rulepkg.DDLCheckUniqueIndex].Rule,
			t,
			desc,
			DefaultMysqlInspect(),
			sql,
			newTestResult().addResult(rulepkg.DDLCheckUniqueIndex))
	}

	for desc, sql := range map[string]string{
		`create table`: `
CREATE TABLE t1(
id INT,
c1 INT,
c2 INT,
UNIQUE INDEX idx_uk_t1_c1 (c1),
UNIQUE INDEX IDX_UK_t1_c1_c2 (c1, c2),
INDEX idx_id(id)
);
`,
		`alter table`: `
ALTER TABLE exist_db.exist_tb_1
ADD UNIQUE INDEX idx_uk_exist_tb_1_v1(v1),
ADD UNIQUE INDEX IDX_UK_exist_tb_1_id_v1(id, v1),
ADD INDEX idx_v2(v2);
`,
		`(1)create index`: `CREATE UNIQUE INDEX idx_uk_exist_tb_1_id_v1 ON exist_db.exist_tb_1(id, v1);`,
		`(2)create index`: `CREATE UNIQUE INDEX IDX_UK_exist_tb_1_id ON exist_db.exist_tb_1(id);`,
		`(3)create index`: `CREATE INDEX idx_id ON exist_db.exist_tb_1(id);`,
	} {
		runSingleRuleInspectCase(
			rulepkg.RuleHandlerMap[rulepkg.DDLCheckUniqueIndex].Rule,
			t,
			desc,
			DefaultMysqlInspect(),
			sql,
			newTestResult())
	}
}

func TestCheckWhereExistNull(t *testing.T) {
	for desc, sql := range map[string]string{
		`(1)select table`: `SELECT * FROM exist_db.exist_tb_1 WHERE id IS NULL;`,
		`(2)select table`: `SELECT * FROM exist_db.exist_tb_1 WHERE id IS NOT NULL;`,
		`(1)update table`: `UPDATE exist_db.exist_tb_1 SET id = 1 WHERE id IS NULL;`,
		`(2)update table`: `UPDATE exist_db.exist_tb_1 SET id = 1 WHERE id IS NOT NULL;`,
		`(1)delete table`: `DELETE FROM exist_db.exist_tb_1 WHERE id IS NULL;`,
		`(2)delete table`: `DELETE FROM exist_db.exist_tb_1 WHERE id IS NOT NULL;`,
	} {
		runSingleRuleInspectCase(
			rulepkg.RuleHandlerMap[rulepkg.DMLWhereExistNull].Rule,
			t,
			desc,
			DefaultMysqlInspect(),
			sql,
			newTestResult().addResult(rulepkg.DMLWhereExistNull))
	}

	for desc, sql := range map[string]string{
		`select table`: `SELECT * FROM exist_db.exist_tb_1 WHERE id = 1;`,
		`update table`: `UPDATE exist_db.exist_tb_1 SET id = 10 WHERE id = 1;`,
		`delete table`: `DELETE FROM exist_db.exist_tb_1 WHERE id = 1;`,
	} {
		runSingleRuleInspectCase(
			rulepkg.RuleHandlerMap[rulepkg.DMLWhereExistNull].Rule,
			t,
			desc,
			DefaultMysqlInspect(),
			sql,
			newTestResult())
	}
}

func TestCheckWhereExistNull_FP(t *testing.T) {
	for desc, sql := range map[string]string{
		`[fp]select table`: `SELECT * FROM exist_db.exist_tb_1 WHERE id = ?;`,
		`[fp]update table`: `UPDATE exist_db.exist_tb_1 SET id = 10 WHERE id = ?;`,
		`[fp]delete table`: `DELETE FROM exist_db.exist_tb_1 WHERE id = ?;`,
	} {
		runSingleRuleInspectCase(
			rulepkg.RuleHandlerMap[rulepkg.DMLWhereExistNull].Rule,
			t,
			desc,
			DefaultMysqlInspect(),
			sql,
			newTestResult())
	}
}

func TestCheckNeedlessFunc(t *testing.T) {
	for desc, sql := range map[string]string{
		`(1)INSERT`: `INSERT INTO exist_db.exist_tb_1 VALUES(1, MD5('aaa'), MD5('bbb'));`,
		`(2)INSERT`: `INSERT INTO exist_db.exist_tb_1 VALUES(1, md5('aaa'), md5('bbb'));`,
	} {
		runSingleRuleInspectCase(
			rulepkg.RuleHandlerMap[rulepkg.DMLCheckNeedlessFunc].Rule,
			t,
			desc,
			DefaultMysqlInspect(),
			sql,
			newTestResult().addResult(rulepkg.DMLCheckNeedlessFunc, "sha(),sqrt(),md5()"))
	}

	for desc, sql := range map[string]string{
		`(1)INSERT`: `INSERT INTO exist_db.exist_tb_1 VALUES(1, sha1('aaa'), sha1('bbb'));`,
		`(2)INSERT`: `INSERT INTO exist_db.exist_tb_1 VALUES(1, SHA1('aaa'), SHA1('bbb'));`,
	} {
		runSingleRuleInspectCase(
			rulepkg.RuleHandlerMap[rulepkg.DMLCheckNeedlessFunc].Rule,
			t,
			desc,
			DefaultMysqlInspect(),
			sql,
			newTestResult())
	}
}

func TestCheckNeedlessFunc_FP(t *testing.T) {
	for desc, sql := range map[string]string{
		`[fp]INSERT`: `INSERT INTO exist_db.exist_tb_1 VALUES(?, MD5(?), MD5(?));`,
	} {
		runSingleRuleInspectCase(
			rulepkg.RuleHandlerMap[rulepkg.DMLCheckNeedlessFunc].Rule,
			t,
			desc,
			DefaultMysqlInspect(),
			sql,
			newTestResult().addResult(rulepkg.DMLCheckNeedlessFunc, "sha(),sqrt(),md5()"))
	}

	for desc, sql := range map[string]string{
		`[fp]INSERT`: `INSERT INTO exist_db.exist_tb_1 VALUES(?, sha1(?), sha1(?));`,
	} {
		runSingleRuleInspectCase(
			rulepkg.RuleHandlerMap[rulepkg.DMLCheckNeedlessFunc].Rule,
			t,
			desc,
			DefaultMysqlInspect(),
			sql,
			newTestResult())
	}
}

func TestCheckDatabaseSuffix(t *testing.T) {
	for desc, sql := range map[string]string{
		`create database`: `CREATE DATABASE app_service;`,
	} {
		runSingleRuleInspectCase(
			rulepkg.RuleHandlerMap[rulepkg.DDLCheckDatabaseSuffix].Rule,
			t,
			desc,
			DefaultMysqlInspect(),
			sql,
			newTestResult().addResult(rulepkg.DDLCheckDatabaseSuffix, "_DB"))
	}

	for desc, sql := range map[string]string{
		`(0)create database`: `CREATE DATABASE app_service_db;`,
		`(1)create database`: `CREATE DATABASE APP_SERVICE_DB;`,
	} {
		runSingleRuleInspectCase(
			rulepkg.RuleHandlerMap[rulepkg.DDLCheckDatabaseSuffix].Rule,
			t,
			desc,
			DefaultMysqlInspect(),
			sql,
			newTestResult())
	}
}

func TestCheckTransactionIsolationLevel(t *testing.T) {
	for desc, sql := range map[string]string{
		`(1)transaction isolation should notice`: `SET TRANSACTION ISOLATION LEVEL REPEATABLE READ;`,
		`(2)transaction isolation should notice`: `SET SESSION TRANSACTION ISOLATION LEVEL REPEATABLE READ;`,
		`(3)transaction isolation should notice`: `SET GLOBAL TRANSACTION ISOLATION LEVEL REPEATABLE READ;`,
		`(4)transaction isolation should notice`: `SET GLOBAL TRANSACTION READ ONLY, ISOLATION LEVEL SERIALIZABLE;`,
	} {
		runSingleRuleInspectCase(
			rulepkg.RuleHandlerMap[rulepkg.DDLCheckTransactionIsolationLevel].Rule,
			t,
			desc,
			DefaultMysqlInspect(),
			sql,
			newTestResult().addResult(rulepkg.DDLCheckTransactionIsolationLevel))
	}

	for desc, sql := range map[string]string{
		`(1)transaction isolation should not notice`: `SET TRANSACTION ISOLATION LEVEL READ COMMITTED;`,
		`(2)transaction isolation should not notice`: `SET SESSION TRANSACTION ISOLATION LEVEL READ COMMITTED;`,
		`(3)transaction isolation should not notice`: `SET GLOBAL TRANSACTION ISOLATION LEVEL READ COMMITTED;`,
		`(4)transaction isolation should not notice`: `SET GLOBAL TRANSACTION READ ONLY;`,
	} {
		runSingleRuleInspectCase(
			rulepkg.RuleHandlerMap[rulepkg.DDLCheckTransactionIsolationLevel].Rule,
			t,
			desc,
			DefaultMysqlInspect(),
			sql,
			newTestResult())
	}
}

func TestCheckFuzzySearch(t *testing.T) {
	for _, sql := range []string{
		`SELECT * FROM exist_db.exist_tb_1 WHERE v1 LIKE '%a';`,
		`SELECT * FROM exist_db.exist_tb_1 WHERE v1 LIKE '%a%';`,
		`SELECT * FROM exist_db.exist_tb_1 WHERE v1 LIKE '_a';`,
		`SELECT * FROM exist_db.exist_tb_1 WHERE v1 NOT LIKE '%a';`,
		`SELECT * FROM exist_db.exist_tb_1 WHERE v1 NOT LIKE '%a%';`,
		`SELECT * FROM exist_db.exist_tb_1 WHERE v1 NOT LIKE '_a';`,

		`UPDATE exist_db.exist_tb_1 SET id = 1 WHERE v1 LIKE '%a%';`,
		`UPDATE exist_db.exist_tb_1 SET id = 1 WHERE v1 LIKE '%a';`,
		`UPDATE exist_db.exist_tb_1 SET id = 1 WHERE v1 LIKE '_a';`,
		`UPDATE exist_db.exist_tb_1 SET id = 1 WHERE v1 NOT LIKE '%a';`,
		`UPDATE exist_db.exist_tb_1 SET id = 1 WHERE v1 NOT LIKE '%a%';`,
		`UPDATE exist_db.exist_tb_1 SET id = 1 WHERE v1 NOT LIKE '_a';`,

		`DELETE FROM exist_db.exist_tb_1 WHERE v1 LIKE '%a%';`,
		`DELETE FROM exist_db.exist_tb_1 WHERE v1 LIKE '%a';`,
		`DELETE FROM exist_db.exist_tb_1 WHERE v1 LIKE '_a';`,
		`DELETE FROM exist_db.exist_tb_1 WHERE v1 NOT LIKE '%a';`,
		`DELETE FROM exist_db.exist_tb_1 WHERE v1 NOT LIKE '%a%';`,
		`DELETE FROM exist_db.exist_tb_1 WHERE v1 NOT LIKE '_a';`,
	} {
		runSingleRuleInspectCase(rulepkg.RuleHandlerMap[rulepkg.DMLCheckFuzzySearch].Rule, t, "", DefaultMysqlInspect(), sql, newTestResult().addResult(rulepkg.DMLCheckFuzzySearch))
	}

	for _, sql := range []string{
		`SELECT * FROM exist_db.exist_tb_1 WHERE v1 LIKE 'a%';`,
		`SELECT * FROM exist_db.exist_tb_1 WHERE v1 LIKE 'a___';`,

		`UPDATE exist_db.exist_tb_1 SET id = 1 WHERE v1 LIKE 'a%';`,
		`UPDATE exist_db.exist_tb_1 SET id = 1 WHERE v1 LIKE 'a___';`,

		`DELETE FROM exist_db.exist_tb_1 WHERE v1 LIKE 'a%';`,
		`DELETE FROM exist_db.exist_tb_1 WHERE v1 LIKE 'a____';`,
	} {
		runSingleRuleInspectCase(rulepkg.RuleHandlerMap[rulepkg.DMLCheckFuzzySearch].Rule, t, "", DefaultMysqlInspect(), sql, newTestResult())
	}
}

func TestCheckFuzzySearch_FP(t *testing.T) {
	for desc, sql := range map[string]string{
		`[fp] "select" unable to check fuzzy search`: `SELECT * FROM exist_db.exist_tb_1 WHERE v1 LIKE ?;`,
		`[fp] "update" unable to check fuzzy search`: `UPDATE exist_db.exist_tb_1 SET id = 1 WHERE v1 LIKE ?;`,
		`[fp] "delete" unable to check fuzzy search`: `DELETE FROM exist_db.exist_tb_1 WHERE v1 LIKE ?;`,
	} {
		runSingleRuleInspectCase(
			rulepkg.RuleHandlerMap[rulepkg.DMLCheckFuzzySearch].Rule,
			t,
			desc,
			DefaultMysqlInspect(),
			sql,
			newTestResult())
	}
}

func TestCheckTablePartition(t *testing.T) {
	for desc, sql := range map[string]string{
		`create table should error`: `
CREATE TABLE t1(
c1 INT,
c2 INT)
PARTITION BY LIST(c1)
(
PARTITION p1 VALUES IN(1, 2, 3),
PARTITION p2 VALUES IN(4, 5, 6),
PARTITION p3 VALUES IN(7, 8, 9)
)
`,
		`alter table should error`: `
ALTER TABLE exist_db.exist_tb_1
PARTITION BY LIST(v1)
(
PARTITION p1 VALUES IN(1, 2, 3),
PARTITION p2 VALUES IN(4, 5, 6),
PARTITION p3 VALUES IN(7, 8, 9)
)
`,
	} {
		runSingleRuleInspectCase(
			rulepkg.RuleHandlerMap[rulepkg.DDLCheckTablePartition].Rule,
			t,
			desc,
			DefaultMysqlInspect(),
			sql,
			newTestResult().addResult(rulepkg.DDLCheckTablePartition))
	}

	for desc, sql := range map[string]string{
		`create table should not error`: `
CREATE TABLE t1(
c1 INT,
c2 INT)
`,
		`alter table should not error`: `
ALTER TABLE exist_db.exist_tb_1 ADD COLUMN v3 INT;
`,
	} {
		runSingleRuleInspectCase(
			rulepkg.RuleHandlerMap[rulepkg.DDLCheckTablePartition].Rule,
			t,
			desc,
			DefaultMysqlInspect(),
			sql,
			newTestResult())
	}
}

func TestCheckNumberOfJoinTables(t *testing.T) {
	// create table for JOIN test
	inspector := DefaultMysqlInspect()
	{
		parent := DefaultMysqlInspect()
		runDefaultRulesInspectCase(t, "create table for JOIN test", parent,
			`
create table if not exists exist_db.exist_tb_4 (
id bigint unsigned NOT NULL AUTO_INCREMENT COMMENT "unit test",
v1 varchar(255) NOT NULL DEFAULT "unit test" COMMENT "unit test",
create_time datetime NOT NULL DEFAULT CURRENT_TIMESTAMP COMMENT "unit test",
update_time datetime NOT NULL DEFAULT CURRENT_TIMESTAMP ON UPDATE CURRENT_TIMESTAMP COMMENT "unit test",
v2 varchar(255) NOT NULL DEFAULT "unit test" COMMENT "unit test",
PRIMARY KEY (id)
)ENGINE=InnoDB AUTO_INCREMENT=3 DEFAULT CHARSET=utf8mb4 COMMENT="unit test";
`,
			newTestResult(),
		)
		inspector.Ctx = session.NewContext(parent.Ctx)
	}

	for desc, sql := range map[string]string{
		`select table should error`: `
SELECT * FROM exist_db.exist_tb_1 JOIN exist_db.exist_tb_2 ON exist_db.exist_tb_1.id = exist_db.exist_tb_2.id 
JOIN exist_db.exist_tb_3 ON exist_db.exist_tb_2.id = exist_db.exist_tb_3.id
JOIN exist_db.exist_tb_4 ON exist_db.exist_tb_3.id = exist_db.exist_tb_4.id
`,
	} {
		runSingleRuleInspectCase(
			rulepkg.RuleHandlerMap[rulepkg.DMLCheckNumberOfJoinTables].Rule,
			t,
			desc,
			inspector,
			sql,
			newTestResult().addResult(rulepkg.DMLCheckNumberOfJoinTables, 3))
	}

	for desc, sql := range map[string]string{
		`(1)select table should not error`: `
		SELECT * FROM exist_db.exist_tb_1
		`,
		`(2)select table should not error`: `
SELECT * FROM exist_db.exist_tb_1 JOIN exist_db.exist_tb_2 ON exist_db.exist_tb_1.id = exist_db.exist_tb_2.id 
JOIN exist_db.exist_tb_3 ON exist_db.exist_tb_2.id = exist_db.exist_tb_3.id
		`,
	} {
		runSingleRuleInspectCase(
			rulepkg.RuleHandlerMap[rulepkg.DMLCheckNumberOfJoinTables].Rule,
			t,
			desc,
			DefaultMysqlInspect(),
			sql,
			newTestResult())
	}
}

func TestCheckNumberOfJoinTables_FP(t *testing.T) {
	// create table for JOIN test
	inspector := DefaultMysqlInspect()
	{
		parent := DefaultMysqlInspect()
		runDefaultRulesInspectCase(t, "create table for JOIN test", parent,
			`
create table if not exists exist_db.exist_tb_4 (
id bigint unsigned NOT NULL AUTO_INCREMENT COMMENT "unit test",
v1 varchar(255) NOT NULL DEFAULT "unit test" COMMENT "unit test",
v2 varchar(255) NOT NULL DEFAULT "unit test" COMMENT "unit test",
create_time datetime NOT NULL DEFAULT CURRENT_TIMESTAMP COMMENT "unit test",
update_time datetime NOT NULL DEFAULT CURRENT_TIMESTAMP ON UPDATE CURRENT_TIMESTAMP COMMENT "unit test",
PRIMARY KEY (id)
)ENGINE=InnoDB AUTO_INCREMENT=3 DEFAULT CHARSET=utf8mb4 COMMENT="unit test";
`,
			newTestResult(),
		)
		inspector.Ctx = session.NewContext(parent.Ctx)
	}

	for desc, sql := range map[string]string{
		`select table should error`: `
SELECT * FROM exist_db.exist_tb_1 JOIN exist_db.exist_tb_2 ON exist_db.exist_tb_1.id = exist_db.exist_tb_2.id 
JOIN exist_db.exist_tb_3 ON exist_db.exist_tb_2.id = exist_db.exist_tb_3.id
JOIN exist_db.exist_tb_4 ON exist_db.exist_tb_3.id = exist_db.exist_tb_4.id
WHERE exist_db.exist_tb_1.v1 = ? AND exist_db.exist_tb_1.v2 = ?
`,
	} {
		runSingleRuleInspectCase(
			rulepkg.RuleHandlerMap[rulepkg.DMLCheckNumberOfJoinTables].Rule,
			t,
			desc,
			inspector,
			sql,
			newTestResult().addResult(rulepkg.DMLCheckNumberOfJoinTables, 3))
	}

	for desc, sql := range map[string]string{
		`(1)select table should not error`: `
		SELECT * FROM exist_db.exist_tb_1 WHERE exist_db.exist_tb_1.v1 = ?
		`,
		`(2)select table should not error`: `
SELECT * FROM exist_db.exist_tb_1 JOIN exist_db.exist_tb_2 ON exist_db.exist_tb_1.id = exist_db.exist_tb_2.id 
JOIN exist_db.exist_tb_3 ON exist_db.exist_tb_2.id = exist_db.exist_tb_3.id
WHERE exist_db.exist_tb_1.v1 = ? AND exist_db.exist_tb_1.v2 = ?
		`,
	} {
		runSingleRuleInspectCase(
			rulepkg.RuleHandlerMap[rulepkg.DMLCheckNumberOfJoinTables].Rule,
			t,
			desc,
			DefaultMysqlInspect(),
			sql,
			newTestResult())
	}
}

func TestCheckIsAfterUnionDistinct(t *testing.T) {
	for desc, sql := range map[string]string{
		`select table should error`: `
SELECT 1, 2 UNION SELECT 'a', 'b';`,
	} {
		runSingleRuleInspectCase(
			rulepkg.RuleHandlerMap[rulepkg.DMLCheckIfAfterUnionDistinct].Rule,
			t,
			desc,
			DefaultMysqlInspect(),
			sql,
			newTestResult().addResult(rulepkg.DMLCheckIfAfterUnionDistinct))
	}

	for desc, sql := range map[string]string{
		`select table should error`: `
SELECT 1, 2 UNION ALL SELECT 'a', 'b';`,
	} {
		runSingleRuleInspectCase(
			rulepkg.RuleHandlerMap[rulepkg.DMLCheckIfAfterUnionDistinct].Rule,
			t,
			desc,
			DefaultMysqlInspect(),
			sql,
			newTestResult())
	}
}

func TestCheckIsAfterUnionDistinct_FP(t *testing.T) {
	for desc, sql := range map[string]string{
		`select table should error`: `
SELECT ?, ? UNION SELECT ?, ?;`,
	} {
		runSingleRuleInspectCase(
			rulepkg.RuleHandlerMap[rulepkg.DMLCheckIfAfterUnionDistinct].Rule,
			t,
			desc,
			DefaultMysqlInspect(),
			sql,
			newTestResult().addResult(rulepkg.DMLCheckIfAfterUnionDistinct))
	}

	for desc, sql := range map[string]string{
		`select table should error`: `
SELECT ?, ? UNION ALL SELECT ?, ?;`,
	} {
		runSingleRuleInspectCase(
			rulepkg.RuleHandlerMap[rulepkg.DMLCheckIfAfterUnionDistinct].Rule,
			t,
			desc,
			DefaultMysqlInspect(),
			sql,
			newTestResult())
	}
}

func TestCheckIsExistLimitOffset(t *testing.T) {
	for desc, sql := range map[string]string{
		`(1)select table should error`: `
SELECT * FROM exist_db.exist_tb_1 LIMIT 5,6;`,
		`(2)select table should error`: `
SELECT * FROM exist_db.exist_tb_1 LIMIT 6 OFFSET 5;`,
	} {
		runSingleRuleInspectCase(
			rulepkg.RuleHandlerMap[rulepkg.DDLCheckIsExistLimitOffset].Rule,
			t,
			desc,
			DefaultMysqlInspect(),
			sql,
			newTestResult().addResult(rulepkg.DDLCheckIsExistLimitOffset))
	}

	for desc, sql := range map[string]string{
		`select table should not error`: `
SELECT * FROM exist_db.exist_tb_1 LIMIT 5`,
	} {
		runSingleRuleInspectCase(
			rulepkg.RuleHandlerMap[rulepkg.DDLCheckIsExistLimitOffset].Rule,
			t,
			desc,
			DefaultMysqlInspect(),
			sql,
			newTestResult())
	}
}

func Test_DDLCheckNameUseENAndUnderline_ShouldError(t *testing.T) {
	for desc, sql := range map[string]string{
		`(1)create database`: `CREATE DATABASE ®®;`,
		`(2)create database`: `CREATE DATABASE _app;`,
		`(3)create database`: `CREATE DATABASE 1_app;`,
		`(0)create table`:    `CREATE TABLE 应用1(字段1 int);`,
		`(1)create table`:    `CREATE TABLE ®®(®® int);`,
		`(2)create table`:    `CREATE TABLE _app(_col int);`,
		`(3)create table`:    `CREATE TABLE _app(col_ int);`,
		`(4)create table`:    `CREATE TABLE 1_app(col_ int);`,
		`(0)alter table`:     `ALTER TABLE exist_db.exist_tb_1 ADD COLUMN 字段 int;`,
		`(1)alter table`:     `ALTER TABLE exist_db.exist_tb_1 ADD COLUMN _col int;`,
		`(3)alter table`:     `ALTER TABLE exist_db.exist_tb_1 ADD COLUMN ®® int;`,
		`(4)alter table`:     `ALTER TABLE exist_db.exist_tb_1 ADD COLUMN 1_Col int;`,
		`(0)create index`:    `CREATE INDEX 索引1 ON exist_db.exist_tb_1(v1)`,
		`(1)create index`:    `CREATE INDEX _idx ON exist_db.exist_tb_1(v1)`,
		`(3)create index`:    `CREATE INDEX ®® ON exist_db.exist_tb_1(v1)`,
		`(4)create index`:    `CREATE INDEX 1_idx ON exist_db.exist_tb_1(v1)`,
	} {
		runSingleRuleInspectCase(
			rulepkg.RuleHandlerMap[rulepkg.DDLCheckObjectNameUseCN].Rule,
			t,
			desc,
			DefaultMysqlInspect(),
			sql,
			newTestResult().addResult(rulepkg.DDLCheckObjectNameUseCN))
	}
}

func Test_DDLCheckNameUseENAndUnderline_ShouldNotError(t *testing.T) {
	for desc, sql := range map[string]string{
		`(0)create database`: `CREATE DATABASE db_app1;`,
		`(1)create database`: `CREATE DATABASE app_;`,
		`(0)create table`:    `CREATE TABLE tb_service1(pk_id int);`,
		`(0)alter table`:     `ALTER TABLE exist_db.exist_tb_1 ADD COLUMN v4_col4 int;`,
		`(1)alter table`:     `ALTER TABLE exist_db.exist_tb_1 ADD COLUMN col_ int;`,
		`(0)create index`:    `CREATE INDEX idx_v1 ON exist_db.exist_tb_1(v1)`,
		`(1)create index`:    `CREATE INDEX idx_ ON exist_db.exist_tb_1(v1)`,
	} {
		runSingleRuleInspectCase(
			rulepkg.RuleHandlerMap[rulepkg.DDLCheckObjectNameUseCN].Rule,
			t,
			desc,
			DefaultMysqlInspect(),
			sql,
			newTestResult())
	}
}

func TestCheckIndexOption_ShouldNot_QueryDB(t *testing.T) {
	runSingleRuleInspectCase(
		rulepkg.RuleHandlerMap[rulepkg.DDLCheckIndexOption].Rule,
		t,
		`(1)index on new db new column`,
		DefaultMysqlInspect(),
		`CREATE TABLE t1(id int, name varchar(100), INDEX idx_name(name))`,
		newTestResult())

	runSingleRuleInspectCase(
		rulepkg.RuleHandlerMap[rulepkg.DDLCheckIndexOption].Rule,
		t,
		`(2)index on new db new column`,
		DefaultMysqlInspect(),
		`CREATE TABLE t1(id int, name varchar(100));
ALTER TABLE t1 ADD INDEX idx_name(name);
`,
		newTestResult(), newTestResult())

	runSingleRuleInspectCase(
		rulepkg.RuleHandlerMap[rulepkg.DDLCheckIndexOption].Rule,
		t,
		`(3)index on old db new column`,
		DefaultMysqlInspect(),
		`
ALTER TABLE exist_db.exist_tb_1 ADD COLUMN v3 varchar(100);
ALTER TABLE exist_db.exist_tb_1 ADD INDEX idx_v3(v3);
`,
		newTestResult(), newTestResult())
}

func Test_DMLCheckJoinFieldType(t *testing.T) {
	rule := rulepkg.RuleHandlerMap[rulepkg.DMLCheckJoinFieldType].Rule

	runSingleRuleInspectCase(rule, t, "", DefaultMysqlInspect(),
		`select * from exist_tb_1 t1 left join exist_tb_2 t2 on t1.id = t2.id left join exist_tb_3 t3 
    				on t3.id = t2.id where exist_tb_2.v2 = 'v1'`, newTestResult())

	runSingleRuleInspectCase(rule, t, "", DefaultMysqlInspect(),
		`select * from exist_tb_1 t1 left join exist_tb_2 t2 on t1.id = t2.id left join exist_tb_3 t3 
    				on t3.v1 = t2.id where exist_tb_2.v2 = 'v1'`,
		newTestResult().addResult(rulepkg.DMLCheckJoinFieldType))

	runSingleRuleInspectCase(rule, t, "", DefaultMysqlInspect(),
		`select * from exist_tb_1 t1 left join exist_tb_2 t2 on t1.id = t2.id left join exist_tb_3 t3 
    				on t3.v1 = t2.id left join exist_tb_4 t4 on t4.id = t3.id where exist_tb_2.v2 = 'v1'`,
		newTestResult().addResult(rulepkg.DMLCheckJoinFieldType))

	// 不检测on condition表名不存在的情况
	runSingleRuleInspectCase(rule, t, "", DefaultMysqlInspect(),
		`select * from exist_tb_1 t1 left join exist_tb_2 t2 on t1.id = t2.id left join exist_tb_3 t3 
    				on t3.v1 = id  where exist_tb_2.v2 = 'v1'`, newTestResult())

	runSingleRuleInspectCase(rule, t, "", DefaultMysqlInspect(),
		`update exist_tb_1 t1 left join exist_tb_2 t2 on t1.id = t2.id left join exist_tb_3 t3 on t2.id=t3.id
set t1.id = 1
where t2.id = 2;`, newTestResult())

	runSingleRuleInspectCase(rule, t, "", DefaultMysqlInspect(),
		`update exist_tb_1 t1 left join exist_tb_2 t2 on t1.id = t2.v1 left join exist_tb_3 t3 on t2.id=t3.id
set t1.id = 1
where t2.id = 2;`, newTestResult().addResult(rulepkg.DMLCheckJoinFieldType))

	// 不检测on condition表名不存在的情况
	runSingleRuleInspectCase(rule, t, "", DefaultMysqlInspect(),
		`update exist_tb_1 t1 left join exist_tb_2 t2 on t1.id = v1 left join exist_tb_3 t3 on t2.id=t3.id
set t1.id = 1
where t2.id = 2;`, newTestResult())

	runSingleRuleInspectCase(rule, t, "", DefaultMysqlInspect(),
		`delete exist_tb_1 , exist_tb_2 , exist_tb_3  from exist_tb_1 t1 left join exist_tb_2 t2 on t1.id = t2.id 
					left join exist_tb_3 t3 on t3.id = t2.id where t2.v2 = 'v1'`,
		newTestResult())

	runSingleRuleInspectCase(rule, t, "", DefaultMysqlInspect(),
		`delete exist_tb_1 , exist_tb_2 , exist_tb_3  from exist_tb_1 t1 left join exist_tb_2 t2 on t1.id = t2.v2 
					left join exist_tb_3 t3 on t3.id = t2.id where t2.v2 = 'v1'`,
		newTestResult().addResult(rulepkg.DMLCheckJoinFieldType))

	// 不检测on condition表名不存在的情况
	runSingleRuleInspectCase(rule, t, "", DefaultMysqlInspect(),
		`delete exist_tb_1 , exist_tb_2 , exist_tb_3  from exist_tb_1 t1 left join exist_tb_2 t2 on t1.id = t2.id 
					left join exist_tb_3 t3 on t3.id = id where t2.v2 = 'v1'`, newTestResult())
}

func Test_CheckExplain_ShouldNotError(t *testing.T) {
	e, handler, err := executor.NewMockExecutor()
	assert.NoError(t, err)

	inspect1 := NewMockInspect(e)

	handler.ExpectQuery(regexp.QuoteMeta("select * from exist_tb_1")).
		WillReturnRows(sqlmock.NewRows([]string{"type", "rows"}).AddRow("ALL", "10"))

	runSingleRuleInspectCase(rulepkg.RuleHandlerMap[rulepkg.DMLCheckExplainAccessTypeAll].Rule, t, "", inspect1, "select * from exist_tb_1", newTestResult())

	inspect2 := NewMockInspect(e)
	handler.ExpectQuery(regexp.QuoteMeta("select * from exist_tb_1")).
		WillReturnRows(sqlmock.NewRows([]string{"type", "rows"}).AddRow("ALL", "10"))
	runSingleRuleInspectCase(rulepkg.RuleHandlerMap[rulepkg.DMLCheckExplainExtraUsingFilesort].Rule, t, "", inspect2, "select * from exist_tb_1", newTestResult())

	inspect3 := NewMockInspect(e)
	handler.ExpectQuery(regexp.QuoteMeta("select * from exist_tb_1")).
		WillReturnRows(sqlmock.NewRows([]string{"type", "rows"}).AddRow("ALL", "10"))
	runSingleRuleInspectCase(rulepkg.RuleHandlerMap[rulepkg.DMLCheckExplainExtraUsingFilesort].Rule, t, "", inspect3, "select * from exist_tb_1", newTestResult())

	inspect4 := NewMockInspect(e)
	handler.ExpectQuery(regexp.QuoteMeta("select * from exist_tb_1 where id = 1")).
		WillReturnRows(sqlmock.NewRows([]string{"key"}).AddRow(executor.ExplainRecordPrimaryKey))
	runSingleRuleInspectCase(rulepkg.RuleHandlerMap[rulepkg.DMLCheckExplainUsingIndex].Rule, t, "", inspect4, "select * from exist_tb_1 where id = 1", newTestResult())

	assert.NoError(t, handler.ExpectationsWereMet())
}

func Test_DMLCheckInQueryLimit(t *testing.T) {
	rule := rulepkg.RuleHandlerMap[rulepkg.DMLCheckInQueryNumber].Rule
	paramValue := "5"
	rule.Params.SetParamValue(rulepkg.DefaultSingleParamKeyName, paramValue)

	runSingleRuleInspectCase(rule, t, "", DefaultMysqlInspect(),
		"select * from exist_tb_1 where id in (1,2,3,4,5,6)",
		newTestResult().addResult(rulepkg.DMLCheckInQueryNumber, 6, paramValue))

	runSingleRuleInspectCase(rule, t, "", DefaultMysqlInspect(),
		"select * from exist_tb_1 where id in (1,2,3,4,5)", newTestResult())

	runSingleRuleInspectCase(rule, t, "", DefaultMysqlInspect(),
		"delete from exist_tb_1 where id in (1,2,3,4,5,6,7,8)",
		newTestResult().addResult(rulepkg.DMLCheckInQueryNumber, 8, paramValue))

	runSingleRuleInspectCase(rule, t, "", DefaultMysqlInspect(),
		"update exist_tb_1 set v1 = 'v1_next' where id in (1,2,3,4,5,6,7)",
		newTestResult().addResult(rulepkg.DMLCheckInQueryNumber, 7, paramValue))
}

func TestCheckIndexOption(t *testing.T) {
	rule := rulepkg.RuleHandlerMap[rulepkg.DDLCheckIndexOption].Rule
	e, handler, err := executor.NewMockExecutor()
	assert.NoError(t, err)

	inspect1 := NewMockInspect(e)
	handler.ExpectQuery(regexp.QuoteMeta("SELECT COUNT( DISTINCT ( v1 ) ) / COUNT( * ) * 100 AS v1 FROM exist_tb_3")).
		WillReturnRows(sqlmock.NewRows([]string{"v1"}).
			AddRow("100.0000"))
	runSingleRuleInspectCase(rule, t, "", inspect1, "alter table exist_tb_3 add primary key (v1);", newTestResult())

	inspect2 := NewMockInspect(e)
	handler.ExpectQuery(regexp.QuoteMeta("SELECT COUNT( DISTINCT ( v1 ) ) / COUNT( * ) * 100 AS v1 FROM exist_tb_3")).
		WillReturnRows(sqlmock.NewRows([]string{"v1"}).
			AddRow("100.0000"))
	runSingleRuleInspectCase(rule, t, "", inspect2, "alter table exist_tb_3 add unique(v1);", newTestResult())

	inspect3 := NewMockInspect(e)
	handler.ExpectQuery(regexp.QuoteMeta("SELECT COUNT( DISTINCT ( v2 ) ) / COUNT( * ) * 100 AS v2 FROM exist_tb_3")).
		WillReturnRows(sqlmock.NewRows([]string{"v2"}).
			AddRow("30.0000"))
	runSingleRuleInspectCase(rule, t, "", inspect3, "alter table exist_tb_3 add index idx_c2(v2);",
		newTestResult().addResult(rulepkg.DDLCheckIndexOption, "v2", 70))

	inspect4 := NewMockInspect(e)
	handler.ExpectQuery(regexp.QuoteMeta("SELECT COUNT( DISTINCT ( v3 ) ) / COUNT( * ) * 100 AS v3 FROM exist_tb_3")).
		WillReturnRows(sqlmock.NewRows([]string{"v3"}).
			AddRow("70.0000"))
	runSingleRuleInspectCase(rule, t, "", inspect4, "alter table exist_tb_3 add fulltext(v3);", newTestResult())

	inspect5 := NewMockInspect(e)
	handler.ExpectQuery(regexp.QuoteMeta("SELECT COUNT( DISTINCT ( v1 ) ) / COUNT( * ) * 100 AS v1,COUNT( DISTINCT ( v2 ) ) / COUNT( * ) * 100 AS v2 FROM exist_tb_3")).
		WillReturnRows(sqlmock.NewRows([]string{"v1", "v2"}).
			AddRow("100.0000", "30.0000"))
	runSingleRuleInspectCase(rule, t, "", inspect5, "alter table exist_tb_3 add index idx_c1_c2(v1,v2);", newTestResult())

}

func Test_CheckExplain_ShouldError(t *testing.T) {
	e, handler, err := executor.NewMockExecutor()
	assert.NoError(t, err)

	inspect1 := NewMockInspect(e)
	handler.ExpectQuery(regexp.QuoteMeta("select * from exist_tb_1")).
		WillReturnRows(sqlmock.NewRows([]string{"type", "rows"}).
			AddRow("ALL", "10001"))
	runSingleRuleInspectCase(rulepkg.RuleHandlerMap[rulepkg.DMLCheckExplainAccessTypeAll].Rule, t, "", inspect1, "select * from exist_tb_1", newTestResult().addResult(rulepkg.DMLCheckExplainAccessTypeAll, 10001))

	inspect2 := NewMockInspect(e)
	handler.ExpectQuery(regexp.QuoteMeta("select * from exist_tb_1")).
		WillReturnRows(sqlmock.NewRows([]string{"type", "rows", "Extra"}).
			AddRow("ALL", "10", executor.ExplainRecordExtraUsingTemporary))
	runSingleRuleInspectCase(rulepkg.RuleHandlerMap[rulepkg.DMLCheckExplainExtraUsingTemporary].Rule, t, "", inspect2, "select * from exist_tb_1", newTestResult().addResult(rulepkg.DMLCheckExplainExtraUsingTemporary))

	inspect3 := NewMockInspect(e)
	handler.ExpectQuery(regexp.QuoteMeta("select * from exist_tb_1")).
		WillReturnRows(sqlmock.NewRows([]string{"type", "rows", "Extra"}).
			AddRow("ALL", "10", executor.ExplainRecordExtraUsingFilesort))

	runSingleRuleInspectCase(rulepkg.RuleHandlerMap[rulepkg.DMLCheckExplainExtraUsingFilesort].Rule, t, "", inspect3, "select * from exist_tb_1", newTestResult().addResult(rulepkg.DMLCheckExplainExtraUsingFilesort))

	inspect4 := NewMockInspect(e)
	handler.ExpectQuery(regexp.QuoteMeta("select * from exist_tb_1")).
		WillReturnRows(sqlmock.NewRows([]string{"type", "rows", "Extra"}).
			AddRow("ALL", "100001", strings.Join([]string{executor.ExplainRecordExtraUsingFilesort, executor.ExplainRecordExtraUsingTemporary}, ";")))

	ruleDMLCheckExplainExtraUsingFilesort := rulepkg.RuleHandlerMap[rulepkg.DMLCheckExplainExtraUsingFilesort].Rule
	ruleDMLCheckExplainExtraUsingTemporary := rulepkg.RuleHandlerMap[rulepkg.DMLCheckExplainExtraUsingTemporary].Rule
	ruleDMLCheckExplainAccessTypeAll := rulepkg.RuleHandlerMap[rulepkg.DMLCheckExplainAccessTypeAll].Rule

	inspect4.rules = []*driverV2.Rule{
		&ruleDMLCheckExplainExtraUsingFilesort,
		&ruleDMLCheckExplainExtraUsingTemporary,
		&ruleDMLCheckExplainAccessTypeAll}

	inspectCase(t, "", inspect4, "select * from exist_tb_1",
		newTestResult().addResult(rulepkg.DMLCheckExplainExtraUsingFilesort).addResult(rulepkg.DMLCheckExplainExtraUsingTemporary).addResult(rulepkg.DMLCheckExplainAccessTypeAll, 100001))

	inspect5 := NewMockInspect(e)
	handler.ExpectQuery(regexp.QuoteMeta("select * from exist_tb_1")).
		WillReturnRows(sqlmock.NewRows([]string{"type", "rows"}).
			AddRow("ALL", "100001"))

	handler.ExpectQuery(regexp.QuoteMeta("select * from exist_tb_1 where id = 1;")).
		WillReturnRows(sqlmock.NewRows([]string{"Extra"}).
			AddRow(executor.ExplainRecordExtraUsingFilesort))

	handler.ExpectQuery(regexp.QuoteMeta("select * from exist_tb_1 where id = 2;")).
		WillReturnRows(sqlmock.NewRows([]string{"Extra"}).
			AddRow(executor.ExplainRecordExtraUsingTemporary))

	inspect5.rules = []*driverV2.Rule{
		&ruleDMLCheckExplainExtraUsingFilesort,
		&ruleDMLCheckExplainExtraUsingTemporary,
		&ruleDMLCheckExplainAccessTypeAll}

	inspectCase(t, "", inspect5, "select * from exist_tb_1;select * from exist_tb_1 where id = 1;select * from exist_tb_1 where id = 2;",
		newTestResult().addResult(rulepkg.DMLCheckExplainAccessTypeAll, 100001), newTestResult().addResult(rulepkg.DMLCheckExplainExtraUsingFilesort), newTestResult().addResult(rulepkg.DMLCheckExplainExtraUsingTemporary))

	inspect6 := NewMockInspect(e)
	handler.ExpectQuery(regexp.QuoteMeta("select * from exist_tb_2")).
		WillReturnRows(sqlmock.NewRows([]string{"type"}).AddRow(executor.ExplainRecordAccessTypeIndex))
	runSingleRuleInspectCase(rulepkg.RuleHandlerMap[rulepkg.DMLCheckExplainFullIndexScan].Rule,
		t, "", inspect6, "select * from exist_tb_2", newTestResult().addResult(rulepkg.DMLCheckExplainFullIndexScan))

	inspect7 := NewMockInspect(e)
	handler.ExpectQuery(regexp.QuoteMeta("select * from exist_tb_2")).
		WillReturnRows(sqlmock.NewRows([]string{"Extra"}).AddRow(executor.ExplainRecordExtraUsingIndexForSkipScan))
	runSingleRuleInspectCase(rulepkg.RuleHandlerMap[rulepkg.DMLCheckExplainExtraUsingIndexForSkipScan].Rule,
		t, "", inspect7, "select * from exist_tb_2", newTestResult().addResult(rulepkg.DMLCheckExplainExtraUsingIndexForSkipScan))

	inspect8 := NewMockInspect(e)
	handler.ExpectQuery(regexp.QuoteMeta("select * from exist_tb_2 where v1='a'")).
		WillReturnRows(sqlmock.NewRows([]string{"key", "Extra"}).AddRow("", "Using where"))
	runSingleRuleInspectCase(rulepkg.RuleHandlerMap[rulepkg.DMLCheckExplainUsingIndex].Rule,
		t, "", inspect8, "select * from exist_tb_2 where v1='a'", newTestResult().addResult(rulepkg.DMLCheckExplainUsingIndex))

	assert.NoError(t, handler.ExpectationsWereMet())

}

func TestCheckPrepareStatementPlaceholders(t *testing.T) {
	for _, sql := range []string{
		`select * from exist_tb_1 where a in(?,?,?,?,?,?,?,?,?,?,?,?,?,?,?,?,?,?,?,?,?,?,?,?,?,?,?,?,?,?,?,?,?,?,?,?,?,?,?,?,?,?,?,?,?,?,?,?,?,?,?,?,?,?,?,?,?,?,?,?,?,?,?,?,?,?,?,?,?,?,?,?,?,?,?,?,?,?,?,?,?,?,?,?,?,?,?,?,?,?,?,?,?,?,?,?,?,?,?,?,?,?,?,?,?,?,?,?,?,?,?,?,?,?,?,?,?,?,?,?,?,?,?,?,?,?,?,?,?,?,?,?,?,?,?,?,?,?,?,?,?,?,?,?,?,?,?,?,?,?,?,?,?,?,?,?,?,?,?,?,?,?,?,?,?,?,?,?,?,?,?,?,?,?,?,?,?,?,?,?,?,?,?,?,?,?,?,?,?,?,?,?,?,?,?,?,?,?,?,?,?,?,?,?,?,?,?,?,?,?,?,?,?,?,?,?,?,?,?,?,?,?,?,?,?,?,?,?,?,?,?,?,?,?,?,?,?,?,?,?,?,?,?,?,?,?,?,?,?,?,?,?,?,?,?,?,?,?,?,?,?,?,?,?,?,?,?,?,?,?,?,?,?,?,?,?,?,?,?,?,?,?,?,?,?,?,?,?,?,?,?,?,?,?,?,?,?,?,?,?,?,?,?,?,?,?,?,?,?,?,?,?,?,?,?,?,?,?,?,?,?,?,?,?,?,?,?,?,?,?,?,?,?,?,?,?,?,?,?,?,?,?,?,?,?,?,?,?,?,?,?,?,?,?,?,?,?,?,?,?,?,?,?,?,?,?,?,?,?,?,?,?,?,?,?,?,?,?,?,?,?,?,?,?,?,?,?,?,?,?,?,?,?,?,?,?,?,?,?,?,?,?,?,?,?,?,?,?,?,?,?,?,?,?,?,?,?,?,?,?,?,?,?,?,?,?,?,?,?,?,?,?,?,?,?,?,?,?,?,?,?,?,?,?,?,?,?,?,?,?,?,?,?,?,?,?,?,?,?,?,?,?,?,?,?,?,?,?,?,?,?,?,?,?,?,?,?,?,?,?,?,?,?,?,?,?,?,?,?,?,?,?,?,?,?,?,?,?,?,?,?)`,
	} {
		runSingleRuleInspectCase(rulepkg.RuleHandlerMap[rulepkg.AllCheckPrepareStatementPlaceholders].Rule,
			t, "", DefaultMysqlInspect(), sql, newTestResult().addResult(rulepkg.AllCheckPrepareStatementPlaceholders, 501, 100))
	}
}

func Test_DDL_CHECK_PK_NAME(t *testing.T) {
	for _, sql := range []string{
		`create table t1(id int, primary key pk_t1(id))`,
		`create table t1(id int, primary key PK_T1(id))`,
		`create table t1(id int, primary key(id))`,
		`alter table exist_db.exist_tb_2 Add primary key(id)`,
		`alter table exist_db.exist_tb_2 Add primary key PK_EXIST_TB_2(id)`} {
		runSingleRuleInspectCase(rulepkg.RuleHandlerMap[rulepkg.DDLCheckPKName].Rule, t, "", DefaultMysqlInspect(), sql, newTestResult())
	}

	for _, sql := range []string{
		`create table t1(id int, primary key wrongPK(id))`,
		`alter table exist_db.exist_tb_2 Add primary key wrongPK(id)`} {
		runSingleRuleInspectCase(rulepkg.RuleHandlerMap[rulepkg.DDLCheckPKName].Rule, t, "", DefaultMysqlInspect(), sql, newTestResult().addResult(rulepkg.DDLCheckPKName))
	}
}

func Test_DDLDisableAlterFieldUseFirstAndAfter(t *testing.T) {
	for _, sql := range []string{
		`alter table exist_db.exist_tb_2 Add column id_next int`,
		`alter table exist_db.exist_tb_2 change column v1 v1_next varchar(10)`,
		`alter table exist_db.exist_tb_2 modify column v1 varchar(10)`,
	} {
		runSingleRuleInspectCase(rulepkg.RuleHandlerMap[rulepkg.DDLDisableAlterFieldUseFirstAndAfter].Rule, t, "",
			DefaultMysqlInspect(), sql, newTestResult())
	}

	for _, sql := range []string{
		`alter table exist_db.exist_tb_2 Add column id_next int after id`,
		`alter table exist_db.exist_tb_2 Add column id_next int first`,
		`alter table exist_db.exist_tb_2 change column id id_next int first`,
		`alter table exist_db.exist_tb_2 change column id id_next int after v1`,
		`alter table exist_db.exist_tb_2 modify column id varchar(3) first`,
		`alter table exist_db.exist_tb_2 modify column id varchar(3) after v1`,
	} {
		runSingleRuleInspectCase(rulepkg.RuleHandlerMap[rulepkg.DDLDisableAlterFieldUseFirstAndAfter].Rule, t, "",
			DefaultMysqlInspect(), sql, newTestResult().addResult(rulepkg.DDLDisableAlterFieldUseFirstAndAfter))
	}
}

func Test_DDLCheckBigintInsteadOfDecimal(t *testing.T) {
	rule := rulepkg.RuleHandlerMap[rulepkg.DDLCheckBigintInsteadOfDecimal].Rule

	runSingleRuleInspectCase(rule, t, "", DefaultMysqlInspect(),
		"create table t1(id_next decimal(10,2),id int,total_money decimal)",
		newTestResult().addResult(rulepkg.DDLCheckBigintInsteadOfDecimal, "id_next,total_money"))

	runSingleRuleInspectCase(rule, t, "", DefaultMysqlInspect(),
		"create table t1(total_money decimal,remain_money decimal,id int)",
		newTestResult().addResult(rulepkg.DDLCheckBigintInsteadOfDecimal, "total_money,remain_money"))

	runSingleRuleInspectCase(rule, t, "", DefaultMysqlInspect(), "create table t1(remain_money bigint)",
		newTestResult())

	runSingleRuleInspectCase(rule, t, "", DefaultMysqlInspect(),
		"alter table exist_db.exist_tb_2 modify column total_money decimal",
		newTestResult().addResult(rulepkg.DDLCheckBigintInsteadOfDecimal, "total_money"))

	runSingleRuleInspectCase(rule, t, "", DefaultMysqlInspect(),
		"alter table exist_db.exist_tb_2 modify column total_money bigint",
		newTestResult())

	runSingleRuleInspectCase(rule, t, "", DefaultMysqlInspect(),
		"alter table exist_db.exist_tb_2 add column remain_money decimal",
		newTestResult().addResult(rulepkg.DDLCheckBigintInsteadOfDecimal, "remain_money"))

	runSingleRuleInspectCase(rule, t, "", DefaultMysqlInspect(),
		"alter table exist_db.exist_tb_2 change column id old_money decimal",
		newTestResult().addResult(rulepkg.DDLCheckBigintInsteadOfDecimal, "old_money"))
}

func Test_PerfectParse(t *testing.T) {
	runSingleRuleInspectCase(rulepkg.RuleHandlerMap[rulepkg.DMLCheckWhereIsInvalid].Rule, t, "", DefaultMysqlInspect(), `
SELECT * FROM exist_db.exist_tb_1;
OPTIMIZE TABLE exist_db.exist_tb_1;
SELECT * FROM exist_db.exist_tb_2;
`, newTestResult().addResult(rulepkg.DMLCheckWhereIsInvalid),
		newTestResult().add(driverV2.RuleLevelWarn, "", "语法错误或者解析器不支持，请人工确认SQL正确性"),
		newTestResult().addResult(rulepkg.DMLCheckWhereIsInvalid))
}

func Test_DDLCheckCreateView(t *testing.T) {
	for _, sql := range []string{
		`create view v as select * from t1`,
	} {
		runSingleRuleInspectCase(rulepkg.RuleHandlerMap[rulepkg.DDLCheckCreateView].Rule, t, "", DefaultMysqlInspect(), sql, newTestResult().addResult(rulepkg.DDLCheckCreateView))
	}

	for _, sql := range []string{
		`create table t1(id int)`,
	} {
		runSingleRuleInspectCase(rulepkg.RuleHandlerMap[rulepkg.DDLCheckCreateView].Rule, t, "", DefaultMysqlInspect(), sql, newTestResult())
	}
}

func Test_DDLCheckCreateTrigger(t *testing.T) {
	for _, sql := range []string{
		`create trigger my_trigger before insert on t1 for each row insert into t2(id, c1) values(1, '2');`,
		`CREATE TRIGGER my_trigger BEFORE INSERT ON t1 FOR EACH ROW insert into t2(id, c1) values(1, '2');`,
		`CREATE DEFINER='sqle_op'@'localhost' TRIGGER my_trigger BEFORE INSERT ON t1 FOR EACH ROW insert into t2(id, c1) values(1, '2');`,
		`CREATE DEFINER = 'sqle_op'@'localhost' TRIGGER my_trigger BEFORE INSERT ON t1 FOR EACH ROW insert into t2(id, c1) values(1, '2');`,
		`
CREATE
	DEFINER = 'sqle_op'@'localhost' 
	TRIGGER my_trigger 
	BEFORE INSERT ON t1 FOR EACH ROW insert into t2(id, c1) values(1, '2');
`,
	} {
		runSingleRuleInspectCase(rulepkg.RuleHandlerMap[rulepkg.DDLCheckCreateTrigger].Rule, t, "", DefaultMysqlInspect(), sql,
			newTestResult().add(driverV2.RuleLevelWarn, "", "语法错误或者解析器不支持，请人工确认SQL正确性").addResult(rulepkg.DDLCheckCreateTrigger))
	}

	for _, sql := range []string{
		`CREATE my_trigger BEFORE INSERT ON t1 FOR EACH ROW insert into t2(id, c1) values(1, '2');`,
		`CREATEmy_trigger BEFORE INSERT ON t1 FOR EACH ROW insert into t2(id, c1) values(1, '2');`,
		`CREATE trigger_1 BEFORE INSERT ON t1 FOR EACH ROW insert into t2(id, c1) values(1, '2');`,
		`CREATE TRIGGER BEFORE INSERT ON t1 FOR EACH ROW insert into t2(id, c1) values(1, '2');`,
		`CREATE TRIGGER my_trigger BEEEFORE INSERT ON t1 FOR EACH ROW insert into t2(id, c1) values(1, '2');`,
	} {
		runSingleRuleInspectCase(rulepkg.RuleHandlerMap[rulepkg.DDLCheckCreateTrigger].Rule, t, "", DefaultMysqlInspect(), sql,
			newTestResult().add(driverV2.RuleLevelWarn, "", "语法错误或者解析器不支持，请人工确认SQL正确性"))
	}
}

func Test_DDLCheckCreateFunction(t *testing.T) {
	for _, sql := range []string{
		`create function hello_function (s CHAR(20)) returns CHAR(50) DETERMINISTIC RETURN CONCAT('Hello, ',s,'!');`,
		`CREATE FUNCTION hello_function (s CHAR(20)) RETURNS CHAR(50) DETERMINISTIC RETURN CONCAT('Hello, ',s,'!');`,
		`CREATE DEFINER='sqle_op'@'localhost' FUNCTION hello_function (s CHAR(20)) RETURNS CHAR(50) DETERMINISTIC RETURN CONCAT('Hello, ',s,'!');`,
		`CREATE DEFINER = 'sqle_op'@'localhost' FUNCTION hello_function (s CHAR(20)) RETURNS CHAR(50) DETERMINISTIC RETURN CONCAT('Hello, ',s,'!');`,
		`
CREATE
	DEFINER = 'sqle_op'@'localhost' 
	FUNCTION hello_function (s CHAR(20)) 
	RETURNS CHAR(50) DETERMINISTIC RETURN CONCAT('Hello, ',s,'!');
`,
	} {
		runSingleRuleInspectCase(rulepkg.RuleHandlerMap[rulepkg.DDLCheckCreateFunction].Rule, t, "", DefaultMysqlInspect(), sql,
			newTestResult().add(driverV2.RuleLevelWarn, "", "语法错误或者解析器不支持，请人工确认SQL正确性").addResult(rulepkg.DDLCheckCreateFunction))
	}

	for _, sql := range []string{
		`create function_hello (s CHAR(20)) returns CHAR(50) DETERMINISTIC RETURN CONCAT('Hello, ',s,'!');`,
		`create123 function_hello (s CHAR(20)) returns CHAR(50) DETERMINISTIC RETURN CONCAT('Hello, ',s,'!');`,
		`CREATE hello_function (s CHAR(20)) RETURNS CHAR(50) DETERMINISTIC RETURN CONCAT('Hello, ',s,'!');`,
		`CREATE DEFINER='sqle_op'@'localhost' hello (s CHAR(20)) RETURNS CHAR(50) DETERMINISTIC RETURN CONCAT('Hello, ',s,'!');`,
	} {
		runSingleRuleInspectCase(rulepkg.RuleHandlerMap[rulepkg.DDLCheckCreateFunction].Rule, t, "", DefaultMysqlInspect(), sql,
			newTestResult().add(driverV2.RuleLevelWarn, "", "语法错误或者解析器不支持，请人工确认SQL正确性"))
	}
}

func Test_DDLCheckCreateProcedure(t *testing.T) {
	for _, sql := range []string{
		`
CREATE DEFINER='sqle_op'@'localhost'
PROCEDURE proc1(OUT s int) COMMENT 'test'
BEGIN
SELECT * FROM t1;
SELECT * FROM t2;
END;`,
		`
create definer='sqle_op'@'localhost'
procedure proc1(out s int) comment 'test'
begin
select * from t1;
select * from t2;
end;`,
		`
create procedure proc1()
begin
select * from t1;
select * from t2;
end;`,
		`
create procedure proc1()
begin
end;`,
		`
create procedure proc1()
select * from t1;`,
		`
create 
procedure
proc1()
select * from t1;`,
		`
create 
	procedure
proc1()
select * from t1;`,
	} {
		runSingleRuleInspectCase(
			rulepkg.RuleHandlerMap[rulepkg.DDLCheckCreateProcedure].Rule, t, "",
			DefaultMysqlInspect(), sql,
			newTestResult().add(driverV2.RuleLevelWarn, "", "语法错误或者解析器不支持，请人工确认SQL正确性").
				addResult(rulepkg.DDLCheckCreateProcedure))
	}

	for _, sql := range []string{
		`
CREATE DEFINER='sqle_op'@'localhost'PROCEDURE proc1(OUT s int) COMMENT 'test'
BEGIN
SELECT * FROM t1;
SELECT * FROM t2;
END;`,
		`
createdefiner='sqle_op'@'localhost' procedure proc1(out s int) comment 'test'
begin
select * from t1;
select * from t2;
end;`,
		`
create procedureproc1()
begin
select * from t1;
select * from t2;
end;`,
		`
createprocedure proc1()
begin
end;`,
		`
create123 procedure proc1()
begin
end;`,
	} {
		runSingleRuleInspectCase(
			rulepkg.RuleHandlerMap[rulepkg.DDLCheckCreateProcedure].Rule, t, "",
			DefaultMysqlInspect(), sql,
			newTestResult().add(driverV2.RuleLevelWarn, "", "语法错误或者解析器不支持，请人工确认SQL正确性"))
	}
}

// todo(@wy): move to auto test
func TestWhitelist(t *testing.T) {
	//	for _, sql := range []string{
	//		"select v1 from exist_tb_1 where id =2",
	//		"select v1 from exist_tb_1 where id =\"2\"",
	//		"select v1 from exist_tb_1 where id =100000",
	//	} {
	//		runDefaultRulesInspectCaseWithWL(t, "match fp whitelist", DefaultMysqlInspect(),
	//			[]driver.SqlWhitelist{
	//				{
	//					Value:     "select v1 from exist_tb_1 where id =2",
	//					MatchType: driver.SQLWhitelistFPMatch,
	//				},
	//			}, sql, newTestResult().add(driver.RuleLevelNormal, "白名单"))
	//	}
	//
	//	for _, sql := range []string{
	//		"select v1 from exist_tb_1 where ID =2",
	//		"select v1 from exist_tb_1 where id =2 and v2 = \"test\"",
	//	} {
	//		runDefaultRulesInspectCaseWithWL(t, "don't match fp whitelist", DefaultMysqlInspect(),
	//			[]driver.SqlWhitelist{
	//				{
	//					Value:     "select v1 from exist_tb_1 where id =2",
	//					MatchType: driver.SQLWhitelistFPMatch,
	//				},
	//			}, sql, newTestResult())
	//	}
	//
	//	for _, sql := range []string{
	//		"select v1 from exist_tb_1 where id = 1",
	//		"SELECT V1 FROM exist_tb_1 WHERE ID = 1",
	//	} {
	//		runDefaultRulesInspectCaseWithWL(t, "match exact whitelist", DefaultMysqlInspect(),
	//			[]driver.SqlWhitelist{
	//				driver.SqlWhitelist{
	//					CapitalizedValue: "SELECT V1 FROM EXIST_TB_1 WHERE ID = 1",
	//					MatchType:        driver.SQLWhitelistExactMatch,
	//				},
	//			}, sql,
	//			newTestResult().add(driver.RuleLevelNormal, "白名单"))
	//	}
	//
	//	for _, sql := range []string{
	//		"select v1 from exist_tb_1 where id = 2",
	//		"SELECT V1 FROM exist_tb_1 WHERE ID = 2",
	//	} {
	//		runDefaultRulesInspectCaseWithWL(t, "don't match exact whitelist", DefaultMysqlInspect(),
	//			[]driver.SqlWhitelist{
	//				driver.SqlWhitelist{
	//					CapitalizedValue: "SELECT V1 FROM EXIST_TB_1 WHERE ID = 1",
	//					MatchType:        driver.SQLWhitelistExactMatch,
	//				},
	//			}, sql,
	//			newTestResult())
	//	}
	//
	//	parentInspect := DefaultMysqlInspect()
	//	runDefaultRulesInspectCase(t, "", parentInspect, `
	//CREATE TABLE if not exists exist_db.t1 (
	//id bigint(10) unsigned NOT NULL AUTO_INCREMENT COMMENT "unit test",
	//PRIMARY KEY (id) USING BTREE
	//)ENGINE=InnoDB AUTO_INCREMENT=3 DEFAULT CHARSET=utf8mb4 COMMENT="unit test";
	//`, newTestResult())
	//
	//	inspect1 := DefaultMysqlInspect()
	//	inspect1.Ctx = parentInspect.Ctx
	//
	//	runDefaultRulesInspectCaseWithWL(t, "4", inspect1,
	//		[]driver.SqlWhitelist{
	//			{
	//				Value:     "select * from t1 where id = 2",
	//				MatchType: driver.SQLWhitelistFPMatch,
	//			},
	//		}, `select id from T1 where id = 4`, newTestResult().add(driver.RuleLevelError, TableNotExistMessage, "exist_db.T1"))
	//
	//	inspect2 := DefaultMysqlInspect()
	//	inspect2.Ctx = parentInspect.Ctx
	//	inspect2.Ctx.AddSysVar("lower_case_table_names", "1")
	//	runDefaultRulesInspectCaseWithWL(t, "", inspect2,
	//		[]driver.SqlWhitelist{
	//			{
	//				Value:     "select * from t1 where id = 2",
	//				MatchType: driver.SQLWhitelistFPMatch,
	//			},
	//		}, `select * from T1 where id = 3`, newTestResult().add(driver.RuleLevelNormal, "白名单"))
	//
}

// func runDefaultRulesInspectCaseWithWL(t *testing.T, desc string, i *Inspect,
// 	wl []driver.SqlWhitelist, sql string, results ...*testResult) {
// 	var ptrRules []*driver.Rule
// 	for i := range DefaultTemplateRules {
// 		// remove DDL_CHECK_OBJECT_NAME_USING_CN in default rules for init test.
// 		if DefaultTemplateRules[i].Name == DDLCheckObjectNameUseCN {
// 			continue
// 		}

// 		ptrRules = append(ptrRules, &DefaultTemplateRules[i])
// 	}

// 	i.rules = ptrRules
// 	inspectCase(t, desc, i, wl, sql, results...)
// }

func Test_LowerCaseTableNameOpen(t *testing.T) {
	getLowerCaseOpenInspect := func() *MysqlDriverImpl {
		inspect := DefaultMysqlInspect()
		inspect.Ctx = session.NewMockContextForTestLowerCaseTableNameOpen(nil)
		return inspect
	}
	// check use
	{
		runEmptyRuleInspectCase(t, "test lower case table name open 1-1", getLowerCaseOpenInspect(),
			`use not_exist_db;`,
			newTestResult().add(driverV2.RuleLevelError, "",
				SchemaNotExistMessage, "not_exist_db"))

		runEmptyRuleInspectCase(t, "test lower case table name open 1-2", getLowerCaseOpenInspect(),
			`use NOT_EXIST_DB;`,
			newTestResult().add(driverV2.RuleLevelError, "",
				SchemaNotExistMessage, "NOT_EXIST_DB"))

		runEmptyRuleInspectCase(t, "test lower case table name open 1-3", getLowerCaseOpenInspect(),
			`use EXIST_DB;`,
			newTestResult())

		runEmptyRuleInspectCase(t, "test lower case table name open 1-4", getLowerCaseOpenInspect(),
			`use EXIST_db;`,
			newTestResult())

		runEmptyRuleInspectCase(t, "test lower case table name open 1-5", getLowerCaseOpenInspect(),
			`use exist_db;`,
			newTestResult())
	}
	// check schema
	{
		runEmptyRuleInspectCase(t, "test lower case table name open 2-1", getLowerCaseOpenInspect(),
			`create database EXIST_DB;`,
			newTestResult().add(driverV2.RuleLevelError, "",
				SchemaExistMessage, "EXIST_DB"))

		runEmptyRuleInspectCase(t, "test lower case table name open 2-2", getLowerCaseOpenInspect(),
			`create database exist_db;`,
			newTestResult().add(driverV2.RuleLevelError, "",
				SchemaExistMessage, "exist_db"))

		runEmptyRuleInspectCase(t, "test lower case table name open 2-3", getLowerCaseOpenInspect(),
			`create database not_exist_db;`,
			newTestResult())

		runEmptyRuleInspectCase(t, "test lower case table name open 2-4", getLowerCaseOpenInspect(),
			`create database NOT_EXIST_DB;`,
			newTestResult())

		runEmptyRuleInspectCase(t, "test lower case table name open 2-5", getLowerCaseOpenInspect(),
			`create database NOT_EXIST_DB;
create database NOT_EXIST_DB;`,
			newTestResult(),
			newTestResult().add(driverV2.RuleLevelError, "",
				SchemaExistMessage, "NOT_EXIST_DB"))

		runEmptyRuleInspectCase(t, "test lower case table name open 2-6", getLowerCaseOpenInspect(),
			`create database NOT_EXIST_DB;
create database not_exist_db;`,
			newTestResult(),
			newTestResult().add(driverV2.RuleLevelError, "",
				SchemaExistMessage, "not_exist_db"))
	}
	// check table
	{
		runEmptyRuleInspectCase(t, "test lower case table name open 3-1", getLowerCaseOpenInspect(),
			`create table EXIST_DB.exist_tb_1 (id int);`,
			newTestResult().add(driverV2.RuleLevelError, "",
				TableExistMessage, "EXIST_DB.exist_tb_1"))

		runEmptyRuleInspectCase(t, "test lower case table name open 3-2", getLowerCaseOpenInspect(),
			`create table exist_db.exist_tb_1 (id int);`,
			newTestResult().add(driverV2.RuleLevelError, "",
				TableExistMessage, "exist_db.exist_tb_1"))

		runEmptyRuleInspectCase(t, "test lower case table name open 3-3", getLowerCaseOpenInspect(),
			`create table EXIST_DB.EXIST_TB_1 (id int);`,
			newTestResult().add(driverV2.RuleLevelError, "",
				TableExistMessage, "EXIST_DB.EXIST_TB_1"))

		runEmptyRuleInspectCase(t, "test lower case table name open 3-4", getLowerCaseOpenInspect(),
			`create table EXIST_DB.EXIST_TB_2 (id int);
create table EXIST_DB.exist_tb_2 (id int);`,
			newTestResult(),
			newTestResult().add(driverV2.RuleLevelError, "",
				TableExistMessage, "EXIST_DB.exist_tb_2"))

		runEmptyRuleInspectCase(t, "test lower case table name open 3-5", getLowerCaseOpenInspect(),
			`create table EXIST_DB.exist_tb_2 (id int);
create table EXIST_DB.EXIST_TB_2 (id int);`,
			newTestResult(),
			newTestResult().add(driverV2.RuleLevelError, "",
				TableExistMessage, "EXIST_DB.EXIST_TB_2"))

		runEmptyRuleInspectCase(t, "test lower case table name open 3-6", getLowerCaseOpenInspect(),
			`alter table exist_db.EXIST_TB_1 add column v3 varchar(255) COMMENT "unit test";`,
			newTestResult())

		runEmptyRuleInspectCase(t, "test lower case table name open 3-7", getLowerCaseOpenInspect(),
			`alter table exist_db.EXIST_TB_1 rename AS exist_tb_2;
alter table exist_db.EXIST_TB_1 add column v3 varchar(255) COMMENT "unit test";
`,
			newTestResult(),
			newTestResult().add(driverV2.RuleLevelError, "",
				TableNotExistMessage, "exist_db.EXIST_TB_1"))

		runEmptyRuleInspectCase(t, "test lower case table name open 3-8", getLowerCaseOpenInspect(),
			`alter table exist_db.EXIST_TB_1 rename AS exist_tb_2;
alter table exist_db.exist_tb_2 add column v3 varchar(255) COMMENT "unit test";
`,
			newTestResult(),
			newTestResult())

		runEmptyRuleInspectCase(t, "test lower case table name open 3-9", getLowerCaseOpenInspect(),
			`alter table exist_db.EXIST_TB_1 rename AS exist_tb_2;
alter table exist_db.EXIST_TB_2 add column v3 varchar(255) COMMENT "unit test";
`,
			newTestResult(),
			newTestResult())
	}

	// check dml
	{
		runEmptyRuleInspectCase(t, "test lower case table name open 4-1", getLowerCaseOpenInspect(),
			`select id from exist_db.EXIST_TB_2 where id = 1;`,
			newTestResult().add(driverV2.RuleLevelError, "",
				TableNotExistMessage, "exist_db.EXIST_TB_2"))

		runEmptyRuleInspectCase(t, "test lower case table name open 4-2", getLowerCaseOpenInspect(),
			`select id from exist_db.exist_tb_2 where id = 1;`,
			newTestResult().add(driverV2.RuleLevelError, "",
				TableNotExistMessage, "exist_db.exist_tb_2"))

		runEmptyRuleInspectCase(t, "test lower case table name open 4-3", getLowerCaseOpenInspect(),
			`select id from exist_db.EXIST_TB_1 where id = 1;`, newTestResult())

		runEmptyRuleInspectCase(t, "test lower case table name open 4-4", getLowerCaseOpenInspect(),
			`select id from exist_db.exist_tb_1 where id = 1;`, newTestResult())
	}
}

func Test_LowerCaseTableNameClose(t *testing.T) {
	getLowerCaseCloseInspect := func() *MysqlDriverImpl {
		inspect := DefaultMysqlInspect()
		inspect.Ctx = session.NewMockContextForTestLowerCaseTableNameClose(nil)
		return inspect
	}
	// check use
	{
		runEmptyRuleInspectCase(t, "test lower case table name close 1-1", getLowerCaseCloseInspect(),
			`use not_exist_db;`,
			newTestResult().add(driverV2.RuleLevelError, "",
				SchemaNotExistMessage, "not_exist_db"))

		runEmptyRuleInspectCase(t, "test lower case table name close 1-2", getLowerCaseCloseInspect(),
			`use NOT_EXIST_DB;`,
			newTestResult().add(driverV2.RuleLevelError, "",
				SchemaNotExistMessage, "NOT_EXIST_DB"))

		runEmptyRuleInspectCase(t, "test lower case table name close 1-3", getLowerCaseCloseInspect(),
			`use exist_db_1;`,
			newTestResult())

		runEmptyRuleInspectCase(t, "test lower case table name close 1-4", getLowerCaseCloseInspect(),
			`use EXIST_DB_1;`,
			newTestResult().add(driverV2.RuleLevelError, "",
				SchemaNotExistMessage, "EXIST_DB_1"))

		runEmptyRuleInspectCase(t, "test lower case table name close 1-5", getLowerCaseCloseInspect(),
			`use exist_DB_1;`,
			newTestResult().add(driverV2.RuleLevelError, "",
				SchemaNotExistMessage, "exist_DB_1"))

		runEmptyRuleInspectCase(t, "test lower case table name close 1-6", getLowerCaseCloseInspect(),
			`use EXIST_DB_2;`,
			newTestResult())

		runEmptyRuleInspectCase(t, "test lower case table name close 1-7", getLowerCaseCloseInspect(),
			`use exist_db_2;`,
			newTestResult().add(driverV2.RuleLevelError, "",
				SchemaNotExistMessage, "exist_db_2"))
	}
	// check schema
	{
		runEmptyRuleInspectCase(t, "test lower case table name close 2-1", getLowerCaseCloseInspect(),
			`create database exist_db_1;`,
			newTestResult().add(driverV2.RuleLevelError, "",
				SchemaExistMessage, "exist_db_1"))

		runEmptyRuleInspectCase(t, "test lower case table name close 2-2", getLowerCaseCloseInspect(),
			`create database EXIST_DB_1;`,
			newTestResult())

		runEmptyRuleInspectCase(t, "test lower case table name close 2-3", getLowerCaseCloseInspect(),
			`create database exist_DB_1;`,
			newTestResult())

		runEmptyRuleInspectCase(t, "test lower case table name close 2-4", getLowerCaseCloseInspect(),
			`create database NOT_EXIST_DB;
create database not_exist_db;`,
			newTestResult(),
			newTestResult())

		runEmptyRuleInspectCase(t, "test lower case table name close 2-5", getLowerCaseCloseInspect(),
			`create database NOT_EXIST_DB;
create database NOT_EXIST_DB;`,
			newTestResult(),
			newTestResult().add(driverV2.RuleLevelError, "",
				SchemaExistMessage, "NOT_EXIST_DB"))
	}
	// check table
	{
		runEmptyRuleInspectCase(t, "test lower case table name close 3-1", getLowerCaseCloseInspect(),
			`create table exist_db_1.exist_tb_1 (id int);`,
			newTestResult().add(driverV2.RuleLevelError, "",
				TableExistMessage, "exist_db_1.exist_tb_1"))

		runEmptyRuleInspectCase(t, "test lower case table name close 3-2", getLowerCaseCloseInspect(),
			`create table exist_db_1.EXIST_TB_1 (id int);`,
			newTestResult())

		runEmptyRuleInspectCase(t, "test lower case table name close 3-3", getLowerCaseCloseInspect(),
			`alter table exist_db_1.EXIST_TB_1 rename AS exist_tb_2;
`,
			newTestResult().add(driverV2.RuleLevelError, "",
				TableNotExistMessage, "exist_db_1.EXIST_TB_1"))

		runEmptyRuleInspectCase(t, "test lower case table name close 3-4", getLowerCaseCloseInspect(),
			`alter table exist_db_1.exist_tb_1 rename AS exist_tb_2;
alter table exist_db_1.exist_tb_1 add column v3 varchar(255) COMMENT "unit test";
`,
			newTestResult(),
			newTestResult().add(driverV2.RuleLevelError, "",
				TableNotExistMessage, "exist_db_1.exist_tb_1"))

		runEmptyRuleInspectCase(t, "test lower case table name close 3-5", getLowerCaseCloseInspect(),
			`alter table exist_db_1.exist_tb_1 rename AS exist_tb_2;
alter table exist_db_1.exist_tb_2 add column v3 varchar(255) COMMENT "unit test";
`,
			newTestResult(),
			newTestResult())

		runEmptyRuleInspectCase(t, "test lower case table name close 3-6", getLowerCaseCloseInspect(),
			`alter table exist_db_1.exist_tb_1 rename AS exist_tb_2;
alter table exist_db_1.EXIST_TB_2 add column v3 varchar(255) COMMENT "unit test";
`,
			newTestResult(),
			newTestResult().add(driverV2.RuleLevelError, "",
				TableNotExistMessage, "exist_db_1.EXIST_TB_2"))
	}
}

// for issue 208
func TestInspect_CheckColumn(t *testing.T) {
	runDefaultRulesInspectCase(t, "check column 1", DefaultMysqlInspect(),
		`
	alter table exist_db.exist_tb_1 change column v1 v11 varchar(255) DEFAULT "v11" COMMENT "uint test";
	`,
		newTestResult().addResult(rulepkg.DDLNotAllowRenaming))

	runDefaultRulesInspectCase(t, "check column 2", DefaultMysqlInspect(),
		`
	alter table exist_db.exist_tb_1 drop column v1;
	`,
		newTestResult())

	runDefaultRulesInspectCase(t, "check column 3", DefaultMysqlInspect(),
		`
	alter table exist_db.exist_tb_1 change column V1 v11 varchar(255) DEFAULT "v11" COMMENT "uint test";
	`,
		newTestResult().addResult(rulepkg.DDLNotAllowRenaming))

	runDefaultRulesInspectCase(t, "check column 4", DefaultMysqlInspect(),
		`
	alter table exist_db.exist_tb_1 drop column V1;
	`,
		newTestResult())

	runDefaultRulesInspectCase(t, "check column 5", DefaultMysqlInspect(),
		`
	delete from exist_db.exist_tb_1 where id in (1, 2);
	`,
		newTestResult())

	runDefaultRulesInspectCase(t, "check column 6", DefaultMysqlInspect(),
		`
	delete from exist_db.exist_tb_1 where ID in (1, 2);
	`,
		newTestResult())

	runDefaultRulesInspectCase(t, "check column 7", DefaultMysqlInspect(),
		`
	select id, v1 from exist_db.exist_tb_1 where id in (1, 2) limit 1;
	`,
		newTestResult().add(driverV2.RuleLevelNotice, "", "LIMIT 查询建议使用ORDER BY"))

	runDefaultRulesInspectCase(t, "check column 8", DefaultMysqlInspect(),
		`
	select ID, V1 from exist_db.exist_tb_1 where ID in (1, 2) limit 1;
	`,
		newTestResult().add(driverV2.RuleLevelNotice, "", "LIMIT 查询建议使用ORDER BY"))

	runDefaultRulesInspectCase(t, "check column 9", DefaultMysqlInspect(),
		`
	UPDATE exist_db.exist_tb_1 SET v1 = 1 WHERE id = 1;
	`,
		newTestResult())

	runDefaultRulesInspectCase(t, "check column 10", DefaultMysqlInspect(),
		`
	UPDATE exist_db.exist_tb_1 SET V1 = 1 WHERE ID = 1;
	`,
		newTestResult())
}

func Test_DDLDisableTypeTimestamp(t *testing.T) {
	for _, sql := range []string{
		`create table workflow_step_templates
		(
		   id                     int unsigned auto_increment
		       primary key,
		   created_at             datetime default CURRENT_TIMESTAMP null,
		   deleted_at             timestamp                           null
		);`,
		`alter table exist_tb_1
		   add column test_create_time timestamp;`,
		`alter table exist_tb_1
    modify column test_create_time timestamp;`,
		`alter table exist_tb_1
    change column v2 test_create_time timestamp;`,
	} {
		runSingleRuleInspectCase(rulepkg.RuleHandlerMap[rulepkg.DDLDisableTypeTimestamp].Rule, t, "",
			DefaultMysqlInspect(), sql, newTestResult().addResult(rulepkg.DDLDisableTypeTimestamp))
	}

	for _, sql := range []string{
		`create table workflow_step_templates
		(
		   id                     int unsigned auto_increment
		       primary key,
		   created_at             datetime default CURRENT_TIMESTAMP null
		);`,
		`alter table exist_tb_1
		   add column test_create_time datetime;`,
		`alter table exist_tb_1
    modify column test_create_time date;`,
		`alter table exist_tb_1
    change column v2 test_create_time date;`,
	} {
		runSingleRuleInspectCase(rulepkg.RuleHandlerMap[rulepkg.DDLDisableTypeTimestamp].Rule, t, "",
			DefaultMysqlInspect(), sql, newTestResult())
	}
}

func TestDMLCheckAlias(t *testing.T) {
	for _, sql := range []string{
		"select id as a , a from exist_tb_1 where a = 1",
		//TODO　"select id from exist_tb_1 as exist_tb_1 where id = 1",
		//TODO　"select id from exist_tb_1 join exist_tb_2 as exist_tb_1 on id = 1",
	} {
		runSingleRuleInspectCase(rulepkg.RuleHandlerMap[rulepkg.DMLCheckAlias].Rule, t, "", DefaultMysqlInspect(), sql, newTestResult().addResult(rulepkg.DMLCheckAlias, "a"))
	}

	runSingleRuleInspectCase(rulepkg.RuleHandlerMap[rulepkg.DMLCheckAlias].Rule, t, "success", DefaultMysqlInspect(),
		"select id as a from exist_tb_1 as a1 join exist_tb_2 as a2 on id = 1",
		newTestResult())
}

func TestDDLHintUpdateTableCharsetWillNotUpdateFieldCharset(t *testing.T) {
	for _, sql := range []string{
		"ALTER TABLE exist_tb_1 CONVERT TO CHARACTER SET utf8 COLLATE utf8_general_ci;",
		`alter table exist_tb_1 default character set 'utf8';`,
		`alter table exist_tb_1 default character set='utf8';`,
		`ALTER TABLE exist_tb_1 CHANGE v1 v3 BIGINT NOT NULL, default character set utf8`,
		`ALTER TABLE exist_tb_1 CHANGE v1 v3 BIGINT NOT NULL, character set utf8`,
		//TODO　`alter table exist_tb_1 default collate = utf8_unicode_ci;`,
		`ALTER TABLE exist_tb_1 CHARACTER SET 'utf8';`,
	} {
		runSingleRuleInspectCase(rulepkg.RuleHandlerMap[rulepkg.DDLHintUpdateTableCharsetWillNotUpdateFieldCharset].Rule, t, "", DefaultMysqlInspect(), sql, newTestResult().addResult(rulepkg.DDLHintUpdateTableCharsetWillNotUpdateFieldCharset))
	}

	for _, sql := range []string{
		`ALTER TABLE exist_tb_1 MODIFY v1 TEXT CHARACTER SET utf8`,
		`ALTER TABLE exist_tb_1 CHANGE v1 v1 TEXT CHARACTER SET utf8;`,
	} {
		runSingleRuleInspectCase(rulepkg.RuleHandlerMap[rulepkg.DDLHintUpdateTableCharsetWillNotUpdateFieldCharset].Rule, t, "success", DefaultMysqlInspect(), sql, newTestResult())
	}
}

func TestDDLHintDropColumn(t *testing.T) {
	for _, sql := range []string{
		`alter table exist_tb_1 drop column v2;`,
	} {
		runSingleRuleInspectCase(rulepkg.RuleHandlerMap[rulepkg.DDLHintDropColumn].Rule, t, "", DefaultMysqlInspect(), sql, newTestResult().addResult(rulepkg.DDLHintDropColumn))
	}

	runSingleRuleInspectCase(rulepkg.RuleHandlerMap[rulepkg.DDLHintDropColumn].Rule, t, "success", DefaultMysqlInspect(),
		"alter table exist_tb_1 drop index idx_1",
		newTestResult())
}

func TestDDLHintDropPrimaryKey(t *testing.T) {
	for _, sql := range []string{
		`alter table exist_tb_1 drop primary key`,
	} {
		runSingleRuleInspectCase(rulepkg.RuleHandlerMap[rulepkg.DDLHintDropPrimaryKey].Rule, t, "", DefaultMysqlInspect(), sql, newTestResult().addResult(rulepkg.DDLHintDropPrimaryKey))
	}

	runSingleRuleInspectCase(rulepkg.RuleHandlerMap[rulepkg.DDLHintDropPrimaryKey].Rule, t, "success", DefaultMysqlInspect(),
		"alter table exist_tb_1 drop index idx_1",
		newTestResult())
}

func TestDDLHintDropForeignKey(t *testing.T) {
	for _, sql := range []string{
		`alter table exist_tb_1 drop foreign key v1`,
	} {
		runSingleRuleInspectCase(rulepkg.RuleHandlerMap[rulepkg.DDLHintDropForeignKey].Rule, t, "", DefaultMysqlInspect(), sql, newTestResult().addResult(rulepkg.DDLHintDropForeignKey))
	}

	runSingleRuleInspectCase(rulepkg.RuleHandlerMap[rulepkg.DDLHintDropForeignKey].Rule, t, "success", DefaultMysqlInspect(),
		"alter table exist_tb_1 drop index idx_1",
		newTestResult())
}

func TestDMLNotRecommendNotWildcardLike(t *testing.T) {
	for _, sql := range []string{
		`select * from exist_tb_1 where id like "a";`,
	} {
		runSingleRuleInspectCase(rulepkg.RuleHandlerMap[rulepkg.DMLNotRecommendNotWildcardLike].Rule, t, "", DefaultMysqlInspect(), sql, newTestResult().addResult(rulepkg.DMLNotRecommendNotWildcardLike))
	}

	for _, sql := range []string{
		`select * from exist_tb_1 where id like "%a";`,
		`select * from exist_tb_1 where id like "a%";`,
		`select * from exist_tb_1 where id like "%a%";`,
	} {
		runSingleRuleInspectCase(rulepkg.RuleHandlerMap[rulepkg.DMLNotRecommendNotWildcardLike].Rule, t, "success", DefaultMysqlInspect(), sql, newTestResult())
	}

}

func TestDMLHintInNullOnlyFalse(t *testing.T) {
	for _, sql := range []string{
		`SELECT * FROM exist_tb_1 WHERE v1 IN (NULL)`,
		`SELECT * FROM exist_tb_1 WHERE v1 NOT IN (NULL)`,
	} {
		runSingleRuleInspectCase(rulepkg.RuleHandlerMap[rulepkg.DMLHintInNullOnlyFalse].Rule, t, "", DefaultMysqlInspect(), sql, newTestResult().addResult(rulepkg.DMLHintInNullOnlyFalse))
	}
	for _, sql := range []string{
		`SELECT * FROM exist_tb_1 WHERE v1 IN ("1","2")`,
		`SELECT * FROM exist_tb_1 WHERE v1 NOT IN ("1","2")`,             // value type of IN() is string
		`UPDATE exist_tb_1 set id=1234, v1="3334" WHERE id IN (123,456)`, // value type of IN() is int
		`UPDATE exist_tb_1 set id=1234, v1="3334" WHERE id IN (1.2,2.3)`, // value type of IN() is float
		`UPDATE exist_tb_1 set id=1234, v1="3334" WHERE id NOT IN (1.2,2.3)`,
	} {
		runSingleRuleInspectCase(rulepkg.RuleHandlerMap[rulepkg.DMLHintInNullOnlyFalse].Rule, t, "", DefaultMysqlInspect(), sql, newTestResult())
	}
}

func TestDMLNotRecommendIn(t *testing.T) {
	for _, sql := range []string{
		`SELECT * FROM exist_tb_1 WHERE v1 IN (NULL)`,
		`SELECT * FROM exist_tb_1 WHERE v1 NOT IN (NULL)`,
		`SELECT * FROM exist_tb_1 WHERE v1 IN ("a")`,
		`SELECT * FROM exist_tb_1 WHERE v1 NOT IN ("a")`,
	} {
		runSingleRuleInspectCase(rulepkg.RuleHandlerMap[rulepkg.DMLNotRecommendIn].Rule, t, "", DefaultMysqlInspect(), sql, newTestResult().addResult(rulepkg.DMLNotRecommendIn))
	}

	runSingleRuleInspectCase(rulepkg.RuleHandlerMap[rulepkg.DMLNotRecommendIn].Rule, t, "success", DefaultMysqlInspect(),
		`SELECT * FROM exist_tb_1 WHERE v1 <> "a"`,
		newTestResult())
}

func TestDMLCheckSpacesAroundTheString(t *testing.T) {
	for _, sql := range []string{
		`select ' 1'`,
		`select '1 '`,
		`select ' 1 '`,
		`select * from exist_tb_1 where id = ' 1'`,
		`select * from exist_tb_1 where id = '1 '`,
		`select * from exist_tb_1 where id = ' 1 '`,
		`insert into exist_tb_1 values (' 1','1','1')`,
	} {
		runSingleRuleInspectCase(rulepkg.RuleHandlerMap[rulepkg.DMLCheckSpacesAroundTheString].Rule, t, "", DefaultMysqlInspect(), sql, newTestResult().addResult(rulepkg.DMLCheckSpacesAroundTheString))
	}
	for _, sql := range []string{
		`select '1'`,
		`select * from exist_tb_1 where id = '1'`,
		`insert into exist_tb_1 values ('1','1','1')`,
	} {
		runSingleRuleInspectCase(rulepkg.RuleHandlerMap[rulepkg.DMLCheckSpacesAroundTheString].Rule, t, "", DefaultMysqlInspect(), sql, newTestResult())
	}
}

func TestDDLCheckFullWidthQuotationMarks(t *testing.T) {
	for _, sql := range []string{
		`alter table exist_tb_1 add column a int comment '”a“'`,
		`create table t (id int comment '”aaa“')`,
		//TODO　`alter table exist_tb_1 add column a int comment '‘'`,
		//TODO　`create table t (id int comment '’')`,
	} {
		runSingleRuleInspectCase(rulepkg.RuleHandlerMap[rulepkg.DDLCheckFullWidthQuotationMarks].Rule, t, "", DefaultMysqlInspect(), sql, newTestResult().addResult(rulepkg.DDLCheckFullWidthQuotationMarks))
	}

	runSingleRuleInspectCase(rulepkg.RuleHandlerMap[rulepkg.DDLCheckFullWidthQuotationMarks].Rule, t, "success", DefaultMysqlInspect(),
		`select "1"`,
		newTestResult())
}

func TestDMLNotRecommendOrderByRand(t *testing.T) {
	for _, sql := range []string{
		`select id from exist_tb_1 where id < 1000 order by rand(1)`,
	} {
		runSingleRuleInspectCase(rulepkg.RuleHandlerMap[rulepkg.DMLNotRecommendOrderByRand].Rule, t, "", DefaultMysqlInspect(), sql, newTestResult().addResult(rulepkg.DMLNotRecommendOrderByRand))
	}

	runSingleRuleInspectCase(rulepkg.RuleHandlerMap[rulepkg.DMLNotRecommendOrderByRand].Rule, t, "success", DefaultMysqlInspect(),
		"select id from exist_tb_1 where id < 1000 order by v1",
		newTestResult())
}

func TestDMLNotRecommendGroupByConstant(t *testing.T) {
	for _, sql := range []string{
		`select v1,v2 from exist_tb_1 group by 1`,
	} {
		runSingleRuleInspectCase(rulepkg.RuleHandlerMap[rulepkg.DMLNotRecommendGroupByConstant].Rule, t, "", DefaultMysqlInspect(), sql, newTestResult().addResult(rulepkg.DMLNotRecommendGroupByConstant))
	}

	runSingleRuleInspectCase(rulepkg.RuleHandlerMap[rulepkg.DMLNotRecommendGroupByConstant].Rule, t, "success", DefaultMysqlInspect(),
		"select v1,v2 from exist_tb_1 group by v1",
		newTestResult())
}

func TestDMLCheckSortDirection(t *testing.T) {
	for _, sql := range []string{
		`select id,v1,v2 from exist_tb_1 where v1='foo' order by id desc, v2 asc`,
	} {
		runSingleRuleInspectCase(rulepkg.RuleHandlerMap[rulepkg.DMLCheckSortDirection].Rule, t, "", DefaultMysqlInspect(), sql, newTestResult().addResult(rulepkg.DMLCheckSortDirection))
	}

	for _, sql := range []string{
		`select id,v1,v2 from exist_tb_1 where v1='foo' order by id asc, v2 asc`,
		`select id,v1,v2 from exist_tb_1 where v1='foo' order by id desc, v2 desc`,
		`select id,v1,v2 from exist_tb_1 where v1='foo' order by id , v2 `,
	} {
		runSingleRuleInspectCase(rulepkg.RuleHandlerMap[rulepkg.DMLCheckSortDirection].Rule, t, "success", DefaultMysqlInspect(), sql, newTestResult())
	}
}

func TestDMLHintGroupByRequiresConditions(t *testing.T) {
	for _, sql := range []string{
		`select v1,v2 from exist_tb_1 group by 1`,
	} {
		runSingleRuleInspectCase(rulepkg.RuleHandlerMap[rulepkg.DMLHintGroupByRequiresConditions].Rule, t, "", DefaultMysqlInspect(), sql, newTestResult().addResult(rulepkg.DMLHintGroupByRequiresConditions))
	}

	runSingleRuleInspectCase(rulepkg.RuleHandlerMap[rulepkg.DMLHintGroupByRequiresConditions].Rule, t, "success", DefaultMysqlInspect(),
		"select v1,v2 from exist_tb_1 group by 1 order by v1",
		newTestResult())
}

func TestDMLNotRecommendGroupByExpression(t *testing.T) {
	for _, sql := range []string{
		"SELECT v1 FROM exist_tb_1 order by v1 - v2;",
		//TODO　"SELECT v1 - v2 a FROM exist_tb_1 order by a;",
		//TODO　"SELECT v1 FROM exist_tb_1 order by from_unixtime(v1);",
		//TODO　"SELECT from_unixtime(v1) a FROM exist_tb_1 order by a;",
	} {
		runSingleRuleInspectCase(rulepkg.RuleHandlerMap[rulepkg.DMLNotRecommendGroupByExpression].Rule, t, "", DefaultMysqlInspect(), sql, newTestResult().addResult(rulepkg.DMLNotRecommendGroupByExpression))
	}

	for _, sql := range []string{
		`SELECT exist_tb_1.col FROM exist_tb_1 ORDER BY v1`,
		"SELECT sum(col) AS col FROM exist_tb_1 ORDER BY v1",
		"SELECT exist_tb_2.v1 FROM exist_tb_2, exist_tb_1 WHERE exist_tb_1.id = exist_tb_2.id ORDER BY exist_tb_1.v1",
		"SELECT col FROM exist_tb_1 order by `timestamp`;",
		"select col from exist_tb_1 where cl = 1 order by APPLY_TIME",
	} {
		runSingleRuleInspectCase(rulepkg.RuleHandlerMap[rulepkg.DMLNotRecommendGroupByExpression].Rule, t, "success", DefaultMysqlInspect(), sql, newTestResult())
	}

}

func TestDMLCheckSQLLength(t *testing.T) {
	rule := rulepkg.RuleHandlerMap[rulepkg.DMLCheckSQLLength].Rule
	rule.Params.SetParamValue(rulepkg.DefaultSingleParamKeyName, "64")
	for _, sql := range []string{
		"select * from exist_tb_1 where id = 'aaaaaaaaaaaaaaaaaaaaaaaaaaa'", // len = 65
	} {
		runSingleRuleInspectCase(rule, t, "", DefaultMysqlInspect(), sql, newTestResult().addResult(rulepkg.DMLCheckSQLLength))
	}

	for _, sql := range []string{
		"select * from exist_tb_1 where id = 'aaaaaaaaaaaaaaaaaaaaaaaaaa'", // len = 64
		"select * from exist_tb_1 where id = 'aaaaaaaaaaaaaaaaaaaaaaaaa'",  // len = 63
	} {
		runSingleRuleInspectCase(rule, t, "success", DefaultMysqlInspect(), sql, newTestResult())
	}

}

func TestDMLNotRecommendHaving(t *testing.T) {
	for _, sql := range []string{
		"SELECT exist_tb_1.id,count(exist_tb_1.id) FROM exist_tb_2 where id = 'test' GROUP BY exist_tb_1.id HAVING exist_tb_2.id <> '1660' AND exist_tb_2.id <> '2' order by exist_tb_2.id",
	} {
		runSingleRuleInspectCase(rulepkg.RuleHandlerMap[rulepkg.DMLNotRecommendHaving].Rule, t, "", DefaultMysqlInspect(), sql, newTestResult().addResult(rulepkg.DMLNotRecommendHaving))
	}

	runSingleRuleInspectCase(rulepkg.RuleHandlerMap[rulepkg.DMLNotRecommendHaving].Rule, t, "success", DefaultMysqlInspect(),
		"SELECT exist_tb_1.id,count(exist_tb_1.id) FROM exist_tb_2 where id = 'test' GROUP BY exist_tb_1.id",
		newTestResult())
}

func TestDMLHintUseTruncateInsteadOfDelete(t *testing.T) {
	for _, sql := range []string{
		"delete from exist_tb_1",
	} {
		runSingleRuleInspectCase(rulepkg.RuleHandlerMap[rulepkg.DMLHintUseTruncateInsteadOfDelete].Rule, t, "", DefaultMysqlInspect(), sql, newTestResult().addResult(rulepkg.DMLHintUseTruncateInsteadOfDelete))
	}

	runSingleRuleInspectCase(rulepkg.RuleHandlerMap[rulepkg.DMLHintUseTruncateInsteadOfDelete].Rule, t, "success", DefaultMysqlInspect(),
		"truncate exist_tb_1",
		newTestResult())
}

func TestDMLNotRecommendUpdatePK(t *testing.T) {
	for _, sql := range []string{
		"update exist_tb_1 set id = '1'",
	} {
		runSingleRuleInspectCase(rulepkg.RuleHandlerMap[rulepkg.DMLNotRecommendUpdatePK].Rule, t, "", DefaultMysqlInspect(), sql, newTestResult().addResult(rulepkg.DMLNotRecommendUpdatePK))
	}

	runSingleRuleInspectCase(rulepkg.RuleHandlerMap[rulepkg.DMLNotRecommendUpdatePK].Rule, t, "success", DefaultMysqlInspect(),
		"update exist_tb_1 set v1 = 'a'",
		newTestResult())
}

func TestDDLCheckColumnQuantity(t *testing.T) {
	rule := rulepkg.RuleHandlerMap[rulepkg.DDLCheckColumnQuantity].Rule
	rule.Params.SetParamValue(rulepkg.DefaultSingleParamKeyName, "5")

	for _, sql := range []string{
		"create table t(c1 int,c2 int,c3 int,c4 int,c5 int,c6 int);",
	} {
		runSingleRuleInspectCase(rule, t, "", DefaultMysqlInspect(), sql, newTestResult().addResult(rulepkg.DDLCheckColumnQuantity))
	}

	runSingleRuleInspectCase(rule, t, "success", DefaultMysqlInspect(),
		"create table t(c1 int,c2 int,c3 int,c4 int,c5 int);",
		newTestResult())
}

func TestDDLRecommendTableColumnCharsetSame(t *testing.T) {
	for _, sql := range []string{
		"CREATE TABLE `t` ( `id` int(11) DEFAULT NULL, `col` char(10) CHARACTER SET utf8 DEFAULT NULL)",
		//TODO　"alter table exist_tb_1 change v1 v1 char(10) CHARACTER SET utf8 DEFAULT NULL;",
		"CREATE TABLE `t` ( `id` int(11) DEFAULT NULL, `col` char(10) CHARACTER SET utf8 DEFAULT NULL) DEFAULT CHARSET=utf8mb4",
	} {
		runSingleRuleInspectCase(rulepkg.RuleHandlerMap[rulepkg.DDLRecommendTableColumnCharsetSame].Rule, t, "", DefaultMysqlInspect(), sql, newTestResult().addResult(rulepkg.DDLRecommendTableColumnCharsetSame))
	}

	for _, sql := range []string{
		"CREATE TABLE `t` ( `id` int(10) )",
		//TODO　"CREATE TABLE `t` ( `id` varchar(10) CHARACTER SET utf8 ) DEFAULT CHARSET=utf8",
	} {
		runSingleRuleInspectCase(rulepkg.RuleHandlerMap[rulepkg.DDLRecommendTableColumnCharsetSame].Rule, t, "success", DefaultMysqlInspect(), sql, newTestResult())
	}

}

func TestDDLCheckColumnTypeInteger(t *testing.T) {
	for _, sql := range []string{
		"CREATE TABLE `t` ( `id` int(1) );",
		"CREATE TABLE `t` ( `id` bigint(1) );",
		//TODO　"alter TABLE `exist_tb_1` add column `v3` bigint(1);",
		//TODO　"alter TABLE `exist_tb_1` add column `v3` int(1);",
	} {
		runSingleRuleInspectCase(rulepkg.RuleHandlerMap[rulepkg.DDLCheckColumnTypeInteger].Rule, t, "", DefaultMysqlInspect(), sql, newTestResult().addResult(rulepkg.DDLCheckColumnTypeInteger))
	}

	for _, sql := range []string{
		"CREATE TABLE `t` ( `id` int(10));",
		"CREATE TABLE `t` ( `id` bigint(20));",
		"alter TABLE `exist_tb_1` add column `v3` bigint(20);",
		"alter TABLE `exist_tb_1` add column `v3` int(10);",
		//TODO　"CREATE TABLE `t` ( `id` int);",
		//TODO　"alter TABLE `t` add column `id` bigint;",
	} {
		runSingleRuleInspectCase(rulepkg.RuleHandlerMap[rulepkg.DDLCheckColumnTypeInteger].Rule, t, "success", DefaultMysqlInspect(), sql, newTestResult())
	}

}

func TestDDLCheckVarcharSize(t *testing.T) {
	for _, sql := range []string{
		"CREATE TABLE `t` ( `id` varchar(1025) );",
		"alter TABLE `exist_tb_1` add column `v3` varchar(1025);",
		"alter table `exist_tb_1` modify column `v3` varchar(1025);",
		"alter table `exist_tb_1` change column `v2` `v3` varchar(1025);",
	} {
		runSingleRuleInspectCase(rulepkg.RuleHandlerMap[rulepkg.DDLCheckVarcharSize].Rule, t, "", DefaultMysqlInspect(), sql, newTestResult().addResult(rulepkg.DDLCheckVarcharSize, 1024))
	}

	for _, sql := range []string{
		"CREATE TABLE `t` ( `id` varchar(1024));",
		"alter TABLE `exist_tb_1` add column `v3` varchar(1024);",
		"alter table `exist_tb_1` modify column `v3` varchar(1024);",
		"alter table `exist_tb_1` change column `v2` `v3` varchar(1024);",
		"alter table `exist_tb_1` drop column `v2`;",
		"alter table `exist_tb_1` rename column `v2` to `v3`;",
		"alter table `exist_tb_1` alter column `v2` drop default;",
	} {
		runSingleRuleInspectCase(rulepkg.RuleHandlerMap[rulepkg.DDLCheckVarcharSize].Rule, t, "success", DefaultMysqlInspect(), sql, newTestResult())
	}

}

func TestDMLNotRecommendFuncInWhere(t *testing.T) {
	for _, sql := range []string{
		`select id from exist_tb_1 where substring(v1,1,3)='abc';`,
		`SELECT * FROM exist_tb_1 WHERE UNIX_TIMESTAMP(v1) BETWEEN UNIX_TIMESTAMP('2018-11-16 09:46:00 +0800 CST') AND UNIX_TIMESTAMP('2018-11-22 00:00:00 +0800 CST')`,
		`select id from exist_tb_1 where id/2 = 100`,
		`select id from exist_tb_1 where id/2 < 100`,
		`SELECT * FROM exist_tb_1 WHERE DATE '2020-01-01'`,
		`DELETE FROM exist_tb_1 WHERE DATE '2020-01-01'`,
		`UPDATE exist_tb_1 SET id = 1 WHERE DATE '2020-01-01'`,
		`SELECT * FROM exist_tb_1 WHERE TIME '10:01:01'`,
		`SELECT * FROM exist_tb_1 WHERE TIMESTAMP '1587181360'`,
		`select * from exist_tb_1 where id = "root" and date '2020-02-01'`,
		`select id from exist_tb_1 where 'abc'=substring(v1,1,3);`,
	} {
		runSingleRuleInspectCase(rulepkg.RuleHandlerMap[rulepkg.DMLNotRecommendFuncInWhere].Rule, t, "", DefaultMysqlInspect(), sql, newTestResult().addResult(rulepkg.DMLNotRecommendFuncInWhere))
	}

	for _, sql := range []string{
		`select id from exist_tb_1 where v1 = (select 1)`,
		`select id from exist_tb_1 where v1 = 1`,
	} {
		runSingleRuleInspectCase(rulepkg.RuleHandlerMap[rulepkg.DMLNotRecommendFuncInWhere].Rule, t, "success", DefaultMysqlInspect(), sql, newTestResult())
	}

}

func TestDMLNotRecommendSysdate(t *testing.T) {
	for _, sql := range []string{
		"select sysdate();",
		"select SYSDATE();",
		"select SysDate();",
		"select sysdate() from exist_tb_1;",
		"select SYSDATE() from exist_tb_1;",
		"select SysDate() from exist_tb_1;",
		"select * from exist_tb_1 where id = sysdate()",
		"select * from exist_tb_1 where id = SYSDATE()",
		"select * from exist_tb_1 where id = SysDate()",
	} {
		runSingleRuleInspectCase(rulepkg.RuleHandlerMap[rulepkg.DMLNotRecommendSysdate].Rule, t, "", DefaultMysqlInspect(), sql, newTestResult().addResult(rulepkg.DMLNotRecommendSysdate))
	}

	runSingleRuleInspectCase(rulepkg.RuleHandlerMap[rulepkg.DMLNotRecommendSysdate].Rule, t, "success", DefaultMysqlInspect(),
		"select * from exist_tb_1 where id =1 ",
		newTestResult())
}

func TestDMLHintSumFuncTips(t *testing.T) {
	for _, sql := range []string{
		"select sum(1);",
		"select SUM(1);",
		"select Sum(1);",
		"select * from exist_tb_1 where id = sum(1)",
		"select * from exist_tb_1 where id = SUM(1)",
		"select * from exist_tb_1 where id = Sum(1)",
		"select sum(1) from exist_tb_1",
		"select SUM(1) from exist_tb_1",
		"select Sum(1) from exist_tb_1",
	} {
		runSingleRuleInspectCase(rulepkg.RuleHandlerMap[rulepkg.DMLHintSumFuncTips].Rule, t, "", DefaultMysqlInspect(), sql, newTestResult().addResult(rulepkg.DMLHintSumFuncTips))
	}

	for _, sql := range []string{
		"select id from exist_tb_1 where id =1 ",
		"SELECT IF(ISNULL(SUM(v1)), 0, SUM(v1)) FROM exist_tb_1",
		"SELECT * FROM exist_tb_1 where id = IF(ISNULL(SUM(v1)), 0, SUM(v1))",
	} {
		runSingleRuleInspectCase(rulepkg.RuleHandlerMap[rulepkg.DMLHintSumFuncTips].Rule, t, "success", DefaultMysqlInspect(), sql, newTestResult())
	}
}

func TestDDLCheckColumnQuantityInPK(t *testing.T) {
	for _, sql := range []string{
		"CREATE TABLE t ( a int, b int, c int, PRIMARY KEY(`a`,`b`,`c`));",
		//TODO　"alter TABLE `exist_tb_1` add primary key (`id`,`v1`,`v2`);",
	} {
		runSingleRuleInspectCase(rulepkg.RuleHandlerMap[rulepkg.DDLCheckColumnQuantityInPK].Rule, t, "", DefaultMysqlInspect(), sql, newTestResult().addResult(rulepkg.DDLCheckColumnQuantityInPK))
	}
	for _, sql := range []string{
		"CREATE TABLE t ( a int, b int, c int, PRIMARY KEY(`a`,`b`));",
		//TODO　"alter TABLE `exist_tb_1` add primary key (`id`,`v1`);",
	} {
		runSingleRuleInspectCase(rulepkg.RuleHandlerMap[rulepkg.DDLCheckColumnQuantityInPK].Rule, t, "success", DefaultMysqlInspect(), sql, newTestResult())
	}

}

func TestDMLHintLimitMustBeCombinedWithOrderBy(t *testing.T) {
	for _, sql := range []string{
		"select v1,v2 from exist_tb_1 where id =1 limit 10",
	} {
		runSingleRuleInspectCase(rulepkg.RuleHandlerMap[rulepkg.DMLHintLimitMustBeCombinedWithOrderBy].Rule, t, "", DefaultMysqlInspect(), sql, newTestResult().addResult(rulepkg.DMLHintLimitMustBeCombinedWithOrderBy))
	}

	runSingleRuleInspectCase(rulepkg.RuleHandlerMap[rulepkg.DMLHintLimitMustBeCombinedWithOrderBy].Rule, t, "success", DefaultMysqlInspect(),
		"select v1,v2 from exist_tb_1 where id =1 order by id limit 10",
		newTestResult())
}

func TestDMLHintTruncateTips(t *testing.T) {
	for _, sql := range []string{
		"TRUNCATE TABLE exist_tb_1",
	} {
		runSingleRuleInspectCase(rulepkg.RuleHandlerMap[rulepkg.DMLHintTruncateTips].Rule, t, "", DefaultMysqlInspect(), sql, newTestResult().addResult(rulepkg.DMLHintTruncateTips))
	}

	runSingleRuleInspectCase(rulepkg.RuleHandlerMap[rulepkg.DMLHintTruncateTips].Rule, t, "success", DefaultMysqlInspect(),
		"delete from exist_tb_1",
		newTestResult())
}

func TestDMLHintDeleteTips(t *testing.T) {
	for _, sql := range []string{
		`delete from exist_tb_1 where v1 = v2;`,
		`truncate table exist_tb;`,
		`drop table exist_tb_1;`,
		//TODO　`drop database exist_db;`,
	} {
		runSingleRuleInspectCase(rulepkg.RuleHandlerMap[rulepkg.DMLHintDeleteTips].Rule, t, "", DefaultMysqlInspect(), sql, newTestResult().addResult(rulepkg.DMLHintDeleteTips))
	}

	runSingleRuleInspectCase(rulepkg.RuleHandlerMap[rulepkg.DMLHintDeleteTips].Rule, t, "success", DefaultMysqlInspect(),
		"select * from exist_tb_1 where id =1",
		newTestResult())
}

func TestDMLCheckSQLInjectionFunc(t *testing.T) {
	for _, sql := range []string{
		`select benchmark(10, rand())`,
		`select sleep(1)`,
		`select get_lock('lock_name', 1)`,
		`select release_lock('lock_name')`,
		`select id from exist_tb_1 where id = benchmark(10, rand())`,
		`select id from exist_tb_1 where id = sleep(1)`,
		`select id from exist_tb_1 where id = get_lock('lock_name', 1)`,
		`select id from exist_tb_1 where id = release_lock('lock_name')`,
	} {
		runSingleRuleInspectCase(rulepkg.RuleHandlerMap[rulepkg.DMLCheckSQLInjectionFunc].Rule, t, "", DefaultMysqlInspect(), sql, newTestResult().addResult(rulepkg.DMLCheckSQLInjectionFunc))
	}

	for _, sql := range []string{
		`select sum(1)`,
		`select 1`,
		`select id from exist_tb_1 where id = sum(1)`,
		`select id from exist_tb_1 where id = 1`,
	} {
		runSingleRuleInspectCase(rulepkg.RuleHandlerMap[rulepkg.DMLCheckSQLInjectionFunc].Rule, t, "success", DefaultMysqlInspect(), sql, newTestResult())
	}

}

func TestDMLCheckNotEqualSymbol(t *testing.T) {
	for _, sql := range []string{
		"select * from exist_tb_1 where id != 1",
	} {
		runSingleRuleInspectCase(rulepkg.RuleHandlerMap[rulepkg.DMLCheckNotEqualSymbol].Rule, t, "", DefaultMysqlInspect(), sql, newTestResult().addResult(rulepkg.DMLCheckNotEqualSymbol))
	}

	runSingleRuleInspectCase(rulepkg.RuleHandlerMap[rulepkg.DMLCheckNotEqualSymbol].Rule, t, "success", DefaultMysqlInspect(),
		"select * from exist_tb_1 where id <> 1",
		newTestResult())
}

func TestDMLNotRecommendSubquery(t *testing.T) {
	for _, sql := range []string{
		"select id,v1,v2 from exist_tb_1 where v1 in(select id from exist_tb_1)",
		"SELECT id,v1,v2 from exist_tb_1 where v1 =(SELECT id FROM `exist_tb_1` limit 1)",
	} {
		runSingleRuleInspectCase(rulepkg.RuleHandlerMap[rulepkg.DMLNotRecommendSubquery].Rule, t, "", DefaultMysqlInspect(), sql, newTestResult().addResult(rulepkg.DMLNotRecommendSubquery))
	}

	for _, sql := range []string{
		"SELECT id,v1,v2 from exist_tb_1 where v1 = 1",
	} {
		runSingleRuleInspectCase(rulepkg.RuleHandlerMap[rulepkg.DMLNotRecommendSubquery].Rule, t, "success", DefaultMysqlInspect(), sql, newTestResult())
	}

}

func TestDMLCheckSubqueryLimit(t *testing.T) {
	for _, sql := range []string{
		"select id,v1,v2 from exist_tb_1 where v1 in(select id from exist_tb_1 limit 1)",
		"SELECT id,v1,v2 from exist_tb_1 where v1 =(SELECT id FROM `exist_tb_1` limit 1)",
	} {
		runSingleRuleInspectCase(rulepkg.RuleHandlerMap[rulepkg.DMLCheckSubqueryLimit].Rule, t, "", DefaultMysqlInspect(), sql, newTestResult().addResult(rulepkg.DMLCheckSubqueryLimit))
	}
	for _, sql := range []string{
		"select id,v1,v2 from exist_tb_1 where v1 in(select id from exist_tb_1)",
		"SELECT id,v1,v2 from exist_tb_1 where v1 =(SELECT id FROM `exist_tb_1`)",
	} {
		runSingleRuleInspectCase(rulepkg.RuleHandlerMap[rulepkg.DMLCheckSubqueryLimit].Rule, t, "success", DefaultMysqlInspect(), sql, newTestResult())
	}

}

func TestDDLCheckAutoIncrement(t *testing.T) {
	for _, sql := range []string{
		"CREATE TABLE `tb` ( `id` int(10)) AUTO_INCREMENT=1",
		"CREATE TABLE `tb` ( `id` int(10)) AUTO_INCREMENT=2",
	} {
		runSingleRuleInspectCase(rulepkg.RuleHandlerMap[rulepkg.DDLCheckAutoIncrement].Rule, t, "", DefaultMysqlInspect(), sql, newTestResult().addResult(rulepkg.DDLCheckAutoIncrement))
	}

	for _, sql := range []string{
		"CREATE TABLE `test1` ( `id` int(10))",
		"CREATE TABLE `test1` ( `id` int(10)) auto_increment = 0",
		"CREATE TABLE `test1` ( `id` int(10)) auto_increment = 0 DEFAULT CHARSET=latin1",
	} {
		runSingleRuleInspectCase(rulepkg.RuleHandlerMap[rulepkg.DDLCheckAutoIncrement].Rule, t, "success", DefaultMysqlInspect(), sql, newTestResult())
	}

}

func TestDDLNotAllowRenaming(t *testing.T) {
	runSingleRuleInspectCase(rulepkg.RuleHandlerMap[rulepkg.DDLNotAllowRenaming].Rule, t, "success", DefaultMysqlInspect(), "ALTER TABLE exist_tb_1 MODIFY v1 CHAR(10);", newTestResult())

	runSingleRuleInspectCase(rulepkg.RuleHandlerMap[rulepkg.DDLNotAllowRenaming].Rule, t, "change 1", DefaultMysqlInspect(), "ALTER TABLE exist_tb_1 CHANGE v1 a BIGINT;", newTestResult().addResult(rulepkg.DDLNotAllowRenaming))

	runSingleRuleInspectCase(rulepkg.RuleHandlerMap[rulepkg.DDLNotAllowRenaming].Rule, t, "change 2", DefaultMysqlInspect(), "ALTER TABLE exist_tb_1 RENAME COLUMN v1 TO a", newTestResult().addResult(rulepkg.DDLNotAllowRenaming))

	runSingleRuleInspectCase(rulepkg.RuleHandlerMap[rulepkg.DDLNotAllowRenaming].Rule, t, "rename 1", DefaultMysqlInspect(), "RENAME TABLE exist_tb_1 TO test", newTestResult().addResult(rulepkg.DDLNotAllowRenaming))

	runSingleRuleInspectCase(rulepkg.RuleHandlerMap[rulepkg.DDLNotAllowRenaming].Rule, t, "rename 2", DefaultMysqlInspect(), "ALTER TABLE exist_tb_1 RENAME TO test", newTestResult().addResult(rulepkg.DDLNotAllowRenaming))

}

func TestDDLCheckAllIndexNotNullConstraint(t *testing.T) {
	rule := rulepkg.RuleHandlerMap[rulepkg.DDLCheckAllIndexNotNullConstraint].Rule

	runSingleRuleInspectCase(
		rule,
		t,
		"success",
		DefaultMysqlInspect(),
		`CREATE TABLE  if not exists exist_db.not_exist_tb_222 (
			v1 varchar(255) NOT NULL DEFAULT "unit test" COMMENT "unit test",
			create_time datetime NOT NULL DEFAULT CURRENT_TIMESTAMP COMMENT "unit test",
			update_time datetime NOT NULL DEFAULT CURRENT_TIMESTAMP ON UPDATE CURRENT_TIMESTAMP COMMENT "unit test",
			v2 varchar(255) NOT NULL DEFAULT "unit test" COMMENT "unit test",
			b1 blob COMMENT "unit test",
			b2 blob COMMENT "unit test",
			INDEX idx_b1 (b1),
			INDEX idx_b2 (b2)
			)ENGINE=InnoDB AUTO_INCREMENT=3 DEFAULT CHARSET=utf8mb4 COMMENT="unit test";`,
		newTestResult().addResult(rulepkg.DDLCheckAllIndexNotNullConstraint),
	)

	runSingleRuleInspectCase(
		rule,
		t,
		"",
		DefaultMysqlInspect(),
		`CREATE TABLE  if not exists exist_db.not_exist_tb_1 (
			id bigint unsigned NOT NULL AUTO_INCREMENT COMMENT "unit test",
			v1 varchar(255) NOT NULL DEFAULT "unit test" COMMENT "unit test",
			create_time datetime NOT NULL DEFAULT CURRENT_TIMESTAMP COMMENT "unit test",
			update_time datetime NOT NULL DEFAULT CURRENT_TIMESTAMP ON UPDATE CURRENT_TIMESTAMP COMMENT "unit test",
			v2 varchar(255) NOT NULL DEFAULT "unit test" COMMENT "unit test",
			b1 blob COMMENT "unit test",
			PRIMARY KEY (id),
			INDEX idx_b1 (b1)
			)ENGINE=InnoDB AUTO_INCREMENT=3 DEFAULT CHARSET=utf8mb4 COMMENT="unit test";`,
		newTestResult(),
	)

	runSingleRuleInspectCase(
		rule,
		t,
		"",
		DefaultMysqlInspect(),
		`CREATE TABLE  if not exists exist_db.not_exist_tb_1 (
			id bigint unsigned NOT NULL AUTO_INCREMENT COMMENT "unit test",
			v1 varchar(255) NOT NULL DEFAULT "unit test" COMMENT "unit test",
			create_time datetime NOT NULL DEFAULT CURRENT_TIMESTAMP COMMENT "unit test",
			update_time datetime NOT NULL DEFAULT CURRENT_TIMESTAMP ON UPDATE CURRENT_TIMESTAMP COMMENT "unit test",
			v2 varchar(255) NOT NULL DEFAULT "unit test" COMMENT "unit test",
			b1 blob NOT NULL COMMENT "unit test",
			PRIMARY KEY (id),
			INDEX idx_b1 (b1)
			)ENGINE=InnoDB AUTO_INCREMENT=3 DEFAULT CHARSET=utf8mb4 COMMENT="unit test";`,
		newTestResult(),
	)

	runSingleRuleInspectCase(
		rule,
		t,
		"",
		DefaultMysqlInspect(),
		`CREATE TABLE  if not exists exist_db.not_exist_tb_1 (
			id bigint unsigned NOT NULL AUTO_INCREMENT COMMENT "unit test",
			v1 varchar(255) NOT NULL DEFAULT "unit test" COMMENT "unit test",
			create_time datetime NOT NULL DEFAULT CURRENT_TIMESTAMP COMMENT "unit test",
			update_time datetime NOT NULL DEFAULT CURRENT_TIMESTAMP ON UPDATE CURRENT_TIMESTAMP COMMENT "unit test",
			v2 varchar(255) NOT NULL DEFAULT "unit test" COMMENT "unit test",
			b1 blob NOT NULL COMMENT "unit test",
			PRIMARY KEY (id),
			INDEX idx_b1 (b1)
			)ENGINE=InnoDB AUTO_INCREMENT=3 DEFAULT CHARSET=utf8mb4 COMMENT="unit test";`,
		newTestResult(),
	)
}

func TestDMLCheckSameTableJoinedMultipleTimes(t *testing.T) {
	rule := rulepkg.RuleHandlerMap[rulepkg.DMLCheckSameTableJoinedMultipleTimes].Rule

	runSingleRuleInspectCase(
		rule,
		t,
		"success",
		DefaultMysqlInspect(),
		`SELECT * FROM exist_tb_1
		LEFT JOIN exist_tb_2 ON exist_tb_1.name=exist_tb_2.name
		LEFT JOIN exist_tb_1 s1 ON exist_tb_2.id=s1.id`,
		newTestResult().add(driverV2.RuleLevelError, rulepkg.DMLCheckSameTableJoinedMultipleTimes, "表`exist_db`.`exist_tb_1`被连接多次"),
	)

	runSingleRuleInspectCase(
		rule,
		t,
		"select: join the same table multiple times in subquery",
		DefaultMysqlInspect(),
		`SELECT * FROM exist_tb_1
		LEFT JOIN exist_tb_2 ON exist_tb_1.name=exist_tb_2.name
		LEFT JOIN (
			SELECT exist_tb_2.name FROM exist_tb_2 t1
			JOIN exist_tb_2 t2 ON t1.name=t2.name
		) t3 ON exist_tb_2.name=t3.name;`,
		newTestResult().add(driverV2.RuleLevelError, rulepkg.DMLCheckSameTableJoinedMultipleTimes, "表`exist_db`.`exist_tb_2`被连接多次"),
	)

	runSingleRuleInspectCase(
		rule,
		t,
		"select: join table without the same table",
		DefaultMysqlInspect(),
		`SELECT * FROM exist_tb_1
		LEFT JOIN exist_tb_2 ON exist_tb_1.name=exist_tb_2.name
		LEFT JOIN (
			SELECT exist_tb_2.name FROM exist_tb_2
			JOIN exist_tb_1 on exist_tb_1.name=exist_tb_2.name
		) t1 ON exist_tb_2.name=t1.name`,
		newTestResult(),
	)

	runSingleRuleInspectCase(
		rule,
		t,
		"select: join table without the same table",
		DefaultMysqlInspect(),
		`UPDATE exist_tb_1 set v1='a'
		WHERE id IN(
			SELECT s1.id FROM exist_tb_1
			LEFT JOIN exist_tb_2 ON exist_tb_1.name=exist_tb_2.name
			LEFT JOIN exist_tb_1 s1 ON exist_tb_2.id=s1.id
		) and v1 IN (
			SELECT exist_tb_3.name FROM exist_tb_4
			LEFT JOIN exist_tb_3 ON exist_tb_4.name=exist_tb_3.name
			LEFT JOIN exist_tb_4 s1 ON exist_tb_3.id=s1.id
		)`,
		newTestResult().add(driverV2.RuleLevelError, rulepkg.DMLCheckSameTableJoinedMultipleTimes, "表`exist_db`.`exist_tb_1`,`exist_db`.`exist_tb_4`被连接多次"),
	)

	runSingleRuleInspectCase(
		rule,
		t,
		"delete: subquery in where",
		DefaultMysqlInspect(),
		`DELETE FROM exist_tb_1
		WHERE id IN(
			SELECT s1.id FROM exist_tb_1
			LEFT JOIN exist_tb_2 ON exist_tb_1.name=exist_tb_2.name
			LEFT JOIN exist_tb_1 s1 ON exist_tb_2.id=s1.id
		)`,
		newTestResult().add(driverV2.RuleLevelError, rulepkg.DMLCheckSameTableJoinedMultipleTimes, "表`exist_db`.`exist_tb_1`被连接多次"),
	)

	runSingleRuleInspectCase(
		rule,
		t,
		"select: join the table in different database",
		DefaultMysqlInspect(),
		`SELECT * FROM exist_tb_1
		LEFT JOIN exist_tb_2 ON exist_tb_1.name=exist_tb_2.name
		LEFT JOIN no_exist_db.exist_tb_2 ON exist_tb_2.v1=no_exist_db.exist_tb_2.v1
		`,
		newTestResult().add(driverV2.RuleLevelError, "", "schema no_exist_db 不存在"),
	)

	runSingleRuleInspectCase(
		rule,
		t,
		"select: join the same table multiple times in same database",
		DefaultMysqlInspect(),
		`SELECT * FROM exist_tb_1
		LEFT JOIN exist_tb_2 ON exist_tb_1.name=exist_tb_2.name
		LEFT JOIN exist_db.exist_tb_2 ON exist_tb_2.name=exist_db.exist_tb_2.name
		`,
		newTestResult().add(driverV2.RuleLevelError, rulepkg.DMLCheckSameTableJoinedMultipleTimes, "表`exist_db`.`exist_tb_2`被连接多次"),
	)

	runSingleRuleInspectCase(
		rule,
		t,
		"success",
		DefaultMysqlInspect(),
		`SELECT * FROM exist_tb_1
		LEFT JOIN exist_tb_2 ON exist_tb_1.name=exist_tb_2.name
		LEFT JOIN EXIST_DB_2 ON exist_tb_2.name=EXIST_DB_2.name
		`,
		newTestResult().add(driverV2.RuleLevelError, "", "表 exist_db.EXIST_DB_2 不存在"),
	)

	inspect1 := DefaultMysqlInspect()
	inspect1.Ctx.AddSystemVariable(session.SysVarLowerCaseTableNames, "1")

	runSingleRuleInspectCase(
		rule,
		t,
		"success",
		inspect1,
		`SELECT * FROM exist_tb_1
		LEFT JOIN exist_tb_2 ON exist_tb_1.name=exist_tb_2.name
		LEFT JOIN EXIST_TB_2 ON exist_tb_2.name=EXIST_TB_2.name
		`,
		newTestResult().add(driverV2.RuleLevelError, rulepkg.DMLCheckSameTableJoinedMultipleTimes, "表`exist_db`.`exist_tb_2`被连接多次"),
	)
}

func TestDMLCheckInsertSelect(t *testing.T) {
	rule := rulepkg.RuleHandlerMap[rulepkg.DMLCheckInsertSelect].Rule

	runSingleRuleInspectCase(
		rule,
		t,
		"success",
		DefaultMysqlInspect(),
		`insert into exist_tb_1(id)
		select id from exist_tb_2`,
		newTestResult().addResult(rulepkg.DMLCheckInsertSelect),
	)

	runSingleRuleInspectCase(
		rule,
		t,
		"success",
		DefaultMysqlInspect(),
		`insert into exist_tb_1
		select * from exist_tb_2`,
		newTestResult().addResult(rulepkg.DMLCheckInsertSelect),
	)

	runSingleRuleInspectCase(
		rule,
		t,
		"",
		DefaultMysqlInspect(),
		`insert into exist_tb_1(id)
		values(1), (2)`,
		newTestResult(),
	)

	runSingleRuleInspectCase(
		rule,
		t,
		"",
		DefaultMysqlInspect(),
		`insert into exist_tb_1(id)
		select 1`,
		newTestResult().addResult(rulepkg.DMLCheckInsertSelect),
	)
}

func TestDMLCheckAggregate(t *testing.T) {
	rule := rulepkg.RuleHandlerMap[rulepkg.DMLCheckAggregate].Rule
	runSingleRuleInspectCase(
		rule,
		t,
		"",
		DefaultMysqlInspect(),
		`select avg(v1) from exist_tb_1 group by v2`,
		newTestResult().addResult(rulepkg.DMLCheckAggregate),
	)
	runSingleRuleInspectCase(
		rule,
		t,
		"",
		DefaultMysqlInspect(),
		`select v2 from exist_tb_1 group by v2 having count(1) > 1`,
		newTestResult().addResult(rulepkg.DMLCheckAggregate),
	)
	runSingleRuleInspectCase(
		rule,
		t,
		"",
		DefaultMysqlInspect(),
		`update exist_tb_1 set v1 = (select avg(v1) from exist_tb_2 group by v2 having count(1) > 1 limit 1)`,
		newTestResult().addResult(rulepkg.DMLCheckAggregate),
	)
	runSingleRuleInspectCase(
		rule,
		t,
		"success",
		DefaultMysqlInspect(),
		`update exist_tb_1 set v1 = (select v1 from exist_tb_2 limit 1)`,
		newTestResult(),
	)
	runSingleRuleInspectCase(
		rule,
		t,
		"success",
		DefaultMysqlInspect(),
		`select v1 from exist_tb_1`,
		newTestResult(),
	)
	runSingleRuleInspectCase(
		rule,
		t,
		"",
		DefaultMysqlInspect(),
		`select v2 from exist_tb_1 group by v2 having v1 > 1`,
		newTestResult(),
	)
}

func TestDDLCheckColumnNotNull(t *testing.T) {
	rule := rulepkg.RuleHandlerMap[rulepkg.DDLCheckColumnNotNULL].Rule

	runSingleRuleInspectCase(
		rule,
		t,
		"success",
		DefaultMysqlInspect(),
		`CREATE TABLE your_table (
			id INT NOT NULL,
			name VARCHAR(50) NOT NULL,
			age INT,
			email VARCHAR(100),
			address VARCHAR(200),
			PRIMARY KEY (id)
		);`,
		newTestResult().add(driverV2.RuleLevelWarn, rulepkg.DDLCheckColumnNotNULL, "建议字段age,email,address设置NOT NULL约束"),
	)

	runSingleRuleInspectCase(
		rule,
		t,
		"success",
		DefaultMysqlInspect(),
		`ALTER TABLE exist_tb_1
		ADD COLUMN new_column1 INT NOT NULL,
		ADD COLUMN new_column2 VARCHAR(50) NOT NULL,
		ADD COLUMN new_column3 DATE,
		ADD COLUMN new_column4 VARCHAR(100),
		MODIFY COLUMN name varchar(500);`,
		newTestResult().add(driverV2.RuleLevelWarn, rulepkg.DDLCheckColumnNotNULL, "建议字段new_column3,new_column4,name设置NOT NULL约束"),
	)

	runSingleRuleInspectCase(
		rule,
		t,
		"success",
		DefaultMysqlInspect(),
		`CREATE TABLE your_table (
			id INT NOT NULL,
			name VARCHAR(50) NOT NULL,
			age INT NOT NULL,
			email VARCHAR(100) NOT NULL,
			address VARCHAR(200) NOT NULL,
			PRIMARY KEY (id)
		);`,
		newTestResult(),
	)

	runSingleRuleInspectCase(
		rule,
		t,
		"success",
		DefaultMysqlInspect(),
		`ALTER TABLE exist_tb_1
		ADD COLUMN new_column1 INT NOT NULL,
		ADD COLUMN new_column2 VARCHAR(50) NOT NULL,
		MODIFY COLUMN name varchar(500) NOT NULL;`,
		newTestResult(),
	)
}

func TestDMLCheckIndexSelectivity(t *testing.T) {
	rule := rulepkg.RuleHandlerMap[rulepkg.DMLCheckIndexSelectivity].Rule
	e, handler, err := executor.NewMockExecutor()
	assert.NoError(t, err)

	inspect1 := NewMockInspect(e)
	handler.ExpectQuery(regexp.QuoteMeta("select * from exist_tb_6")).
		WillReturnRows(sqlmock.NewRows([]string{"key", "table"}).AddRow("v1", "exist_tb_6"))
	handler.ExpectQuery(regexp.QuoteMeta("SHOW INDEX FROM exist_db.exist_tb_6")).
		WillReturnRows(sqlmock.NewRows([]string{"Column_name", "Key_name"}).AddRow("v1", "v1"))
	handler.ExpectQuery(regexp.QuoteMeta("SELECT COUNT( DISTINCT ( v1 ) ) / COUNT( * ) * 100 AS v1 FROM exist_tb_6")).
		WillReturnRows(sqlmock.NewRows([]string{"v1"}).
			AddRow("50.0000"))
	runSingleRuleInspectCase(rule, t, "", inspect1, "select * from exist_tb_6 where v1='10'", newTestResult().add(driverV2.RuleLevelNotice, rulepkg.DMLCheckIndexSelectivity, "索引：v1，未超过区分度阈值：70，建议使用超过阈值的索引。"))

	inspect2 := NewMockInspect(e)
	handler.ExpectQuery(regexp.QuoteMeta("select * from exist_tb_6 where id in (select id from exist_tb_6 where v1='10')")).
		WillReturnRows(sqlmock.NewRows([]string{"key", "table"}).AddRow("v1", "exist_tb_6").AddRow("primary", "exist_tb_6"))
	handler.ExpectQuery(regexp.QuoteMeta("SHOW INDEX FROM exist_db.exist_tb_6")).
		WillReturnRows(sqlmock.NewRows([]string{"Column_name", "Key_name"}).AddRow("v1", "v1").AddRow("primary", "id"))
	handler.ExpectQuery(regexp.QuoteMeta("SELECT COUNT( DISTINCT ( v1 ) ) / COUNT( * ) * 100 AS v1 FROM exist_tb_6")).
		WillReturnRows(sqlmock.NewRows([]string{"v1"}).
			AddRow("50.0000"))
	runSingleRuleInspectCase(rule, t, "", inspect2, "select * from exist_tb_6 where id in (select id from exist_tb_6 where v1='10')", newTestResult().add(driverV2.RuleLevelNotice, rulepkg.DMLCheckIndexSelectivity, "索引：v1，未超过区分度阈值：70，建议使用超过阈值的索引。"))

	inspect3 := NewMockInspect(e)
	handler.ExpectQuery(regexp.QuoteMeta("select * from exist_tb_6")).
		WillReturnRows(sqlmock.NewRows([]string{"key", "table"}).AddRow("v1", "exist_tb_6"))
	handler.ExpectQuery(regexp.QuoteMeta("SHOW INDEX FROM exist_db.exist_tb_6")).
		WillReturnRows(sqlmock.NewRows([]string{"Column_name", "Key_name"}).AddRow("v1", "v1"))
	handler.ExpectQuery(regexp.QuoteMeta("SELECT COUNT( DISTINCT ( v1 ) ) / COUNT( * ) * 100 AS v1 FROM exist_tb_6")).
		WillReturnRows(sqlmock.NewRows([]string{"v1"}).
			AddRow("80.0000"))
	runSingleRuleInspectCase(rule, t, "", inspect3, "select * from exist_tb_6 where v1='10'", newTestResult())

	inspect4 := NewMockInspect(e)
	handler.ExpectQuery(regexp.QuoteMeta("select * from exist_tb_6 where id in (select id from exist_tb_6 where v1='10')")).
		WillReturnRows(sqlmock.NewRows([]string{"key", "table"}).AddRow("v1", "exist_tb_6"))
	handler.ExpectQuery(regexp.QuoteMeta("SHOW INDEX FROM exist_db.exist_tb_6")).
		WillReturnRows(sqlmock.NewRows([]string{"Column_name", "Key_name"}).AddRow("v1", "v1"))
	handler.ExpectQuery(regexp.QuoteMeta("SELECT COUNT( DISTINCT ( v1 ) ) / COUNT( * ) * 100 AS v1 FROM exist_tb_6")).
		WillReturnRows(sqlmock.NewRows([]string{"v1"}).
			AddRow("80.0000"))
	handler.ExpectQuery(regexp.QuoteMeta("SHOW INDEX FROM exist_db.exist_tb_6")).
		WillReturnRows(sqlmock.NewRows([]string{"Column_name", "Key_name"}).AddRow("v1", "v1"))
	handler.ExpectQuery(regexp.QuoteMeta("SELECT COUNT( DISTINCT ( v1 ) ) / COUNT( * ) * 100 AS v1 FROM exist_tb_6")).
		WillReturnRows(sqlmock.NewRows([]string{"v1"}).
			AddRow("80.0000"))
	runSingleRuleInspectCase(rule, t, "", inspect4, "select * from exist_tb_6 where id in (select id from exist_tb_6 where v1='10')", newTestResult())

<<<<<<< HEAD
=======
}

func TestCheckTableRows(t *testing.T) {
	rule := rulepkg.RuleHandlerMap[rulepkg.DDLCheckTableRows].Rule
	e, handler, err := executor.NewMockExecutor()
	assert.NoError(t, err)

	inspect1 := NewMockInspectWithIsExecutedSQL(e)
	handler.ExpectQuery(regexp.QuoteMeta("show table status from exist_db where name = 'exist_tb_1'")).
		WillReturnRows(sqlmock.NewRows([]string{"Rows"}).AddRow("10000"))
	runSingleRuleInspectCase(rule, t, "", inspect1, "CREATE TABLE exist_db.exist_tb_1 (id INT AUTO_INCREMENT PRIMARY KEY);", newTestResult())

	inspect2 := NewMockInspectWithIsExecutedSQL(e)
	handler.ExpectQuery(regexp.QuoteMeta("show table status from exist_db where name = 'exist_tb_1'")).
		WillReturnRows(sqlmock.NewRows([]string{"Rows"}).AddRow("500000000"))
	runSingleRuleInspectCase(rule, t, "", inspect2, "CREATE TABLE exist_db.exist_tb_1 (id INT AUTO_INCREMENT PRIMARY KEY);", newTestResult().addResult(rulepkg.DDLCheckTableRows))

	inspect3 := NewMockInspectWithIsExecutedSQL(e)
	runSingleRuleInspectCase(rule, t, "", inspect3, "CREATE INDEX idx_union1 ON exist_db.exist_tb_1 (v1,v2);", newTestResult())
}

func TestDDLCheckCompositeIndexDistinction(t *testing.T) {
	rule := rulepkg.RuleHandlerMap[rulepkg.DDLCheckCompositeIndexDistinction].Rule
	e, handler, err := executor.NewMockExecutor()
	assert.NoError(t, err)

	inspect1 := NewMockInspect(e)
	handler.ExpectQuery(regexp.QuoteMeta("select count(distinct `v1`) as cardinality from `exist_db`.`exist_tb_1`")).
		WillReturnRows(sqlmock.NewRows([]string{"cardinality"}).AddRow("80"))
	handler.ExpectQuery(regexp.QuoteMeta("select count(distinct `v2`) as cardinality from `exist_db`.`exist_tb_1`")).
		WillReturnRows(sqlmock.NewRows([]string{"cardinality"}).AddRow("60"))
	runSingleRuleInspectCase(rule, t, "", inspect1, "CREATE INDEX idx_union1 ON exist_db.exist_tb_1 (v1,v2);", newTestResult())

	inspect2 := NewMockInspect(e)
	handler.ExpectQuery(regexp.QuoteMeta("select count(distinct `v1`) as cardinality from `exist_db`.`exist_tb_1`")).
		WillReturnRows(sqlmock.NewRows([]string{"cardinality"}).AddRow("60"))
	handler.ExpectQuery(regexp.QuoteMeta("select count(distinct `v2`) as cardinality from `exist_db`.`exist_tb_1`")).
		WillReturnRows(sqlmock.NewRows([]string{"cardinality"}).AddRow("80"))
	runSingleRuleInspectCase(rule, t, "", inspect2, "CREATE INDEX idx_union1 ON exist_db.exist_tb_1 (v1,v2);", newTestResult().addResult(rulepkg.DDLCheckCompositeIndexDistinction, "(v1，v2)可调整为(v2，v1)"))

	inspect3 := NewMockInspect(e)
	handler.ExpectQuery(regexp.QuoteMeta("select count(distinct `v1`) as cardinality from `exist_db`.`exist_tb_1`")).
		WillReturnRows(sqlmock.NewRows([]string{"cardinality"}).AddRow("60"))
	handler.ExpectQuery(regexp.QuoteMeta("select count(distinct `v2`) as cardinality from `exist_db`.`exist_tb_1`")).
		WillReturnRows(sqlmock.NewRows([]string{"cardinality"}).AddRow("80"))
	runSingleRuleInspectCase(rule, t, "", inspect3, "ALTER TABLE exist_db.exist_tb_1 ADD INDEX index_name ( v1, v2);", newTestResult().addResult(rulepkg.DDLCheckCompositeIndexDistinction, "(v1，v2)可调整为(v2，v1)"))

	inspect5 := NewMockInspect(e)
	handler.ExpectQuery(regexp.QuoteMeta("select count(distinct `v1`) as cardinality from `exist_db`.`exist_tb_1`")).
		WillReturnRows(sqlmock.NewRows([]string{"cardinality"}).AddRow("90"))
	handler.ExpectQuery(regexp.QuoteMeta("select count(distinct `v2`) as cardinality from `exist_db`.`exist_tb_1`")).
		WillReturnRows(sqlmock.NewRows([]string{"cardinality"}).AddRow("80"))
	runSingleRuleInspectCase(rule, t, "", inspect5, "ALTER TABLE exist_db.exist_tb_1 ADD INDEX index_name ( v1, v2);", newTestResult())

	inspect6 := NewMockInspect(e)
	handler.ExpectQuery(regexp.QuoteMeta("select count(distinct `v1`) as cardinality from `exist_db`.`exist_tb_1`")).
		WillReturnRows(sqlmock.NewRows([]string{"cardinality"}).AddRow("60"))
	handler.ExpectQuery(regexp.QuoteMeta("select count(distinct `v2`) as cardinality from `exist_db`.`exist_tb_1`")).
		WillReturnRows(sqlmock.NewRows([]string{"cardinality"}).AddRow("80"))
	runSingleRuleInspectCase(rule, t, "", inspect6, "ALTER TABLE exist_db.exist_tb_1 ADD unique INDEX index_name ( v1, v2);", newTestResult().addResult(rulepkg.DDLCheckCompositeIndexDistinction, "(v1，v2)可调整为(v2，v1)"))

	inspect7 := NewMockInspect(e)
	handler.ExpectQuery(regexp.QuoteMeta("select count(distinct `v1`) as cardinality from `exist_db`.`exist_tb_1`")).
		WillReturnRows(sqlmock.NewRows([]string{"cardinality"}).AddRow("90"))
	handler.ExpectQuery(regexp.QuoteMeta("select count(distinct `v2`) as cardinality from `exist_db`.`exist_tb_1`")).
		WillReturnRows(sqlmock.NewRows([]string{"cardinality"}).AddRow("80"))
	runSingleRuleInspectCase(rule, t, "", inspect7, "CREATE index idx_union1 ON exist_db.exist_tb_1 (v1,v2);", newTestResult())

	inspect8 := NewMockInspect(e)
	handler.ExpectQuery(regexp.QuoteMeta("select count(distinct `v1`) as cardinality from `exist_db`.`exist_tb_1`")).
		WillReturnRows(sqlmock.NewRows([]string{"cardinality"}).AddRow("60"))
	handler.ExpectQuery(regexp.QuoteMeta("select count(distinct `v2`) as cardinality from `exist_db`.`exist_tb_1`")).
		WillReturnRows(sqlmock.NewRows([]string{"cardinality"}).AddRow("80"))
	runSingleRuleInspectCase(rule, t, "", inspect8, "CREATE index idx_union1 ON exist_db.exist_tb_1 (v1,v2);", newTestResult().addResult(rulepkg.DDLCheckCompositeIndexDistinction, "(v1，v2)可调整为(v2，v1)"))

	inspect9 := NewMockInspect(e)
	handler.ExpectQuery(regexp.QuoteMeta("select count(distinct `v1`) as cardinality from `exist_db`.`exist_tb_1`")).
		WillReturnRows(sqlmock.NewRows([]string{"cardinality"}).AddRow("60"))
	handler.ExpectQuery(regexp.QuoteMeta("select count(distinct `v2`) as cardinality from `exist_db`.`exist_tb_1`")).
		WillReturnRows(sqlmock.NewRows([]string{"cardinality"}).AddRow("80"))
	runSingleRuleInspectCase(rule, t, "", inspect9, "ALTER TABLE exist_db.exist_tb_1 ADD key index_name ( v1, v2);", newTestResult().addResult(rulepkg.DDLCheckCompositeIndexDistinction, "(v1，v2)可调整为(v2，v1)"))

	inspect10 := NewMockInspect(e)
	handler.ExpectQuery(regexp.QuoteMeta("select count(distinct `v1`) as cardinality from `exist_db`.`exist_tb_1`")).
		WillReturnRows(sqlmock.NewRows([]string{"cardinality"}).AddRow("60"))
	handler.ExpectQuery(regexp.QuoteMeta("select count(distinct `v2`) as cardinality from `exist_db`.`exist_tb_1`")).
		WillReturnRows(sqlmock.NewRows([]string{"cardinality"}).AddRow("80"))
	runSingleRuleInspectCase(rule, t, "", inspect10, "ALTER TABLE exist_db.exist_tb_1 ADD unique key index_name ( v1, v2);", newTestResult().addResult(rulepkg.DDLCheckCompositeIndexDistinction, "(v1，v2)可调整为(v2，v1)"))

	inspect11 := NewMockInspect(e)
	handler.ExpectQuery(regexp.QuoteMeta("select count(distinct `v1`) as cardinality from `exist_db`.`exist_tb_1`")).
		WillReturnRows(sqlmock.NewRows([]string{"cardinality"}).AddRow("60"))
	handler.ExpectQuery(regexp.QuoteMeta("select count(distinct `v2`) as cardinality from `exist_db`.`exist_tb_1`")).
		WillReturnRows(sqlmock.NewRows([]string{"cardinality"}).AddRow("80"))
	runSingleRuleInspectCase(rule, t, "", inspect11, "ALTER TABLE exist_db.exist_tb_1 ADD unique key index_name (v1, v2),ADD unique key index_name1 (v1);", newTestResult().addResult(rulepkg.DDLCheckCompositeIndexDistinction, "(v1，v2)可调整为(v2，v1)"))

	inspect12 := NewMockInspect(e)
	runSingleRuleInspectCase(rule, t, "", inspect12, "ALTER TABLE exist_db.exist_tb_1 ADD unique key index_name1 (v1);", newTestResult())

	inspect13 := NewMockInspect(e)
	handler.ExpectQuery(regexp.QuoteMeta("select count(distinct `v1`) as cardinality from `exist_db`.`exist_tb_3`")).
		WillReturnRows(sqlmock.NewRows([]string{"cardinality"}).AddRow("100"))
	handler.ExpectQuery(regexp.QuoteMeta("select count(distinct `v2`) as cardinality from `exist_db`.`exist_tb_3`")).
		WillReturnRows(sqlmock.NewRows([]string{"cardinality"}).AddRow("60"))
	handler.ExpectQuery(regexp.QuoteMeta("select count(distinct `v3`) as cardinality from `exist_db`.`exist_tb_3`")).
		WillReturnRows(sqlmock.NewRows([]string{"cardinality"}).AddRow("80"))
	runSingleRuleInspectCase(rule, t, "", inspect13, "ALTER TABLE exist_db.exist_tb_3 ADD index index_name (v1, v2, v3), add index index_name1(v3,v2,v1);", newTestResult().addResult(rulepkg.DDLCheckCompositeIndexDistinction, "(v1，v2，v3)可调整为(v1，v3，v2)，(v3，v2，v1)可调整为(v1，v3，v2)"))

	inspect14 := NewMockInspectWithIsExecutedSQL(e)
	handler.ExpectQuery(regexp.QuoteMeta("select count(distinct `v1`) as cardinality from `exist_db`.`exist_tb_3`")).
		WillReturnRows(sqlmock.NewRows([]string{"cardinality"}).AddRow("100"))
	handler.ExpectQuery(regexp.QuoteMeta("select count(distinct `v2`) as cardinality from `exist_db`.`exist_tb_3`")).
		WillReturnRows(sqlmock.NewRows([]string{"cardinality"}).AddRow("60"))
	handler.ExpectQuery(regexp.QuoteMeta("select count(distinct `v3`) as cardinality from `exist_db`.`exist_tb_3`")).
		WillReturnRows(sqlmock.NewRows([]string{"cardinality"}).AddRow("80"))
	runSingleRuleInspectCase(rule, t, "", inspect14, `
	CREATE TABLE exist_db.exist_tb_3 (
		id bigint unsigned NOT NULL AUTO_INCREMENT COMMENT "unit test",
		v1 varchar(255) NOT NULL COMMENT "unit test",
		v2 varchar(255) COMMENT "unit test",
		v3 int COMMENT "unit test",
		Index index_name (v1, v2, v3), 
		Index index_name1(v3,v2,v1)
		)ENGINE=InnoDB AUTO_INCREMENT=3 DEFAULT CHARSET=utf8mb4 COMMENT="uint test";`, 
		newTestResult().addResult(rulepkg.DDLCheckCompositeIndexDistinction, "(v1，v2，v3)可调整为(v1，v3，v2)，(v3，v2，v1)可调整为(v1，v3，v2)"))
>>>>>>> 371e1e83
}<|MERGE_RESOLUTION|>--- conflicted
+++ resolved
@@ -154,12 +154,9 @@
 		rulepkg.DDLCheckAllIndexNotNullConstraint:           {},
 		rulepkg.DMLCheckAggregate:                           {},
 		rulepkg.DDLCheckColumnNotNULL:                       {},
-<<<<<<< HEAD
-		rulepkg.DDLAvoidText:                                {},
-=======
 		rulepkg.DDLCheckTableRows:                           {},
 		rulepkg.DDLCheckCompositeIndexDistinction:           {},
->>>>>>> 371e1e83
+		rulepkg.DDLAvoidText:                                {},
 	}
 	for i := range rulepkg.RuleHandlers {
 		handler := rulepkg.RuleHandlers[i]
@@ -5705,8 +5702,6 @@
 			AddRow("80.0000"))
 	runSingleRuleInspectCase(rule, t, "", inspect4, "select * from exist_tb_6 where id in (select id from exist_tb_6 where v1='10')", newTestResult())
 
-<<<<<<< HEAD
-=======
 }
 
 func TestCheckTableRows(t *testing.T) {
@@ -5832,5 +5827,4 @@
 		Index index_name1(v3,v2,v1)
 		)ENGINE=InnoDB AUTO_INCREMENT=3 DEFAULT CHARSET=utf8mb4 COMMENT="uint test";`, 
 		newTestResult().addResult(rulepkg.DDLCheckCompositeIndexDistinction, "(v1，v2，v3)可调整为(v1，v3，v2)，(v3，v2，v1)可调整为(v1，v3，v2)"))
->>>>>>> 371e1e83
 }