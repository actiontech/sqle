--- conflicted
+++ resolved
@@ -3421,53 +3421,324 @@
 	})
 }
 
-<<<<<<< HEAD
+func TestDMLAvoidWhereEqualNull(t *testing.T) {
+	rule := rulepkg.RuleHandlerMap[rulepkg.DMLAvoidWhereEqualNull].Rule
+	t.Run(`select a = null`, func(t *testing.T) {
+		runSingleRuleInspectCase(
+			rule,
+			t,
+			``,
+			DefaultMysqlInspectOffline(),
+			`select * from t1 where a = null;`,
+			newTestResult().addResult(rulepkg.DMLAvoidWhereEqualNull))
+	})
+	t.Run(`select a is null`, func(t *testing.T) {
+		runSingleRuleInspectCase(
+			rule,
+			t,
+			``,
+			DefaultMysqlInspectOffline(),
+			`select * from t1 where a is null;`,
+			newTestResult())
+	})
+	t.Run(`select a is not null`, func(t *testing.T) {
+		runSingleRuleInspectCase(
+			rule,
+			t,
+			``,
+			DefaultMysqlInspectOffline(),
+			`select * from t1 where a is not null;`,
+			newTestResult())
+	})
+	t.Run(`select a != null`, func(t *testing.T) {
+		runSingleRuleInspectCase(
+			rule,
+			t,
+			``,
+			DefaultMysqlInspectOffline(),
+			`select * from t1 where a != null;`,
+			newTestResult().addResult(rulepkg.DMLAvoidWhereEqualNull))
+	})
+	t.Run(`select a <> null`, func(t *testing.T) {
+		runSingleRuleInspectCase(
+			rule,
+			t,
+			``,
+			DefaultMysqlInspectOffline(),
+			`select * from t1 where a <> null;`,
+			newTestResult().addResult(rulepkg.DMLAvoidWhereEqualNull))
+	})
+	t.Run(`select a >= null`, func(t *testing.T) {
+		runSingleRuleInspectCase(
+			rule,
+			t,
+			``,
+			DefaultMysqlInspectOffline(),
+			`select * from t1 where a >= null;`,
+			newTestResult().addResult(rulepkg.DMLAvoidWhereEqualNull))
+	})
+	t.Run(`select a > null`, func(t *testing.T) {
+		runSingleRuleInspectCase(
+			rule,
+			t,
+			``,
+			DefaultMysqlInspectOffline(),
+			`select * from t1 where a > null;`,
+			newTestResult().addResult(rulepkg.DMLAvoidWhereEqualNull))
+	})
+	t.Run(`select a <= null`, func(t *testing.T) {
+		runSingleRuleInspectCase(
+			rule,
+			t,
+			``,
+			DefaultMysqlInspectOffline(),
+			`select * from t1 where a <= null;`,
+			newTestResult().addResult(rulepkg.DMLAvoidWhereEqualNull))
+	})
+	t.Run(`select a < null`, func(t *testing.T) {
+		runSingleRuleInspectCase(
+			rule,
+			t,
+			``,
+			DefaultMysqlInspectOffline(),
+			`select * from t1 where a < null;`,
+			newTestResult().addResult(rulepkg.DMLAvoidWhereEqualNull))
+	})
+	t.Run(`update a = null`, func(t *testing.T) {
+		runSingleRuleInspectCase(
+			rule,
+			t,
+			``,
+			DefaultMysqlInspectOffline(),
+			`update t1 set name='v1' where a = null;`,
+			newTestResult().addResult(rulepkg.DMLAvoidWhereEqualNull))
+	})
+	t.Run(`update a != null`, func(t *testing.T) {
+		runSingleRuleInspectCase(
+			rule,
+			t,
+			``,
+			DefaultMysqlInspectOffline(),
+			`update t1 set name='v1' where a != null;`,
+			newTestResult().addResult(rulepkg.DMLAvoidWhereEqualNull))
+	})
+	t.Run(`update a <> null`, func(t *testing.T) {
+		runSingleRuleInspectCase(
+			rule,
+			t,
+			``,
+			DefaultMysqlInspectOffline(),
+			`update t1 set name='v1' where a <> null;`,
+			newTestResult().addResult(rulepkg.DMLAvoidWhereEqualNull))
+	})
+	t.Run(`update a >= null`, func(t *testing.T) {
+		runSingleRuleInspectCase(
+			rule,
+			t,
+			``,
+			DefaultMysqlInspectOffline(),
+			`update t1 set name='v1' where a >= null;`,
+			newTestResult().addResult(rulepkg.DMLAvoidWhereEqualNull))
+	})
+	t.Run(`update a is null`, func(t *testing.T) {
+		runSingleRuleInspectCase(
+			rule,
+			t,
+			``,
+			DefaultMysqlInspectOffline(),
+			`update t1 set name='v1' where a is null;`,
+			newTestResult())
+	})
+	t.Run(`update a is not null`, func(t *testing.T) {
+		runSingleRuleInspectCase(
+			rule,
+			t,
+			``,
+			DefaultMysqlInspectOffline(),
+			`update t1 set name='v1' where a is not null;`,
+			newTestResult())
+	})
+	t.Run(`delete a = null`, func(t *testing.T) {
+		runSingleRuleInspectCase(
+			rule,
+			t,
+			``,
+			DefaultMysqlInspectOffline(),
+			`delete from t1 where a = null;`,
+			newTestResult().addResult(rulepkg.DMLAvoidWhereEqualNull))
+	})
+	t.Run(`delete a != null`, func(t *testing.T) {
+		runSingleRuleInspectCase(
+			rule,
+			t,
+			``,
+			DefaultMysqlInspectOffline(),
+			`delete from t1 where a != null;`,
+			newTestResult().addResult(rulepkg.DMLAvoidWhereEqualNull))
+	})
+	t.Run(`delete a <> null`, func(t *testing.T) {
+		runSingleRuleInspectCase(
+			rule,
+			t,
+			``,
+			DefaultMysqlInspectOffline(),
+			`delete from t1 where a <> null;`,
+			newTestResult().addResult(rulepkg.DMLAvoidWhereEqualNull))
+	})
+	t.Run(`delete a >= null`, func(t *testing.T) {
+		runSingleRuleInspectCase(
+			rule,
+			t,
+			``,
+			DefaultMysqlInspectOffline(),
+			`delete from t1 where a >= null;`,
+			newTestResult().addResult(rulepkg.DMLAvoidWhereEqualNull))
+	})
+	t.Run(`delete a < null`, func(t *testing.T) {
+		runSingleRuleInspectCase(
+			rule,
+			t,
+			``,
+			DefaultMysqlInspectOffline(),
+			`delete from t1 where a > null;`,
+			newTestResult().addResult(rulepkg.DMLAvoidWhereEqualNull))
+	})
+	t.Run(`delete a < null`, func(t *testing.T) {
+		runSingleRuleInspectCase(
+			rule,
+			t,
+			``,
+			DefaultMysqlInspectOffline(),
+			`delete from t1 where a < null;`,
+			newTestResult().addResult(rulepkg.DMLAvoidWhereEqualNull))
+	})
+	t.Run(`delete a is null`, func(t *testing.T) {
+		runSingleRuleInspectCase(
+			rule,
+			t,
+			``,
+			DefaultMysqlInspectOffline(),
+			`delete from t1 where a is null;`,
+			newTestResult())
+	})
+	t.Run(`delete a is not null`, func(t *testing.T) {
+		runSingleRuleInspectCase(
+			rule,
+			t,
+			``,
+			DefaultMysqlInspectOffline(),
+			`delete from t1 where a is not null;`,
+			newTestResult())
+	})
+	t.Run(`insert select v1 = null`, func(t *testing.T) {
+		runSingleRuleInspectCase(
+			rule,
+			t,
+			``,
+			DefaultMysqlInspectOffline(),
+			`insert into t1(column1) select column1 from t2 where v1 = null;`,
+			newTestResult().addResult(rulepkg.DMLAvoidWhereEqualNull))
+	})
+	t.Run(`insert select v1 != null`, func(t *testing.T) {
+		runSingleRuleInspectCase(
+			rule,
+			t,
+			``,
+			DefaultMysqlInspectOffline(),
+			`insert into t1(column1) select column1 from t2 where v1 != null;`,
+			newTestResult().addResult(rulepkg.DMLAvoidWhereEqualNull))
+	})
+	t.Run(`insert select v1 <> null`, func(t *testing.T) {
+		runSingleRuleInspectCase(
+			rule,
+			t,
+			``,
+			DefaultMysqlInspectOffline(),
+			`insert into t1(column1) select column1 from t2 where v1 <> null;`,
+			newTestResult().addResult(rulepkg.DMLAvoidWhereEqualNull))
+	})
+	t.Run(`insert select v1 >= null`, func(t *testing.T) {
+		runSingleRuleInspectCase(
+			rule,
+			t,
+			``,
+			DefaultMysqlInspectOffline(),
+			`insert into t1(column1) select column1 from t2 where v1 >= null;`,
+			newTestResult().addResult(rulepkg.DMLAvoidWhereEqualNull))
+	})
+	t.Run(`insert select v1 > null`, func(t *testing.T) {
+		runSingleRuleInspectCase(
+			rule,
+			t,
+			``,
+			DefaultMysqlInspectOffline(),
+			`insert into t1(column1) select column1 from t2 where v1 > null;`,
+			newTestResult().addResult(rulepkg.DMLAvoidWhereEqualNull))
+	})
+	t.Run(`insert select v1 <= null`, func(t *testing.T) {
+		runSingleRuleInspectCase(
+			rule,
+			t,
+			``,
+			DefaultMysqlInspectOffline(),
+			`insert into t1(column1) select column1 from t2 where v1 <= null;`,
+			newTestResult().addResult(rulepkg.DMLAvoidWhereEqualNull))
+	})
+	t.Run(`insert select v1 < null`, func(t *testing.T) {
+		runSingleRuleInspectCase(
+			rule,
+			t,
+			``,
+			DefaultMysqlInspectOffline(),
+			`insert into t1(column1) select column1 from t2 where v1 < null;`,
+			newTestResult().addResult(rulepkg.DMLAvoidWhereEqualNull))
+	})
+	t.Run(`insert select v1 is null`, func(t *testing.T) {
+		runSingleRuleInspectCase(
+			rule,
+			t,
+			``,
+			DefaultMysqlInspectOffline(),
+			`insert into t1(column1) select column1 from t2 where v1 is null;`,
+			newTestResult())
+	})
+	t.Run(`insert select v1 is not null`, func(t *testing.T) {
+		runSingleRuleInspectCase(
+			rule,
+			t,
+			``,
+			DefaultMysqlInspectOffline(),
+			`insert into t1(column1) select column1 from t2 where v1 is not null;`,
+			newTestResult())
+	})
+}
+
 func TestDDLAvoidEvent(t *testing.T) {
 	rule := rulepkg.RuleHandlerMap[rulepkg.DDLAvoidEvent].Rule
 	t.Run(`create event`, func(t *testing.T) {
-=======
-func TestDMLAvoidWhereEqualNull(t *testing.T) {
-	rule := rulepkg.RuleHandlerMap[rulepkg.DMLAvoidWhereEqualNull].Rule
-	t.Run(`select a = null`, func(t *testing.T) {
->>>>>>> 07f4efcc
-		runSingleRuleInspectCase(
-			rule,
-			t,
-			``,
-			DefaultMysqlInspectOffline(),
-<<<<<<< HEAD
+		runSingleRuleInspectCase(
+			rule,
+			t,
+			``,
+			DefaultMysqlInspectOffline(),
 			`create event my_event on schedule every 10 second do update myschema.mytable set mycol = mycol + 1;`,
 			newTestResult().add(driverV2.RuleLevelWarn, "", "不支持event语法正确性检查").addResult(rulepkg.DDLAvoidEvent))
 	})
 	t.Run(`create event with DEFINER`, func(t *testing.T) {
-=======
-			`select * from t1 where a = null;`,
-			newTestResult().addResult(rulepkg.DMLAvoidWhereEqualNull))
-	})
-	t.Run(`select a is null`, func(t *testing.T) {
->>>>>>> 07f4efcc
-		runSingleRuleInspectCase(
-			rule,
-			t,
-			``,
-			DefaultMysqlInspectOffline(),
-<<<<<<< HEAD
+		runSingleRuleInspectCase(
+			rule,
+			t,
+			``,
+			DefaultMysqlInspectOffline(),
 			`create DEFINER=user event my_event on schedule every 10 second do update myschema.mytable set mycol = mycol + 1;`,
 			newTestResult().add(driverV2.RuleLevelWarn, "", "不支持event语法正确性检查").addResult(rulepkg.DDLAvoidEvent))
 	})
 	t.Run(`alter event`, func(t *testing.T) {
-=======
-			`select * from t1 where a is null;`,
-			newTestResult())
-	})
-	t.Run(`select a is not null`, func(t *testing.T) {
->>>>>>> 07f4efcc
-		runSingleRuleInspectCase(
-			rule,
-			t,
-			``,
-			DefaultMysqlInspectOffline(),
-<<<<<<< HEAD
+		runSingleRuleInspectCase(
+			rule,
+			t,
+			``,
+			DefaultMysqlInspectOffline(),
 			`ALTER EVENT your_event_name
 			ON SCHEDULE
 			  EVERY 1 DAY
@@ -3479,18 +3750,11 @@
 			newTestResult().add(driverV2.RuleLevelWarn, "", "不支持event语法正确性检查").addResult(rulepkg.DDLAvoidEvent))
 	})
 	t.Run(`alter event with DEFINER`, func(t *testing.T) {
-=======
-			`select * from t1 where a is not null;`,
-			newTestResult())
-	})
-	t.Run(`select a != null`, func(t *testing.T) {
->>>>>>> 07f4efcc
-		runSingleRuleInspectCase(
-			rule,
-			t,
-			``,
-			DefaultMysqlInspectOffline(),
-<<<<<<< HEAD
+		runSingleRuleInspectCase(
+			rule,
+			t,
+			``,
+			DefaultMysqlInspectOffline(),
 			`ALTER DEFINER = user EVENT your_event_name
 			ON SCHEDULE
 			  EVERY 1 DAY
@@ -3500,261 +3764,5 @@
 			  UPDATE your_table SET your_column = your_value WHERE your_condition;
 			`,
 			newTestResult().add(driverV2.RuleLevelWarn, "", "不支持event语法正确性检查").addResult(rulepkg.DDLAvoidEvent))
-=======
-			`select * from t1 where a != null;`,
-			newTestResult().addResult(rulepkg.DMLAvoidWhereEqualNull))
-	})
-	t.Run(`select a <> null`, func(t *testing.T) {
-		runSingleRuleInspectCase(
-			rule,
-			t,
-			``,
-			DefaultMysqlInspectOffline(),
-			`select * from t1 where a <> null;`,
-			newTestResult().addResult(rulepkg.DMLAvoidWhereEqualNull))
-	})
-	t.Run(`select a >= null`, func(t *testing.T) {
-		runSingleRuleInspectCase(
-			rule,
-			t,
-			``,
-			DefaultMysqlInspectOffline(),
-			`select * from t1 where a >= null;`,
-			newTestResult().addResult(rulepkg.DMLAvoidWhereEqualNull))
-	})
-	t.Run(`select a > null`, func(t *testing.T) {
-		runSingleRuleInspectCase(
-			rule,
-			t,
-			``,
-			DefaultMysqlInspectOffline(),
-			`select * from t1 where a > null;`,
-			newTestResult().addResult(rulepkg.DMLAvoidWhereEqualNull))
-	})
-	t.Run(`select a <= null`, func(t *testing.T) {
-		runSingleRuleInspectCase(
-			rule,
-			t,
-			``,
-			DefaultMysqlInspectOffline(),
-			`select * from t1 where a <= null;`,
-			newTestResult().addResult(rulepkg.DMLAvoidWhereEqualNull))
-	})
-	t.Run(`select a < null`, func(t *testing.T) {
-		runSingleRuleInspectCase(
-			rule,
-			t,
-			``,
-			DefaultMysqlInspectOffline(),
-			`select * from t1 where a < null;`,
-			newTestResult().addResult(rulepkg.DMLAvoidWhereEqualNull))
-	})
-	t.Run(`update a = null`, func(t *testing.T) {
-		runSingleRuleInspectCase(
-			rule,
-			t,
-			``,
-			DefaultMysqlInspectOffline(),
-			`update t1 set name='v1' where a = null;`,
-			newTestResult().addResult(rulepkg.DMLAvoidWhereEqualNull))
-	})
-	t.Run(`update a != null`, func(t *testing.T) {
-		runSingleRuleInspectCase(
-			rule,
-			t,
-			``,
-			DefaultMysqlInspectOffline(),
-			`update t1 set name='v1' where a != null;`,
-			newTestResult().addResult(rulepkg.DMLAvoidWhereEqualNull))
-	})
-	t.Run(`update a <> null`, func(t *testing.T) {
-		runSingleRuleInspectCase(
-			rule,
-			t,
-			``,
-			DefaultMysqlInspectOffline(),
-			`update t1 set name='v1' where a <> null;`,
-			newTestResult().addResult(rulepkg.DMLAvoidWhereEqualNull))
-	})
-	t.Run(`update a >= null`, func(t *testing.T) {
-		runSingleRuleInspectCase(
-			rule,
-			t,
-			``,
-			DefaultMysqlInspectOffline(),
-			`update t1 set name='v1' where a >= null;`,
-			newTestResult().addResult(rulepkg.DMLAvoidWhereEqualNull))
-	})
-	t.Run(`update a is null`, func(t *testing.T) {
-		runSingleRuleInspectCase(
-			rule,
-			t,
-			``,
-			DefaultMysqlInspectOffline(),
-			`update t1 set name='v1' where a is null;`,
-			newTestResult())
-	})
-	t.Run(`update a is not null`, func(t *testing.T) {
-		runSingleRuleInspectCase(
-			rule,
-			t,
-			``,
-			DefaultMysqlInspectOffline(),
-			`update t1 set name='v1' where a is not null;`,
-			newTestResult())
-	})
-	t.Run(`delete a = null`, func(t *testing.T) {
-		runSingleRuleInspectCase(
-			rule,
-			t,
-			``,
-			DefaultMysqlInspectOffline(),
-			`delete from t1 where a = null;`,
-			newTestResult().addResult(rulepkg.DMLAvoidWhereEqualNull))
-	})
-	t.Run(`delete a != null`, func(t *testing.T) {
-		runSingleRuleInspectCase(
-			rule,
-			t,
-			``,
-			DefaultMysqlInspectOffline(),
-			`delete from t1 where a != null;`,
-			newTestResult().addResult(rulepkg.DMLAvoidWhereEqualNull))
-	})
-	t.Run(`delete a <> null`, func(t *testing.T) {
-		runSingleRuleInspectCase(
-			rule,
-			t,
-			``,
-			DefaultMysqlInspectOffline(),
-			`delete from t1 where a <> null;`,
-			newTestResult().addResult(rulepkg.DMLAvoidWhereEqualNull))
-	})
-	t.Run(`delete a >= null`, func(t *testing.T) {
-		runSingleRuleInspectCase(
-			rule,
-			t,
-			``,
-			DefaultMysqlInspectOffline(),
-			`delete from t1 where a >= null;`,
-			newTestResult().addResult(rulepkg.DMLAvoidWhereEqualNull))
-	})
-	t.Run(`delete a < null`, func(t *testing.T) {
-		runSingleRuleInspectCase(
-			rule,
-			t,
-			``,
-			DefaultMysqlInspectOffline(),
-			`delete from t1 where a > null;`,
-			newTestResult().addResult(rulepkg.DMLAvoidWhereEqualNull))
-	})
-	t.Run(`delete a < null`, func(t *testing.T) {
-		runSingleRuleInspectCase(
-			rule,
-			t,
-			``,
-			DefaultMysqlInspectOffline(),
-			`delete from t1 where a < null;`,
-			newTestResult().addResult(rulepkg.DMLAvoidWhereEqualNull))
-	})
-	t.Run(`delete a is null`, func(t *testing.T) {
-		runSingleRuleInspectCase(
-			rule,
-			t,
-			``,
-			DefaultMysqlInspectOffline(),
-			`delete from t1 where a is null;`,
-			newTestResult())
-	})
-	t.Run(`delete a is not null`, func(t *testing.T) {
-		runSingleRuleInspectCase(
-			rule,
-			t,
-			``,
-			DefaultMysqlInspectOffline(),
-			`delete from t1 where a is not null;`,
-			newTestResult())
-	})
-	t.Run(`insert select v1 = null`, func(t *testing.T) {
-		runSingleRuleInspectCase(
-			rule,
-			t,
-			``,
-			DefaultMysqlInspectOffline(),
-			`insert into t1(column1) select column1 from t2 where v1 = null;`,
-			newTestResult().addResult(rulepkg.DMLAvoidWhereEqualNull))
-	})
-	t.Run(`insert select v1 != null`, func(t *testing.T) {
-		runSingleRuleInspectCase(
-			rule,
-			t,
-			``,
-			DefaultMysqlInspectOffline(),
-			`insert into t1(column1) select column1 from t2 where v1 != null;`,
-			newTestResult().addResult(rulepkg.DMLAvoidWhereEqualNull))
-	})
-	t.Run(`insert select v1 <> null`, func(t *testing.T) {
-		runSingleRuleInspectCase(
-			rule,
-			t,
-			``,
-			DefaultMysqlInspectOffline(),
-			`insert into t1(column1) select column1 from t2 where v1 <> null;`,
-			newTestResult().addResult(rulepkg.DMLAvoidWhereEqualNull))
-	})
-	t.Run(`insert select v1 >= null`, func(t *testing.T) {
-		runSingleRuleInspectCase(
-			rule,
-			t,
-			``,
-			DefaultMysqlInspectOffline(),
-			`insert into t1(column1) select column1 from t2 where v1 >= null;`,
-			newTestResult().addResult(rulepkg.DMLAvoidWhereEqualNull))
-	})
-	t.Run(`insert select v1 > null`, func(t *testing.T) {
-		runSingleRuleInspectCase(
-			rule,
-			t,
-			``,
-			DefaultMysqlInspectOffline(),
-			`insert into t1(column1) select column1 from t2 where v1 > null;`,
-			newTestResult().addResult(rulepkg.DMLAvoidWhereEqualNull))
-	})
-	t.Run(`insert select v1 <= null`, func(t *testing.T) {
-		runSingleRuleInspectCase(
-			rule,
-			t,
-			``,
-			DefaultMysqlInspectOffline(),
-			`insert into t1(column1) select column1 from t2 where v1 <= null;`,
-			newTestResult().addResult(rulepkg.DMLAvoidWhereEqualNull))
-	})
-	t.Run(`insert select v1 < null`, func(t *testing.T) {
-		runSingleRuleInspectCase(
-			rule,
-			t,
-			``,
-			DefaultMysqlInspectOffline(),
-			`insert into t1(column1) select column1 from t2 where v1 < null;`,
-			newTestResult().addResult(rulepkg.DMLAvoidWhereEqualNull))
-	})
-	t.Run(`insert select v1 is null`, func(t *testing.T) {
-		runSingleRuleInspectCase(
-			rule,
-			t,
-			``,
-			DefaultMysqlInspectOffline(),
-			`insert into t1(column1) select column1 from t2 where v1 is null;`,
-			newTestResult())
-	})
-	t.Run(`insert select v1 is not null`, func(t *testing.T) {
-		runSingleRuleInspectCase(
-			rule,
-			t,
-			``,
-			DefaultMysqlInspectOffline(),
-			`insert into t1(column1) select column1 from t2 where v1 is not null;`,
-			newTestResult())
->>>>>>> 07f4efcc
 	})
 }