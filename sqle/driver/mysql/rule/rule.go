package rule

import (
	"bytes"
	"context"
	"fmt"
	"reflect"
	"regexp"
	"sort"
	"strconv"
	"strings"
	"unicode"

	"github.com/actiontech/sqle/sqle/driver/mysql/executor"
	"github.com/actiontech/sqle/sqle/driver/mysql/keyword"
	"github.com/actiontech/sqle/sqle/driver/mysql/session"
	"github.com/actiontech/sqle/sqle/driver/mysql/util"
	driverV2 "github.com/actiontech/sqle/sqle/driver/v2"
	"github.com/actiontech/sqle/sqle/log"
	"github.com/actiontech/sqle/sqle/pkg/params"
	"github.com/actiontech/sqle/sqle/utils"

	"github.com/pingcap/parser/ast"
	"github.com/pingcap/parser/mysql"
	"github.com/pingcap/parser/opcode"
	"github.com/pingcap/parser/types"
	tidbTypes "github.com/pingcap/tidb/types"
	parserdriver "github.com/pingcap/tidb/types/parser_driver"
	dry "github.com/ungerik/go-dry"
)

// rule type
const (
	RuleTypeGlobalConfig       = "全局配置"
	RuleTypeNamingConvention   = "命名规范"
	RuleTypeIndexingConvention = "索引规范"
	RuleTypeDDLConvention      = "DDL规范"
	RuleTypeDMLConvention      = "DML规范"
	RuleTypeUsageSuggestion    = "使用建议"
	RuleTypeIndexOptimization  = "索引优化"
	RuleTypeIndexInvalidation  = "索引失效"
)

const (
	AllCheckPrepareStatementPlaceholders = "all_check_prepare_statement_placeholders"
)

// inspector DDL rules
const (
	DDLCheckPKWithoutIfNotExists                       = "ddl_check_table_without_if_not_exists"
	DDLCheckObjectNameLength                           = "ddl_check_object_name_length"
	DDLCheckObjectNameUsingKeyword                     = "ddl_check_object_name_using_keyword"
	DDLCheckPKNotExist                                 = "ddl_check_pk_not_exist"
	DDLCheckPKWithoutBigintUnsigned                    = "ddl_check_pk_without_bigint_unsigned"
	DDLCheckPKWithoutAutoIncrement                     = "ddl_check_pk_without_auto_increment"
	DDLCheckPKProhibitAutoIncrement                    = "ddl_check_pk_prohibit_auto_increment"
	DDLCheckColumnCharLength                           = "ddl_check_column_char_length"
	DDLDisableFK                                       = "ddl_disable_fk"
	DDLCheckIndexCount                                 = "ddl_check_index_count"
	DDLCheckIndexNotNullConstraint                     = "ddl_check_index_not_null_constraint"
	DDLCheckCompositeIndexMax                          = "ddl_check_composite_index_max"
	DDLCheckTableDBEngine                              = "ddl_check_table_db_engine"
	DDLCheckTableCharacterSet                          = "ddl_check_table_character_set"
	DDLCheckIndexedColumnWithBlob                      = "ddl_check_index_column_with_blob"
	DDLCheckAlterTableNeedMerge                        = "ddl_check_alter_table_need_merge"
	DDLDisableDropStatement                            = "ddl_disable_drop_statement"
	DDLCheckTableWithoutComment                        = "ddl_check_table_without_comment"
	DDLCheckColumnWithoutComment                       = "ddl_check_column_without_comment"
	DDLCheckIndexPrefix                                = "ddl_check_index_prefix"
	DDLCheckUniqueIndexPrefix                          = "ddl_check_unique_index_prefix"
	DDLCheckUniqueIndex                                = "ddl_check_unique_index"
	DDLCheckColumnWithoutDefault                       = "ddl_check_column_without_default"
	DDLCheckColumnTimestampWithoutDefault              = "ddl_check_column_timestamp_without_default"
	DDLCheckColumnBlobWithNotNull                      = "ddl_check_column_blob_with_not_null"
	DDLCheckColumnBlobDefaultIsNotNull                 = "ddl_check_column_blob_default_is_not_null"
	DDLCheckColumnEnumNotice                           = "ddl_check_column_enum_notice"
	DDLCheckColumnSetNotice                            = "ddl_check_column_set_notice"
	DDLCheckColumnBlobNotice                           = "ddl_check_column_blob_notice"
	DDLCheckIndexesExistBeforeCreateConstraints        = "ddl_check_indexes_exist_before_creat_constraints"
	DDLCheckDatabaseCollation                          = "ddl_check_collation_database"
	DDLCheckDecimalTypeColumn                          = "ddl_check_decimal_type_column"
	DDLCheckBigintInsteadOfDecimal                     = "ddl_check_bigint_instead_of_decimal"
	DDLCheckDatabaseSuffix                             = "ddl_check_database_suffix"
	DDLCheckPKName                                     = "ddl_check_pk_name"
	DDLCheckTransactionIsolationLevel                  = "ddl_check_transaction_isolation_level"
	DDLCheckTablePartition                             = "ddl_check_table_partition"
	DDLCheckIsExistLimitOffset                         = "ddl_check_is_exist_limit_offset"
	DDLCheckIndexOption                                = "ddl_check_index_option"
	DDLCheckObjectNameUseCN                            = "ddl_check_object_name_using_cn"
	DDLCheckCreateView                                 = "ddl_check_create_view"
	DDLCheckCreateTrigger                              = "ddl_check_create_trigger"
	DDLCheckCreateFunction                             = "ddl_check_create_function"
	DDLCheckCreateProcedure                            = "ddl_check_create_procedure"
	DDLCheckTableSize                                  = "ddl_check_table_size"
	DDLCheckIndexTooMany                               = "ddl_check_index_too_many"
	DDLCheckRedundantIndex                             = "ddl_check_redundant_index"
	DDLDisableTypeTimestamp                            = "ddl_disable_type_timestamp"
	DDLDisableAlterFieldUseFirstAndAfter               = "ddl_disable_alter_field_use_first_and_after"
	DDLCheckCreateTimeColumn                           = "ddl_check_create_time_column"
	DDLCheckUpdateTimeColumn                           = "ddl_check_update_time_column"
	DDLHintUpdateTableCharsetWillNotUpdateFieldCharset = "ddl_hint_update_table_charset_will_not_update_field_charset"
	DDLHintDropColumn                                  = "ddl_hint_drop_column"
	DDLHintDropPrimaryKey                              = "ddl_hint_drop_primary_key"
	DDLHintDropForeignKey                              = "ddl_hint_drop_foreign_key"
	DDLCheckFullWidthQuotationMarks                    = "ddl_check_full_width_quotation_marks"
	DDLCheckColumnQuantity                             = "ddl_check_column_quantity"
	DDLRecommendTableColumnCharsetSame                 = "ddl_table_column_charset_same"
	DDLCheckColumnTypeInteger                          = "ddl_check_column_type_integer"
	DDLCheckVarcharSize                                = "ddl_check_varchar_size"
	DDLCheckColumnQuantityInPK                         = "ddl_check_column_quantity_in_pk"
	DDLCheckAutoIncrement                              = "ddl_check_auto_increment"
	DDLNotAllowRenaming                                = "ddl_not_allow_renaming"
	DDLCheckObjectNameIsUpperAndLowerLetterMixed       = "ddl_check_object_name_is_upper_and_lower_letter_mixed"
	DDLCheckFieldNotNUllMustContainDefaultValue        = "ddl_check_field_not_null_must_contain_default_value"
	DDLCheckAutoIncrementFieldNum                      = "ddl_check_auto_increment_field_num"
	DDLCheckAllIndexNotNullConstraint                  = "ddl_check_all_index_not_null_constraint"
	DDLCheckColumnNotNULL                              = "ddl_check_column_not_null"
	DDLCheckTableRows                                  = "ddl_check_table_rows"
	DDLCheckCompositeIndexDistinction                  = "ddl_check_composite_index_distinction"
	DDLAvoidText                                       = "ddl_avoid_text"
	DDLAvoidFullText                                   = "ddl_avoid_full_text"
	DDLAvoidGeometry                                   = "ddl_avoid_geometry"
)

// inspector DML rules
const (
	DMLCheckWithLimit                         = "dml_check_with_limit"
	DMLCheckSelectLimit                       = "dml_check_select_limit"
	DMLCheckWithOrderBy                       = "dml_check_with_order_by"
	DMLCheckSelectWithOrderBy                 = "dml_check_select_with_order_by"
	DMLCheckWhereIsInvalid                    = "all_check_where_is_invalid"
	DMLDisableSelectAllColumn                 = "dml_disable_select_all_column"
	DMLCheckInsertColumnsExist                = "dml_check_insert_columns_exist"
	DMLCheckBatchInsertListsMax               = "dml_check_batch_insert_lists_max"
	DMLCheckInQueryNumber                     = "dml_check_in_query_limit"
	DMLCheckWhereExistFunc                    = "dml_check_where_exist_func"
	DMLCheckWhereExistNot                     = "dml_check_where_exist_not"
	DMLCheckWhereExistImplicitConversion      = "dml_check_where_exist_implicit_conversion"
	DMLCheckLimitMustExist                    = "dml_check_limit_must_exist"
	DMLCheckWhereExistScalarSubquery          = "dml_check_where_exist_scalar_sub_queries"
	DMLWhereExistNull                         = "dml_check_where_exist_null"
	DMLCheckSelectForUpdate                   = "dml_check_select_for_update"
	DMLCheckNeedlessFunc                      = "dml_check_needless_func"
	DMLCheckFuzzySearch                       = "dml_check_fuzzy_search"
	DMLCheckNumberOfJoinTables                = "dml_check_number_of_join_tables"
	DMLCheckIfAfterUnionDistinct              = "dml_check_is_after_union_distinct"
	DMLCheckExplainAccessTypeAll              = "dml_check_explain_access_type_all"
	DMLCheckExplainExtraUsingFilesort         = "dml_check_explain_extra_using_filesort"
	DMLCheckExplainExtraUsingTemporary        = "dml_check_explain_extra_using_temporary"
	DMLCheckTableSize                         = "dml_check_table_size"
	DMLCheckJoinFieldType                     = "dml_check_join_field_type"
	DMLCheckHasJoinCondition                  = "dml_check_join_has_on"
	DMLCheckAlias                             = "dml_check_alias"
	DMLNotRecommendNotWildcardLike            = "dml_not_recommend_not_wildcard_like"
	DMLHintInNullOnlyFalse                    = "dml_hint_in_null_only_false"
	DMLNotRecommendIn                         = "dml_not_recommend_in"
	DMLCheckSpacesAroundTheString             = "dml_check_spaces_around_the_string"
	DMLNotRecommendOrderByRand                = "dml_not_recommend_order_by_rand"
	DMLNotRecommendGroupByConstant            = "dml_not_recommend_group_by_constant"
	DMLCheckSortDirection                     = "dml_check_sort_direction"
	DMLHintGroupByRequiresConditions          = "dml_hint_group_by_requires_conditions"
	DMLNotRecommendGroupByExpression          = "dml_not_recommend_group_by_expression"
	DMLCheckSQLLength                         = "dml_check_sql_length"
	DMLNotRecommendHaving                     = "dml_not_recommend_having"
	DMLHintUseTruncateInsteadOfDelete         = "dml_hint_use_truncate_instead_of_delete"
	DMLNotRecommendUpdatePK                   = "dml_not_recommend_update_pk"
	DMLNotRecommendFuncInWhere                = "dml_not_recommend_func_in_where"
	DMLNotRecommendSysdate                    = "dml_not_recommend_sysdate"
	DMLHintSumFuncTips                        = "dml_hint_sum_func_tips"
	DMLHintCountFuncWithCol                   = "dml_hint_count_func_with_col"
	DMLHintLimitMustBeCombinedWithOrderBy     = "dml_hint_limit_must_be_combined_with_order_by"
	DMLHintTruncateTips                       = "dml_hint_truncate_tips"
	DMLHintDeleteTips                         = "dml_hint_delete_tips"
	DMLCheckSQLInjectionFunc                  = "dml_check_sql_injection_func"
	DMLCheckNotEqualSymbol                    = "dml_check_not_equal_symbol"
	DMLNotRecommendSubquery                   = "dml_not_recommend_subquery"
	DMLCheckSubqueryLimit                     = "dml_check_subquery_limit"
	DMLCheckSubQueryNestNum                   = "dml_check_sub_query_depth"
	DMLCheckExplainFullIndexScan              = "dml_check_explain_full_index_scan"
	DMLCheckExplainExtraUsingIndexForSkipScan = "dml_check_explain_extra_using_index_for_skip_scan"
	DMLCheckAffectedRows                      = "dml_check_affected_rows"
	DMLCheckLimitOffsetNum                    = "dml_check_limit_offset_num"
	DMLCheckUpdateOrDeleteHasWhere            = "dml_check_update_or_delete_has_where"
	DMLCheckSortColumnLength                  = "dml_check_order_by_field_length"
	DMLCheckSameTableJoinedMultipleTimes      = "dml_check_same_table_joined_multiple_times"
	DMLCheckInsertSelect                      = "dml_check_insert_select"
	DMLCheckAggregate                         = "dml_check_aggregate"
	DMLCheckExplainUsingIndex                 = "dml_check_using_index"
	DMLCheckIndexSelectivity                  = "dml_check_index_selectivity"
	DMLCheckSelectRows                        = "dml_check_select_rows"
	DMLCheckScanRows                          = "dml_check_scan_rows"
	DMLMustMatchLeftMostPrefix                = "dml_must_match_left_most_prefix"
	DMLMustUseLeftMostPrefix                  = "dml_must_use_left_most_prefix"
	DMLCheckMathComputationOrFuncOnIndex      = "dml_check_math_computation_or_func_on_index"
	DMLCheckJoinFieldUseIndex                 = "dml_check_join_field_use_index"
	DMLCheckJoinFieldCharacterSetAndCollation = "dml_check_join_field_character_set_Collation"
	DMLSQLExplainLowestLevel                  = "dml_sql_explain_lowest_level"
)

// inspector config code
const (
	ConfigDMLRollbackMaxRows       = "dml_rollback_max_rows"
	ConfigDDLOSCMinSize            = "ddl_osc_min_size"
	ConfigDDLGhostMinSize          = "ddl_ghost_min_size"
	ConfigOptimizeIndexEnabled     = "optimize_index_enabled"
	ConfigDMLExplainPreCheckEnable = "dml_enable_explain_pre_check"
	ConfigSQLIsExecuted            = "sql_is_executed"
)

// 计算单位
const (
	TenThousand = 10000
)

type RuleHandlerInput struct {
	Ctx  *session.Context
	Rule driverV2.Rule
	Res  *driverV2.AuditResults
	Node ast.Node
}

type RuleHandlerFunc func(input *RuleHandlerInput) error

type RuleHandler struct {
	Rule                 driverV2.Rule
	Message              string
	Func                 RuleHandlerFunc
	AllowOffline         bool
	NotAllowOfflineStmts []ast.Node
	// 开始事后审核时将会跳过这个值为ture的规则
	OnlyAuditNotExecutedSQL bool
	// 事后审核时将会跳过下方列表中的类型
	NotSupportExecutedSQLAuditStmts []ast.Node
}

func init() {
	defaultRulesKnowledge, err := getDefaultRulesKnowledge()
	if err != nil {
		panic(fmt.Errorf("get default rules knowledge failed: %v", err))
	}
	for i, rh := range RuleHandlers {
		if knowledge, ok := defaultRulesKnowledge[rh.Rule.Name]; ok {
			rh.Rule.Knowledge = driverV2.RuleKnowledge{Content: knowledge}
			RuleHandlers[i] = rh
		}
		RuleHandlerMap[rh.Rule.Name] = rh
	}
}

// In order to reuse some code, some rules use the same rule handler.
// Then following code is the side effect of the purpose.
//
// It's not a good idea to use the same rule handler for different rules.
// FIXME: once we map one rule to one rule handler, we should remove the side effect.
func addResult(result *driverV2.AuditResults, currentRule driverV2.Rule, ruleName string, args ...interface{}) {
	// if rule is not current rule, ignore save the message.
	if ruleName != currentRule.Name {
		return
	}
	level := currentRule.Level
	message := RuleHandlerMap[ruleName].Message
	result.Add(level, ruleName, message, args...)
}

func (rh *RuleHandler) IsAllowOfflineRule(node ast.Node) bool {
	if !rh.AllowOffline {
		return false
	}
	for _, stmt := range rh.NotAllowOfflineStmts {
		if reflect.TypeOf(stmt) == reflect.TypeOf(node) {
			return false
		}
	}
	return true
}

func (rh *RuleHandler) IsDisableExecutedSQLRule(node ast.Node) bool {
	for _, stmt := range rh.NotSupportExecutedSQLAuditStmts {
		if reflect.TypeOf(stmt) == reflect.TypeOf(node) {
			return true
		}
	}
	return false
}

var (
	RuleHandlerMap = map[string]RuleHandler{}
)

const DefaultSingleParamKeyName = "first_key" // For most of the rules, it is just has one param, this is first params.

const (
	DefaultMultiParamsFirstKeyName  = "multi_params_first_key"
	DefaultMultiParamsSecondKeyName = "multi_params_second_key"
)

var RuleHandlers = []RuleHandler{
	// config
	{
		Rule: driverV2.Rule{
			Name:       ConfigDMLRollbackMaxRows,
			Desc:       "在 DML 语句中预计影响行数超过指定值则不回滚",
			Annotation: "大事务回滚，容易影响数据库性能，使得业务发生波动；具体规则阈值可以根据业务需求调整，默认值：1000",
			//Value:    "1000",
			Level:    driverV2.RuleLevelNotice,
			Category: RuleTypeGlobalConfig,
			Params: params.Params{
				&params.Param{
					Key:   DefaultSingleParamKeyName,
					Value: "1000",
					Desc:  "最大影响行数",
					Type:  params.ParamTypeInt,
				},
			},
		},
		Func: nil,
	},
	{
		Rule: driverV2.Rule{
			Name:       ConfigDDLOSCMinSize,
			Desc:       "改表时，表空间超过指定大小(MB)审核时输出osc改写建议",
			Annotation: "开启该规则后会对大表的DDL语句给出 pt-osc工具的改写建议【需要参考命令进行手工执行，后续会支持自动执行】；直接对大表进行DDL变更时可能会导致长时间锁表问题，影响业务可持续性。具体对大表定义的阈值可以根据业务需求调整，默认值：1024",
			//Value:    "16",
			Level:    driverV2.RuleLevelNormal,
			Category: RuleTypeGlobalConfig,
			Params: params.Params{
				&params.Param{
					Key:   DefaultSingleParamKeyName,
					Value: "1024",
					Desc:  "表空间大小（MB）",
					Type:  params.ParamTypeInt,
				},
			},
		},
		Func: nil,
	},
	{
		Rule: driverV2.Rule{
			Name:       DDLCheckTableSize,
			Desc:       "不建议对数据量过大的表执行DDL操作",
			Annotation: "大表执行DDL，耗时较久且负载较高，长时间占用锁资源，会影响数据库性能；具体规则阈值可以根据业务需求调整，默认值：1024",
			Level:      driverV2.RuleLevelWarn,
			Category:   RuleTypeDDLConvention,
			Params: params.Params{
				&params.Param{
					Key:   DefaultSingleParamKeyName,
					Value: "1024",
					Desc:  "表空间大小（MB）",
					Type:  params.ParamTypeInt,
				},
			},
		},
		Message:                 "执行DDL的表 %v 空间不建议超过 %vMB",
		OnlyAuditNotExecutedSQL: true,
		Func:                    checkDDLTableSize,
	}, {
		Rule: driverV2.Rule{
			Name:       DDLCheckIndexTooMany,
			Desc:       "单字段上的索引数量不建议超过阈值",
			Annotation: "单字段上存在过多索引，一般情况下这些索引都是没有存在价值的；相反，还会降低数据增加删除时的性能，特别是对频繁更新的表来说，负面影响更大；具体规则阈值可以根据业务需求调整，默认值：2",
			Level:      driverV2.RuleLevelWarn,
			Category:   RuleTypeIndexingConvention,
			Params: params.Params{
				&params.Param{
					Key:   DefaultSingleParamKeyName,
					Value: "2",
					Desc:  "单字段的索引数最大值",
					Type:  params.ParamTypeInt,
				},
			},
		},
		Message:                         "字段 %v 上的索引数量不建议超过%v个",
		NotSupportExecutedSQLAuditStmts: []ast.Node{&ast.AlterTableStmt{}, &ast.CreateIndexStmt{}},
		Func:                            checkIndex,
	},
	{
		Rule: driverV2.Rule{
			Name:       ConfigDMLExplainPreCheckEnable,
			Desc:       "使用EXPLAIN加强预检查能力",
			Annotation: "通过 EXPLAIN 的形式将待上线的DML进行SQL是否能正确执行的检查，提前发现语句的错误，提高上线成功率",
			Level:      driverV2.RuleLevelWarn,
			Category:   RuleTypeGlobalConfig,
		},
		Func: nil,
	},
	{
		Rule: driverV2.Rule{
			Name:       DDLCheckRedundantIndex,
			Desc:       "不建议创建冗余索引",
			Annotation: "MySQL需要单独维护重复的索引，冗余索引增加维护成本，并且优化器在优化查询时需要逐个进行代价计算，影响查询性能",
			Level:      driverV2.RuleLevelError,
			Category:   RuleTypeIndexOptimization,
		},
		Message:                         "%v",
		AllowOffline:                    true,
		NotSupportExecutedSQLAuditStmts: []ast.Node{&ast.AlterTableStmt{}, &ast.CreateIndexStmt{}},
		Func:                            checkIndex,
	},
	{
		Rule: driverV2.Rule{
			Name:       DMLCheckTableSize,
			Desc:       "不建议对数据量过大的表执行DML操作",
			Annotation: "DML操作大表，耗时较久且负载较高，容易影响数据库性能；具体规则阈值可以根据业务需求调整，默认值：1024",
			Level:      driverV2.RuleLevelWarn,
			Category:   RuleTypeDMLConvention,
			Params: params.Params{
				&params.Param{
					Key:   DefaultSingleParamKeyName,
					Value: "1024",
					Desc:  "表空间大小（MB）",
					Type:  params.ParamTypeInt,
				},
			},
		},
		Message: "执行DML的表 %v 空间不建议超过 %vMB",
		Func:    checkDMLTableSize,
	},
	{
		Rule: driverV2.Rule{
			Name:       ConfigOptimizeIndexEnabled,
			Desc:       "索引创建建议",
			Annotation: "通过该规则开启索引优化建议，提供两个参数配置来定义索引优化建议的行为。1. 计算列基数阈值：配置当表数据量超过多少行时不再计算列的区分度来排序索引优先级，防止对大表进行操作影响性能；2. 联合索引最大列数：限制联合索引给到的列数最大值，防止给出建议的联合索引不符合其他SQL标准",
			Level:      driverV2.RuleLevelNotice,
			Category:   RuleTypeIndexOptimization,
			Params: params.Params{
				&params.Param{
					Key:   DefaultMultiParamsFirstKeyName,
					Value: "1000000",
					Desc:  "计算列基数阈值",
					Type:  params.ParamTypeInt,
				},
				&params.Param{
					Key:   DefaultMultiParamsSecondKeyName,
					Value: "3",
					Desc:  "联合索引最大列数",
					Type:  params.ParamTypeInt,
				},
			},
		},
	},

	{
		Rule: driverV2.Rule{
			Name:       ConfigSQLIsExecuted,
			Desc:       "停用上线审核模式",
			Annotation: "启用该规则来兼容事后审核的场景，对于事后采集的DDL 和 DML 语句将不再进行上线校验。例如库表元数据的扫描任务可开启该规则",
			Level:      driverV2.RuleLevelNotice,
			Category:   RuleTypeGlobalConfig,
		},
	},

	{
		Rule: driverV2.Rule{
			Name:       ConfigDDLGhostMinSize,
			Desc:       "改表时，表空间超过指定大小(MB)时使用gh-ost上线",
			Annotation: "开启该规则后会自动对大表的DDL操作使用gh-ost 工具进行在线改表；直接对大表进行DDL变更时可能会导致长时间锁表问题，影响业务可持续性。具体对大表定义的阈值可以根据业务需求调整，默认值：1024",
			//Value:    "16",
			Level:    driverV2.RuleLevelNormal,
			Category: RuleTypeGlobalConfig,
			Params: params.Params{
				&params.Param{
					Key:   DefaultSingleParamKeyName,
					Value: "1024",
					Desc:  "表空间大小（MB）",
					Type:  params.ParamTypeInt,
				},
			},
		},
		Func: nil,
	},

	// rule
	{
		Rule: driverV2.Rule{
			Name:       DDLCheckPKWithoutIfNotExists,
			Desc:       "新建表建议加入 IF NOT EXISTS，保证重复执行不报错",
			Annotation: "新建表如果表已经存在，不添加IF NOT EXISTS CREATE执行SQL会报错，建议开启此规则，避免SQL实际执行报错",
			Level:      driverV2.RuleLevelError,
			Category:   RuleTypeUsageSuggestion,
		},
		Message:      "新建表建议加入 IF NOT EXISTS，保证重复执行不报错",
		AllowOffline: true,
		Func:         checkIfNotExist,
	},
	{
		Rule: driverV2.Rule{
			Name:       DDLCheckObjectNameLength,
			Desc:       "表名、列名、索引名的长度不建议超过阈值",
			Annotation: "通过配置该规则可以规范指定业务的对象命名长度，具体长度可以自定义设置，默认最大长度：64。是MySQL规定标识符命名最大长度为64字节",
			Level:      driverV2.RuleLevelError,
			Category:   RuleTypeNamingConvention,
			//Value:    "64",
			Params: params.Params{
				&params.Param{
					Key:   DefaultSingleParamKeyName,
					Value: "64",
					Desc:  "最大长度（字节）",
					Type:  params.ParamTypeInt,
				},
			},
		},
		Message:      "表名、列名、索引名的长度不建议大于%v字节",
		AllowOffline: true,
		Func:         checkNewObjectName,
	},
	{
		Rule: driverV2.Rule{
			Name:       DDLCheckObjectNameIsUpperAndLowerLetterMixed,
			Desc:       "数据库对象命名不建议大小写字母混合",
			Annotation: "数据库对象命名规范，不推荐采用大小写混用的形式建议词语之间使用下划线连接，提高代码可读性",
			Category:   RuleTypeNamingConvention,
			Level:      driverV2.RuleLevelNotice,
		},
		Message:      "数据库对象命名不建议大小写字母混合，以下对象命名不规范：%v",
		Func:         checkIsObjectNameUpperAndLowerLetterMixed,
		AllowOffline: true,
	},
	{
		Rule: driverV2.Rule{
			Name:       DDLCheckPKNotExist,
			Desc:       "表必须有主键",
			Annotation: "主键使数据达到全局唯一，可提高数据检索效率",
			Level:      driverV2.RuleLevelError,
			Category:   RuleTypeIndexingConvention,
		},
		Message:                         "表必须有主键",
		AllowOffline:                    true,
		NotAllowOfflineStmts:            []ast.Node{&ast.AlterTableStmt{}},
		NotSupportExecutedSQLAuditStmts: []ast.Node{&ast.AlterTableStmt{}},
		Func:                            checkPrimaryKey,
	},
	{
		Rule: driverV2.Rule{
			Name:       DDLCheckPKWithoutAutoIncrement,
			Desc:       "主键建议使用自增",
			Annotation: "自增主键，数字型速度快，而且是增量增长，占用空间小，更快速的做数据插入操作，避免增加维护索引的开销",
			Level:      driverV2.RuleLevelError,
			Category:   RuleTypeIndexingConvention,
		},
		Message:                         "主键建议使用自增",
		AllowOffline:                    true,
		NotAllowOfflineStmts:            []ast.Node{&ast.AlterTableStmt{}},
		NotSupportExecutedSQLAuditStmts: []ast.Node{&ast.AlterTableStmt{}},
		Func:                            checkPrimaryKey,
	},
	{
		Rule: driverV2.Rule{
			Name:       DDLCheckPKWithoutBigintUnsigned,
			Desc:       "主键建议使用 BIGINT 无符号类型，即 BIGINT UNSIGNED",
			Annotation: "BIGINT UNSIGNED拥有更大的取值范围，建议开启此规则，避免发生溢出",
			Level:      driverV2.RuleLevelError,
			Category:   RuleTypeIndexingConvention,
		},
		Message:                         "主键建议使用 BIGINT 无符号类型，即 BIGINT UNSIGNED",
		AllowOffline:                    true,
		NotAllowOfflineStmts:            []ast.Node{&ast.AlterTableStmt{}},
		NotSupportExecutedSQLAuditStmts: []ast.Node{&ast.AlterTableStmt{}},
		Func:                            checkPrimaryKey,
	},
	{
		Rule: driverV2.Rule{
			Name:       DMLCheckJoinFieldType,
			Desc:       "建议JOIN字段类型保持一致",
			Annotation: "JOIN字段类型不一致会导致类型不匹配发生隐式准换，建议开启此规则，避免索引失效",
			Level:      driverV2.RuleLevelWarn,
			Category:   RuleTypeDMLConvention,
		},
		Message:      "建议JOIN字段类型保持一致, 否则会导致隐式转换",
		AllowOffline: false,
		Func:         checkJoinFieldType,
	},
	{
		Rule: driverV2.Rule{
			Name:       DMLCheckHasJoinCondition,
			Desc:       "建议连接操作指定连接条件",
			Annotation: "指定连接条件可以确保连接操作的正确性和可靠性，如果没有指定连接条件，可能会导致连接失败或连接不正确的情况。",
			Level:      driverV2.RuleLevelWarn,
			Category:   RuleTypeDMLConvention,
		},
		Message:      "建议连接操作指定连接条件，JOIN字段后必须有ON条件",
		AllowOffline: true,
		Func:         checkHasJoinCondition,
	},
	{
		Rule: driverV2.Rule{
			Name:       DDLCheckColumnCharLength,
			Desc:       "CHAR长度大于20时，必须使用VARCHAR类型",
			Annotation: "VARCHAR是变长字段，存储空间小，可节省存储空间，同时相对较小的字段检索效率显然也要高些",
			Level:      driverV2.RuleLevelError,
			Category:   RuleTypeDDLConvention,
		},
		Message:      "CHAR长度大于20时，必须使用VARCHAR类型",
		AllowOffline: true,
		Func:         checkStringType,
	},
	{
		Rule: driverV2.Rule{
			Name:       DDLCheckFieldNotNUllMustContainDefaultValue,
			Desc:       "建议字段约束为NOT NULL时带默认值",
			Annotation: "如存在NOT NULL且不带默认值的字段，INSERT时不包含该字段，会导致插入报错",
			Level:      driverV2.RuleLevelWarn,
			Category:   RuleTypeDDLConvention,
		},
		Message:      "建议字段约束为NOT NULL时带默认值，以下字段不规范:%v",
		AllowOffline: true,
		Func:         checkFieldNotNUllMustContainDefaultValue,
	},
	{
		Rule: driverV2.Rule{
			Name:       DDLDisableFK,
			Desc:       "禁止使用外键",
			Annotation: "外键在高并发场景下性能较差，容易造成死锁，同时不利于后期维护（拆分、迁移）",
			Level:      driverV2.RuleLevelError,
			Category:   RuleTypeIndexingConvention,
		},
		Message:      "禁止使用外键",
		AllowOffline: true,
		Func:         checkForeignKey,
	},
	{
		Rule: driverV2.Rule{
			Name:       DDLDisableAlterFieldUseFirstAndAfter,
			Desc:       "ALTER表字段禁止使用FIRST,AFTER",
			Annotation: "FIRST,AFTER 的ALTER操作通过COPY TABLE的方式完成，对业务影响较大",
			Level:      driverV2.RuleLevelError,
			Category:   RuleTypeDDLConvention,
		},
		Message:      "ALTER表字段禁止使用FIRST,AFTER",
		AllowOffline: true,
		Func:         disableAlterUseFirstAndAfter,
	},
	{
		Rule: driverV2.Rule{
			Name:       DDLCheckCreateTimeColumn,
			Desc:       "建议建表DDL包含创建时间字段且默认值为CURRENT_TIMESTAMP",
			Annotation: "使用CREATE_TIME字段，有利于问题查找跟踪和检索数据，同时避免后期对数据生命周期管理不便 ，默认值为CURRENT_TIMESTAMP可保证时间的准确性",
			Level:      driverV2.RuleLevelWarn,
			Category:   RuleTypeDDLConvention,
			Params: params.Params{
				&params.Param{
					Key:   DefaultSingleParamKeyName,
					Value: "CREATE_TIME",
					Desc:  "创建时间字段名",
					Type:  params.ParamTypeString,
				},
			},
		},
		Message:      "建议建表DDL包含%v字段且默认值为CURRENT_TIMESTAMP",
		AllowOffline: true,
		Func:         checkFieldCreateTime,
	},
	{
		Rule: driverV2.Rule{
			Name:       DDLCheckIndexCount,
			Desc:       "索引个数建议不超过阈值",
			Annotation: "在表上建立的每个索引都会增加存储开销，索引对于插入、删除、更新操作也会增加处理上的开销，太多与不充分、不正确的索引对性能都毫无益处；具体规则阈值可以根据业务需求调整，默认值：5",
			Level:      driverV2.RuleLevelNotice,
			//Value:    "5",
			Category: RuleTypeIndexingConvention,
			Params: params.Params{
				&params.Param{
					Key:   DefaultSingleParamKeyName,
					Value: "5",
					Desc:  "最大索引个数",
					Type:  params.ParamTypeInt,
				},
			},
		},
		Message:                         "索引个数建议不超过%v个",
		AllowOffline:                    true,
		NotAllowOfflineStmts:            []ast.Node{&ast.AlterTableStmt{}, &ast.CreateIndexStmt{}},
		NotSupportExecutedSQLAuditStmts: []ast.Node{&ast.AlterTableStmt{}, &ast.CreateIndexStmt{}},
		Func:                            checkIndex,
	},
	{
		Rule: driverV2.Rule{
			Name:       DDLCheckUpdateTimeColumn,
			Desc:       "建表DDL需要包含更新时间字段且默认值为CURRENT_TIMESTAMP ON UPDATE CURRENT_TIMESTAMP",
			Annotation: "使用更新时间字段，有利于问题查找跟踪和检索数据，同时避免后期对数据生命周期管理不便 ，默认值为UPDATE_TIME可保证时间的准确性",
			Level:      driverV2.RuleLevelWarn,
			Category:   RuleTypeDDLConvention,
			Params: params.Params{
				&params.Param{
					Key:   DefaultSingleParamKeyName,
					Value: "UPDATE_TIME",
					Desc:  "更新时间字段名",
					Type:  params.ParamTypeString,
				},
			},
		},
		Message:      "建表DDL需要包含%v字段且默认值为CURRENT_TIMESTAMP ON UPDATE CURRENT_TIMESTAMP",
		AllowOffline: true,
		Func:         checkFieldUpdateTime,
	},
	{
		Rule: driverV2.Rule{
			Name:       DDLCheckCompositeIndexMax,
			Desc:       "复合索引的列数量不建议超过阈值",
			Annotation: "复合索引会根据索引列数创建对应组合的索引，列数越多，创建的索引越多，每个索引都会增加磁盘空间的开销，同时增加索引维护的开销；具体规则阈值可以根据业务需求调整，默认值：3",
			Level:      driverV2.RuleLevelNotice,
			//Value:    "3",
			Category: RuleTypeIndexingConvention,
			Params: params.Params{
				&params.Param{
					Key:   DefaultSingleParamKeyName,
					Value: "3",
					Desc:  "最大索引列数量",
					Type:  params.ParamTypeInt,
				},
			},
		},
		Message:                         "复合索引的列数量不建议超过%v个",
		AllowOffline:                    true,
		NotAllowOfflineStmts:            []ast.Node{&ast.AlterTableStmt{}, &ast.CreateIndexStmt{}},
		NotSupportExecutedSQLAuditStmts: []ast.Node{&ast.AlterTableStmt{}, &ast.CreateIndexStmt{}},
		Func:                            checkIndex,
	},
	{
		Rule: driverV2.Rule{
			Name:       DDLCheckIndexNotNullConstraint,
			Desc:       "索引字段需要有非空约束",
			Annotation: "索引字段上如果没有非空约束，则表记录与索引记录不会完全映射。",
			Level:      driverV2.RuleLevelWarn,
			Category:   RuleTypeIndexingConvention,
		},
		Message:              "这些索引字段(%v)需要有非空约束",
		AllowOffline:         true,
		NotAllowOfflineStmts: []ast.Node{&ast.AlterTableStmt{}, &ast.CreateIndexStmt{}},
		Func:                 checkIndexNotNullConstraint,
	},
	{
		Rule: driverV2.Rule{
			Name:       DDLCheckObjectNameUsingKeyword,
			Desc:       "数据库对象命名禁止使用保留字",
			Annotation: "通过配置该规则可以规范指定业务的数据对象命名规则，避免发生冲突，以及混淆",
			Level:      driverV2.RuleLevelError,
			Category:   RuleTypeNamingConvention,
		},
		Message:      "数据库对象命名禁止使用保留字 %s",
		AllowOffline: true,
		Func:         checkNewObjectName,
	},
	{
		Rule: driverV2.Rule{
			Name:       DDLCheckObjectNameUseCN,
			Desc:       "数据库对象命名只能使用英文、下划线或数字，首字母必须是英文",
			Annotation: "通过配置该规则可以规范指定业务的数据对象命名规则",
			Level:      driverV2.RuleLevelError,
			Category:   RuleTypeNamingConvention,
		},
		Message:      "数据库对象命名只能使用英文、下划线或数字，首字母必须是英文",
		AllowOffline: true,
		Func:         checkNewObjectName,
	},
	{
		Rule: driverV2.Rule{
			Name:       DDLCheckTableDBEngine,
			Desc:       "建议使用指定数据库引擎",
			Annotation: "通过配置该规则可以规范指定业务的数据库引擎，具体规则可以自定义设置。默认值是INNODB，INNODB 支持事务，支持行级锁，更好的恢复性，高并发下性能更好",
			Level:      driverV2.RuleLevelNotice,
			Category:   RuleTypeDDLConvention,
			//Value:    "Innodb",
			Params: params.Params{
				&params.Param{
					Key:   DefaultSingleParamKeyName,
					Value: "Innodb",
					Desc:  "数据库引擎",
					Type:  params.ParamTypeString,
				},
			},
		},
		Message:      "建议使用%v数据库引擎",
		AllowOffline: false,
		Func:         checkEngine,
	},
	{
		Rule: driverV2.Rule{
			Name:       DDLCheckTableCharacterSet,
			Desc:       "建议使用指定数据库字符集",
			Annotation: "通过该规则约束全局的数据库字符集，避免创建非预期的字符集，防止业务侧出现“乱码”等问题。建议项目内库表使用统一的字符集和字符集排序，部分连表查询的情况下字段的字符集或排序规则不一致可能会导致索引失效且不易发现",
			Level:      driverV2.RuleLevelNotice,
			Category:   RuleTypeDDLConvention,
			//Value:    "utf8mb4",
			Params: params.Params{
				&params.Param{
					Key:   DefaultSingleParamKeyName,
					Value: "utf8mb4",
					Desc:  "数据库字符集",
					Type:  params.ParamTypeString,
				},
			},
		},
		Message:      "建议使用%v数据库字符集",
		AllowOffline: false,
		Func:         checkCharacterSet,
	},
	{
		Rule: driverV2.Rule{
			Name:       DDLCheckIndexedColumnWithBlob,
			Desc:       "禁止将BLOB类型的列加入索引",
			Annotation: "BLOB类型属于大字段类型，作为索引会占用很大的存储空间",
			Level:      driverV2.RuleLevelError,
			Category:   RuleTypeIndexingConvention,
		},
		Message:                         "禁止将BLOB类型的列加入索引",
		AllowOffline:                    true,
		NotAllowOfflineStmts:            []ast.Node{&ast.AlterTableStmt{}, &ast.CreateIndexStmt{}},
		NotSupportExecutedSQLAuditStmts: []ast.Node{&ast.AlterTableStmt{}, &ast.CreateIndexStmt{}},
		Func:                            disableAddIndexForColumnsTypeBlob,
	},
	{
		Rule: driverV2.Rule{
			Name:       DMLCheckWhereIsInvalid,
			Desc:       "禁止使用没有WHERE条件或者WHERE条件恒为TRUE的SQL",
			Annotation: "SQL缺少WHERE条件在执行时会进行全表扫描产生额外开销，建议在大数据量高并发环境下开启，避免影响数据库查询性能",
			Level:      driverV2.RuleLevelError,
			Category:   RuleTypeDMLConvention,
		},
		Message:      "禁止使用没有WHERE条件或者WHERE条件恒为TRUE的SQL",
		AllowOffline: true,
		Func:         checkSelectWhere,
	},
	{
		Rule: driverV2.Rule{
			Name:       DDLCheckAlterTableNeedMerge,
			Desc:       "存在多条对同一个表的修改语句，建议合并成一个ALTER语句",
			Annotation: "避免多次 TABLE REBUILD 带来的消耗、以及对线上业务的影响",
			Level:      driverV2.RuleLevelNotice,
			Category:   RuleTypeUsageSuggestion,
		},
		Message:                 "已存在对该表的修改语句，建议合并成一个ALTER语句",
		AllowOffline:            false,
		OnlyAuditNotExecutedSQL: true,
		Func:                    checkMergeAlterTable,
	},
	{
		Rule: driverV2.Rule{
			Name:       DMLDisableSelectAllColumn,
			Desc:       "不建议使用SELECT *",
			Annotation: "当表结构变更时，使用*通配符选择所有列将导致查询行为会发生更改，与业务期望不符；同时SELECT * 中的无用字段会带来不必要的磁盘I/O，以及网络开销，且无法覆盖索引进而回表，大幅度降低查询效率",
			Level:      driverV2.RuleLevelNotice,
			Category:   RuleTypeDMLConvention,
		},
		Message:      "不建议使用SELECT *",
		AllowOffline: true,
		Func:         checkSelectAll,
	},
	{
		Rule: driverV2.Rule{
			Name:       DDLDisableDropStatement,
			Desc:       "禁止除索引外的DROP操作",
			Annotation: "DROP是DDL，数据变更不会写入日志，无法进行回滚；建议开启此规则，避免误删除操作",
			Level:      driverV2.RuleLevelError,
			Category:   RuleTypeUsageSuggestion,
		},
		Message:      "禁止除索引外的DROP操作",
		AllowOffline: true,
		Func:         disableDropStmt,
	},
	{
		Rule: driverV2.Rule{
			Name:       DDLCheckTableWithoutComment,
			Desc:       "表建议添加注释",
			Annotation: "表添加注释能够使表的意义更明确，方便日后的维护",
			Level:      driverV2.RuleLevelNotice,
			Category:   RuleTypeDDLConvention,
		},
		Message:      "表建议添加注释",
		AllowOffline: true,
		Func:         checkTableWithoutComment,
	},
	{
		Rule: driverV2.Rule{
			Name:       DDLCheckColumnWithoutComment,
			Desc:       "列建议添加注释",
			Annotation: "列添加注释能够使列的意义更明确，方便日后的维护",
			Level:      driverV2.RuleLevelNotice,
			Category:   RuleTypeDDLConvention,
		},
		Message:      "列建议添加注释",
		AllowOffline: true,
		Func:         checkColumnWithoutComment,
	},
	{
		Rule: driverV2.Rule{
			Name:       DDLCheckIndexPrefix,
			Desc:       "建议普通索引使用固定前缀",
			Annotation: "通过配置该规则可以规范指定业务的索引命名规则，具体命名规范可以自定义设置，默认提示值：idx_",
			Level:      driverV2.RuleLevelError,
			Category:   RuleTypeNamingConvention,
			//Value:    "idx_",
			Params: params.Params{
				&params.Param{
					Key:   DefaultSingleParamKeyName,
					Value: "idx_",
					Desc:  "索引前缀",
					Type:  params.ParamTypeString,
				},
			},
		},
		Message:      "建议普通索引要以\"%v\"为前缀",
		AllowOffline: true,
		Func:         checkIndexPrefix,
	},
	{
		Rule: driverV2.Rule{
			Name:       DDLCheckUniqueIndexPrefix,
			Desc:       "建议UNIQUE索引使用固定前缀",
			Annotation: "通过配置该规则可以规范指定业务的UNIQUE索引命名规则，具体命名规范可以自定义设置，默认提示值：uniq_",
			Level:      driverV2.RuleLevelError,
			Category:   RuleTypeNamingConvention,
			//Value:    "uniq_",
			Params: params.Params{
				&params.Param{
					Key:   DefaultSingleParamKeyName,
					Value: "uniq_",
					Desc:  "索引前缀",
					Type:  params.ParamTypeString,
				},
			},
		},
		Message:      "建议UNIQUE索引要以\"%v\"为前缀",
		AllowOffline: true,
		Func:         checkUniqIndexPrefix,
	},
	{
		Rule: driverV2.Rule{
			Name:       DDLCheckUniqueIndex,
			Desc:       "建议UNIQUE索引名使用 IDX_UK_表名_字段名",
			Annotation: "通过配置该规则可以规范指定业务的UNIQUE索引命名规则",
			Level:      driverV2.RuleLevelError,
			Category:   RuleTypeNamingConvention,
		},
		Message:      "建议UNIQUE索引名使用 IDX_UK_表名_字段名",
		AllowOffline: true,
		Func:         checkUniqIndex,
	},
	{
		Rule: driverV2.Rule{
			Name:       DDLCheckColumnWithoutDefault,
			Desc:       "除了自增列及大字段列之外，每个列都必须添加默认值",
			Annotation: "列添加默认值，可避免列为NULL值时对查询的影响",
			Level:      driverV2.RuleLevelError,
			Category:   RuleTypeDDLConvention,
		},
		Message:      "除了自增列及大字段列之外，每个列都必须添加默认值",
		AllowOffline: true,
		Func:         checkColumnWithoutDefault,
	},
	{
		Rule: driverV2.Rule{
			Name:       DDLCheckColumnTimestampWithoutDefault,
			Desc:       "TIMESTAMP 类型的列必须添加默认值",
			Annotation: "TIMESTAMP添加默认值，可避免出现全为0的日期格式与业务预期不符",
			Level:      driverV2.RuleLevelError,
			Category:   RuleTypeDDLConvention,
		},
		Message:      "TIMESTAMP 类型的列必须添加默认值",
		AllowOffline: true,
		Func:         checkColumnTimestampWithoutDefault,
	},
	{
		Rule: driverV2.Rule{
			Name:       DDLCheckColumnBlobWithNotNull,
			Desc:       "BLOB 和 TEXT 类型的字段不建议设置为 NOT NULL",
			Annotation: "BLOB 和 TEXT 类型的字段无法指定默认值，如插入数据不指定字段默认为NULL，如果添加了 NOT NULL 限制，写入数据时又未对该字段指定值会导致写入失败",
			Level:      driverV2.RuleLevelError,
			Category:   RuleTypeDDLConvention,
		},
		Message:      "BLOB 和 TEXT 类型的字段不建议设置为 NOT NULL",
		AllowOffline: true,
		Func:         checkColumnBlobNotNull,
	},
	{
		Rule: driverV2.Rule{
			Name:       DDLCheckColumnBlobDefaultIsNotNull,
			Desc:       "BLOB 和 TEXT 类型的字段默认值只能为NULL",
			Annotation: "在SQL_MODE严格模式下BLOB 和 TEXT 类型无法设置默认值，如插入数据不指定值，字段会被设置为NULL",
			Level:      driverV2.RuleLevelError,
			Category:   RuleTypeDDLConvention,
		},
		Message:      "BLOB 和 TEXT 类型的字段默认值只能为NULL",
		AllowOffline: true,
		Func:         checkColumnBlobDefaultNull,
	},
	{
		Rule: driverV2.Rule{
			Name:       DDLCheckAutoIncrementFieldNum,
			Desc:       "建表时，自增字段只能设置一个",
			Annotation: "MySQL InnoDB，MyISAM 引擎不允许存在多个自增字段，设置多个自增字段会导致上线失败。",
			Level:      driverV2.RuleLevelWarn,
			Category:   RuleTypeDDLConvention,
		},
		AllowOffline: true,
		Message:      "建表时，自增字段只能设置一个",
		Func:         checkAutoIncrementFieldNum,
	},
	{
		Rule: driverV2.Rule{
			Name:       DDLCheckAllIndexNotNullConstraint,
			Desc:       "建议为至少一个索引添加非空约束",
			Annotation: "所有索引字段均未做非空约束，请确认下表索引规划的合理性。",
			Level:      driverV2.RuleLevelWarn,
			Category:   RuleTypeDDLConvention,
		},
		AllowOffline: true,
		Message:      "建议为至少一个索引添加非空约束",
		Func:         checkAllIndexNotNullConstraint,
	},
	{
		Rule: driverV2.Rule{
			Name:       DMLCheckWithLimit,
			Desc:       "DELETE/UPDATE 语句不能有LIMIT条件",
			Annotation: "DELETE/UPDATE 语句使用LIMIT条件将随机选取数据进行删除或者更新，业务无法预期",
			Level:      driverV2.RuleLevelError,
			Category:   RuleTypeDMLConvention,
		},
		Message:      "DELETE/UPDATE 语句不能有LIMIT条件",
		AllowOffline: true,
		Func:         checkDMLWithLimit,
	},
	{
		Rule: driverV2.Rule{
			Name:       DMLCheckSelectLimit,
			Desc:       "SELECT 语句需要带LIMIT",
			Annotation: "如果查询的扫描行数很大，可能会导致优化器选择错误的索引甚至不走索引；具体规则阈值可以根据业务需求调整，默认值：1000",
			Level:      driverV2.RuleLevelWarn,
			Category:   RuleTypeDMLConvention,
			Params: params.Params{
				&params.Param{
					Key:   DefaultSingleParamKeyName,
					Value: "1000",
					Desc:  "最大查询行数",
					Type:  params.ParamTypeInt,
				},
			},
		},
		Message:      "SELECT 语句需要带LIMIT,且限制数不得超过%v",
		AllowOffline: true,
		Func:         checkSelectLimit,
	},
	{
		Rule: driverV2.Rule{
			Name:       DMLCheckWithOrderBy,
			Desc:       "DELETE/UPDATE 语句不能有ORDER BY",
			Annotation: "DELETE/UPDATE 存在ORDER BY会使用排序，带来无谓的开销",
			Level:      driverV2.RuleLevelError,
			Category:   RuleTypeDMLConvention,
		},
		Message:      "DELETE/UPDATE 语句不能有ORDER BY",
		AllowOffline: true,
		Func:         checkDMLWithOrderBy,
	},
	{
		Rule: driverV2.Rule{
			Name:       DMLCheckSelectWithOrderBy,
			Desc:       "SELECT 语句不能有ORDER BY",
			Annotation: "ORDER BY 对查询性能影响较大，同时不便于优化维护，建议将排序部分放到业务处理",
			Level:      driverV2.RuleLevelWarn,
			Category:   RuleTypeDMLConvention,
		},
		Message:      "SELECT 语句不能有ORDER BY",
		AllowOffline: true,
		Func:         checkSelectWithOrderBy,
	},
	{
		// TODO: 修改level以适配默认模板
		Rule: driverV2.Rule{
			Name:       DMLCheckInsertColumnsExist,
			Desc:       "INSERT 语句需要指定COLUMN",
			Annotation: "当表结构发生变更，INSERT请求不明确指定列名，会发生插入数据不匹配的情况；建议开启此规则，避免插入结果与业务预期不符",
			Level:      driverV2.RuleLevelNotice,
			Category:   RuleTypeDMLConvention,
		},
		Message:      "INSERT 语句需要指定COLUMN",
		AllowOffline: true,
		Func:         checkDMLWithInsertColumnExist,
	},
	{
		Rule: driverV2.Rule{
			Name:       DMLCheckBatchInsertListsMax,
			Desc:       "单条INSERT语句，建议批量插入不超过阈值",
			Annotation: "避免大事务，以及降低发生回滚对业务的影响；具体规则阈值可以根据业务需求调整，默认值：100",
			Level:      driverV2.RuleLevelNotice,
			//Value:    "5000",
			Category: RuleTypeDMLConvention,
			Params: params.Params{
				&params.Param{
					Key:   DefaultSingleParamKeyName,
					Value: "100",
					Desc:  "最大插入行数",
					Type:  params.ParamTypeInt,
				},
			},
		},
		Message:      "单条INSERT语句，建议批量插入不超过%v条",
		AllowOffline: true,
		Func:         checkDMLWithBatchInsertMaxLimits,
	},
	{
		Rule: driverV2.Rule{
			Name:       DMLCheckInQueryNumber,
			Desc:       "WHERE条件内IN语句中的参数个数不能超过阈值",
			Annotation: "当IN值过多时，有可能会导致查询进行全表扫描，使得MySQL性能急剧下降；具体规则阈值可以根据业务需求调整，默认值：50",
			Level:      driverV2.RuleLevelWarn,
			Category:   RuleTypeDMLConvention,
			Params: params.Params{
				&params.Param{
					Key:   DefaultSingleParamKeyName,
					Value: "50",
					Desc:  "in语句参数最大个数",
					Type:  params.ParamTypeInt,
				},
			},
		},
		Message:      "WHERE条件内IN语句中的参数已有%v个，不建议超过阙值%v",
		AllowOffline: true,
		Func:         checkInQueryLimit,
	},
	{
		Rule: driverV2.Rule{
			Name:       DDLCheckPKProhibitAutoIncrement,
			Desc:       "不建议主键使用自增",
			Annotation: "后期维护相对不便，过于依赖数据库自增机制达到全局唯一，不易拆分，容易造成主键冲突",
			Level:      driverV2.RuleLevelWarn,
			Category:   RuleTypeIndexingConvention,
		},
		Message:                         "不建议主键使用自增",
		AllowOffline:                    true,
		NotAllowOfflineStmts:            []ast.Node{&ast.AlterTableStmt{}},
		NotSupportExecutedSQLAuditStmts: []ast.Node{&ast.AlterTableStmt{}},
		Func:                            checkPrimaryKey,
	},
	{
		Rule: driverV2.Rule{
			Name:       DMLCheckWhereExistFunc,
			Desc:       "避免对条件字段使用函数操作",
			Annotation: "对条件字段做函数操作，可能会破坏索引值的有序性，导致优化器选择放弃走索引，使查询性能大幅度降低",
			Level:      driverV2.RuleLevelNotice,
			Category:   RuleTypeDMLConvention,
		},
		Message:      "避免对条件字段使用函数操作",
		AllowOffline: false,
		Func:         checkWhereExistFunc,
	},
	{
		Rule: driverV2.Rule{
			Name:       DMLCheckWhereExistNot,
			Desc:       "不建议对条件字段使用负向查询",
			Annotation: "使用负向查询，将导致全表扫描，出现慢SQL",
			Level:      driverV2.RuleLevelNotice,
			Category:   RuleTypeDMLConvention,
		},
		Message:      "不建议对条件字段使用负向查询",
		AllowOffline: true,
		Func:         checkSelectWhere,
	},
	{
		Rule: driverV2.Rule{
			Name:       DMLWhereExistNull,
			Desc:       "不建议对条件字段使用 NULL 值判断",
			Annotation: "使用 IS NULL 或 IS NOT NULL 可能导致查询放弃使用索引而进行全表扫描",
			Level:      driverV2.RuleLevelNotice,
			Category:   RuleTypeDMLConvention,
		},
		Message:      "不建议对条件字段使用 NULL 值判断",
		Func:         checkWhereExistNull,
		AllowOffline: true,
	},
	{
		Rule: driverV2.Rule{
			Name:       DMLCheckWhereExistImplicitConversion,
			Desc:       "不建议在WHERE条件中使用与过滤字段不一致的数据类型",
			Annotation: "WHERE条件中使用与过滤字段不一致的数据类型会引发隐式数据类型转换，导致查询有无法命中索引的风险，在高并发、大数据量的情况下，不走索引会使得数据库的查询性能严重下降",
			Level:      driverV2.RuleLevelNotice,
			Category:   RuleTypeDMLConvention,
		},
		Message: "不建议在WHERE条件中使用与过滤字段不一致的数据类型",
		Func:    checkWhereColumnImplicitConversion,
	},
	{
		Rule: driverV2.Rule{
			Name:       DMLCheckLimitMustExist,
			Desc:       "建议DELETE/UPDATE 语句带有LIMIT条件",
			Annotation: "LIMIT条件可以降低写错 SQL 的代价（删错数据），同时避免长事务影响业务",
			Level:      driverV2.RuleLevelWarn,
			Category:   RuleTypeDMLConvention,
		},
		Message:      "建议DELETE/UPDATE 语句带有LIMIT条件",
		Func:         checkDMLLimitExist,
		AllowOffline: true,
	},
	{
		Rule: driverV2.Rule{
			Name:       DMLCheckWhereExistScalarSubquery,
			Desc:       "不建议使用标量子查询",
			Annotation: "标量子查询存在多次访问同一张表的问题，执行开销大效率低，可使用LEFT JOIN 替代标量子查询",
			Level:      driverV2.RuleLevelNotice,
			Category:   RuleTypeDMLConvention,
		},
		Message:      "不建议使用标量子查询",
		AllowOffline: true,
		Func:         checkSelectWhere,
	},
	{
		Rule: driverV2.Rule{
			Name:       DDLCheckIndexesExistBeforeCreateConstraints,
			Desc:       "对字段创建约束前，建议先创建索引",
			Annotation: "创建约束前，先行创建索引，约束可作用于二级索引，避免全表扫描，提高性能",
			Level:      driverV2.RuleLevelNotice,
			Category:   RuleTypeIndexingConvention,
		},
		Message:                 "对字段创建约束前，建议先创建索引",
		OnlyAuditNotExecutedSQL: true,
		Func:                    checkIndexesExistBeforeCreatConstraints,
	},
	{
		Rule: driverV2.Rule{
			Name:       DMLCheckSelectForUpdate,
			Desc:       "不建议使用SELECT FOR UPDATE",
			Annotation: "SELECT FOR UPDATE 会对查询结果集中每行数据都添加排他锁，其他线程对该记录的更新与删除操作都会阻塞，在高并发下，容易造成数据库大量锁等待，影响数据库查询性能",
			Level:      driverV2.RuleLevelNotice,
			Category:   RuleTypeDMLConvention,
		},
		Message:      "不建议使用SELECT FOR UPDATE",
		Func:         checkDMLSelectForUpdate,
		AllowOffline: true,
	},
	{
		Rule: driverV2.Rule{
			Name:       DDLCheckDatabaseCollation,
			Desc:       "建议使用规定的数据库排序规则",
			Annotation: "通过该规则约束全局的数据库排序规则，避免创建非预期的数据库排序规则，防止业务侧出现排序结果非预期等问题。建议项目内库表使用统一的字符集和字符集排序，部分连表查询的情况下字段的字符集或排序规则不一致可能会导致索引失效且不易发现",
			Level:      driverV2.RuleLevelNotice,
			//Value:    "utf8mb4_0900_ai_ci",
			Category: RuleTypeDDLConvention,
			Params: params.Params{
				&params.Param{
					Key:   DefaultSingleParamKeyName,
					Value: "utf8mb4_0900_ai_ci",
					Desc:  "数据库排序规则",
					Type:  params.ParamTypeString,
				},
			},
		},
		Message: "建议使用规定的数据库排序规则为%s",
		Func:    checkCollationDatabase,
	},
	{
		Rule: driverV2.Rule{
			Name:       DDLCheckDecimalTypeColumn,
			Desc:       "精确浮点数建议使用DECIMAL",
			Annotation: "对于浮点数运算，DECIMAL精确度较高",
			Level:      driverV2.RuleLevelNotice,
			Category:   RuleTypeDDLConvention,
		},
		Message:      "精确浮点数建议使用DECIMAL",
		Func:         checkDecimalTypeColumn,
		AllowOffline: true,
	},
	{
		Rule: driverV2.Rule{
			Name:       DDLCheckBigintInsteadOfDecimal,
			Desc:       "建议用BIGINT类型代替DECIMAL",
			Annotation: "因为CPU不支持对DECIMAL的直接运算，只是MySQL自身实现了DECIMAL的高精度计算，但是计算代价高，并且存储同样范围值的时候，空间占用也更多；使用BIGINT代替DECIMAL，可根据小数的位数乘以相应的倍数，即可达到精确的浮点存储计算，避免DECIMAL计算代价高的问题",
			Level:      driverV2.RuleLevelNotice,
			Category:   RuleTypeDDLConvention,
		},
		Message:      "建议列%s用BIGINT类型代替DECIMAL",
		Func:         checkBigintInsteadOfDecimal,
		AllowOffline: true,
	},
	{
		Rule: driverV2.Rule{
			Name:       DMLCheckSubQueryNestNum,
			Desc:       "子查询嵌套层数不建议超过阈值",
			Annotation: "子查询嵌套层数超过阈值，有些情况下，子查询并不能使用到索引。同时对于返回结果集比较大的子查询，会产生大量的临时表，消耗过多的CPU和IO资源，产生大量的慢查询",
			Level:      driverV2.RuleLevelWarn,
			Category:   RuleTypeDMLConvention,
			Params: params.Params{
				&params.Param{
					Key:   DefaultSingleParamKeyName,
					Value: "3",
					Desc:  "子查询嵌套层数不建议超过阈值",
					Type:  params.ParamTypeInt,
				},
			},
		},
		Message:      "子查询嵌套层数超过阈值%v",
		Func:         checkSubQueryNestNum,
		AllowOffline: true,
	},
	{
		Rule: driverV2.Rule{
			Name:       DMLCheckNeedlessFunc,
			Desc:       "避免使用不必要的内置函数",
			Annotation: "通过配置该规则可以指定业务中需要禁止使用的内置函数，使用内置函数可能会导致SQL无法走索引或者产生一些非预期的结果。实际需要禁用的函数可通过规则设置",
			Level:      driverV2.RuleLevelNotice,
			//Value:    "sha(),sqrt(),md5()",
			Category: RuleTypeDMLConvention,
			Params: params.Params{
				&params.Param{
					Key:   DefaultSingleParamKeyName,
					Value: "sha(),sqrt(),md5()",
					Desc:  "指定的函数集合（逗号分割）",
					Type:  params.ParamTypeString,
				},
			},
		},
		Message:      "避免使用不必要的内置函数%v",
		Func:         checkNeedlessFunc,
		AllowOffline: true,
	},
	{
		Rule: driverV2.Rule{
			Name:       DDLCheckDatabaseSuffix,
			Desc:       "建议数据库名称使用固定后缀结尾",
			Annotation: "通过配置该规则可以规范指定业务的数据库命名规则，具体命名规范可以自定义设置，默认提示值：_DB",
			Level:      driverV2.RuleLevelNotice,
			Category:   RuleTypeNamingConvention,
			//Value:    "_DB",
			Params: params.Params{
				&params.Param{
					Key:   DefaultSingleParamKeyName,
					Value: "_DB",
					Desc:  "数据库名称后缀",
					Type:  params.ParamTypeString,
				},
			},
		},
		Message:      "建议数据库名称以\"%v\"结尾",
		Func:         checkDatabaseSuffix,
		AllowOffline: true,
	},
	{
		Rule: driverV2.Rule{
			Name:       DDLCheckPKName,
			Desc:       "建议主键命名为\"PK_表名\"",
			Annotation: "通过配置该规则可以规范指定业务的主键命名规则",
			Level:      driverV2.RuleLevelNotice,
			Category:   RuleTypeNamingConvention,
		},
		Message:      "建议主键命名为\"PK_表名\"",
		Func:         checkPKIndexName,
		AllowOffline: true,
	},
	{
		Rule: driverV2.Rule{
			Name:       DDLCheckTransactionIsolationLevel,
			Desc:       "事物隔离级别建议设置成RC",
			Annotation: "RC避免了脏读的现象，但没有解决幻读的问题；使用RR，能避免幻读，但是由于引入间隙锁导致加锁的范围可能扩大，从而会影响并发，还容易造成死锁，所以在大多数业务场景下，幻读出现的机率较少，RC基本上能满足业务需求",
			Level:      driverV2.RuleLevelNotice,
			Category:   RuleTypeUsageSuggestion,
		},
		Message:      "事物隔离级别建议设置成RC",
		Func:         checkTransactionIsolationLevel,
		AllowOffline: true,
	},
	{
		Rule: driverV2.Rule{
			Name:       DMLCheckFuzzySearch,
			Desc:       "禁止使用全模糊搜索或左模糊搜索",
			Annotation: "使用全模糊搜索或左模糊搜索将导致查询无法使用索引，导致全表扫描",
			Level:      driverV2.RuleLevelError,
			Category:   RuleTypeDMLConvention,
		},
		Message:      "禁止使用全模糊搜索或左模糊搜索",
		AllowOffline: true,
		Func:         checkSelectWhere,
	},
	{
		Rule: driverV2.Rule{
			Name:       DDLCheckTablePartition,
			Desc:       "不建议使用分区表相关功能",
			Annotation: "分区表在物理上表现为多个文件，在逻辑上表现为一个表，跨分区查询效率可能更低，建议采用物理分表的方式管理大数据",
			Level:      driverV2.RuleLevelNotice,
			Category:   RuleTypeUsageSuggestion,
		},
		Message:      "不建议使用分区表相关功能",
		AllowOffline: true,
		Func:         checkTablePartition,
	},
	{
		Rule: driverV2.Rule{
			Name:       DMLCheckNumberOfJoinTables,
			Desc:       "使用JOIN连接表查询建议不超过阈值",
			Annotation: "表关联越多，意味着各种驱动关系组合就越多，比较各种结果集的执行成本的代价也就越高，进而SQL查询性能会大幅度下降；具体规则阈值可以根据业务需求调整，默认值：3",
			Level:      driverV2.RuleLevelNotice,
			//Value:    "3",
			Category: RuleTypeDMLConvention,
			Params: params.Params{
				&params.Param{
					Key:   DefaultSingleParamKeyName,
					Value: "3",
					Desc:  "最大连接表个数",
					Type:  params.ParamTypeInt,
				},
			},
		},
		Message:      "使用JOIN连接表查询建议不超过%v张",
		AllowOffline: true,
		Func:         checkNumberOfJoinTables,
	},
	{
		Rule: driverV2.Rule{
			Name:       DMLCheckIfAfterUnionDistinct,
			Desc:       "建议使用UNION ALL,替代UNION",
			Annotation: "UNION会按照字段的顺序进行排序同时去重，UNION ALL只是简单的将两个结果合并后就返回，从效率上看，UNION ALL 要比UNION快很多；如果合并的两个结果集中允许包含重复数据且不需要排序时的话，建议开启此规则，使用UNION ALL替代UNION",
			Level:      driverV2.RuleLevelNotice,
			Category:   RuleTypeDMLConvention,
		},
		Message:      "建议使用UNION ALL,替代UNION",
		AllowOffline: true,
		Func:         checkIsAfterUnionDistinct,
	},
	{
		Rule: driverV2.Rule{
			Name:       DDLCheckIsExistLimitOffset,
			Desc:       "使用分页查询时，避免使用偏移量",
			Annotation: "例如：LIMIT N OFFSET M 或 LIMIT M,N。当偏移量m过大的时候，查询效率会很低，因为MySQL是先查出m+n个数据，然后抛弃掉前m个数据；对于有大数据量的MySQL表来说，使用LIMIT分页存在很严重的性能问题",
			Level:      driverV2.RuleLevelNotice,
			Category:   RuleTypeDMLConvention,
		},
		Message:      "使用分页查询时，避免使用偏移量",
		AllowOffline: true,
		Func:         checkIsExistLimitOffset,
	},
	{
		Rule: driverV2.Rule{
			Name:       DDLCheckIndexOption,
			Desc:       "建议索引字段对区分度大于阈值",
			Annotation: "选择区分度高的字段作为索引，可快速定位数据；区分度太低，无法有效利用索引，甚至可能需要扫描大量数据页，拖慢SQL；具体规则阈值可以根据业务需求调整，默认值：70",
			Level:      driverV2.RuleLevelNotice,
			//Value:    "0.7",
			Category: RuleTypeIndexOptimization,
			Params: params.Params{
				&params.Param{
					Key:   DefaultSingleParamKeyName,
					Value: "70",
					Desc:  "可选择性（百分比）",
					Type:  params.ParamTypeInt,
				},
			},
		},
		Message:      "索引 %v 未超过区分度阈值 百分之%v, 不建议选为索引",
		AllowOffline: false,
		Func:         checkIndexOption,
	},
	{
		Rule: driverV2.Rule{
			Name:       DDLCheckColumnEnumNotice,
			Desc:       "不建议使用 ENUM 类型",
			Annotation: "ENUM类型不是SQL标准，移植性较差，后期如修改或增加枚举值需重建整张表，代价较大，且无法通过字面量值进行排序",
			Level:      driverV2.RuleLevelNotice,
			Category:   RuleTypeDDLConvention,
		},
		Message:      "不建议使用 ENUM 类型",
		AllowOffline: true,
		Func:         checkColumnEnumNotice,
	},
	{
		Rule: driverV2.Rule{
			Name:       DDLCheckColumnSetNotice,
			Desc:       "不建议使用 SET 类型",
			Annotation: "集合的修改需要重新定义列，后期修改的代价大，建议在业务层实现",
			Level:      driverV2.RuleLevelNotice,
			Category:   RuleTypeDDLConvention,
		},
		Message:      "不建议使用 SET 类型",
		AllowOffline: true,
		Func:         checkColumnSetNotice,
	},
	{
		Rule: driverV2.Rule{
			Name:       DDLCheckColumnBlobNotice,
			Desc:       "不建议使用 BLOB 或 TEXT 类型",
			Annotation: "BLOB 或 TEXT 类型消耗大量的网络和IO带宽，同时在该表上的DML操作都会变得很慢",
			Level:      driverV2.RuleLevelNotice,
			Category:   RuleTypeDDLConvention,
		},
		Message:      "不建议使用 BLOB 或 TEXT 类型",
		AllowOffline: true,
		Func:         checkColumnBlobNotice,
	},
	{
		Rule: driverV2.Rule{
			Name: DMLCheckExplainAccessTypeAll,
			//Value:    "10000",
			Desc:       "查询的扫描不建议超过指定行数（默认值：10000）",
			Annotation: "查询的扫描行数多大，可能会导致优化器选择错误的索引甚至不走索引；具体规则阈值可以根据业务需求调整，默认值：10000",
			Level:      driverV2.RuleLevelWarn,
			Category:   RuleTypeDMLConvention,
			Params: params.Params{
				&params.Param{
					Key:   DefaultSingleParamKeyName,
					Value: "10000",
					Desc:  "最大扫描行数",
					Type:  params.ParamTypeInt,
				},
			},
		},
		Message:      "该查询的扫描行数为%v",
		AllowOffline: false,
		Func:         checkExplain,
	},
	{
		Rule: driverV2.Rule{
			Name:       DMLCheckExplainExtraUsingFilesort,
			Desc:       "不建议使用文件排序",
			Annotation: "大数据量的情况下，文件排序意味着SQL性能较低，会增加OS的开销，影响数据库性能",
			Level:      driverV2.RuleLevelWarn,
			Category:   RuleTypeDMLConvention,
		},
		Message:      "不建议使用文件排序",
		AllowOffline: false,
		Func:         checkExplain,
	},
	{
		Rule: driverV2.Rule{
			Name:       DMLCheckExplainExtraUsingTemporary,
			Desc:       "不建议使用临时表",
			Annotation: "大数据量的情况下，临时表意味着SQL性能较低，会增加OS的开销，影响数据库性能",
			Level:      driverV2.RuleLevelWarn,
			Category:   RuleTypeDMLConvention,
		},
		Message:      "不建议使用临时表",
		AllowOffline: false,
		Func:         checkExplain,
	},
	{
		Rule: driverV2.Rule{
			Name:       DDLCheckCreateView,
			Desc:       "禁止使用视图",
			Annotation: "视图的查询性能较差，同时基表结构变更，需要对视图进行维护，如果视图可读性差且包含复杂的逻辑，都会增加维护的成本",
			Level:      driverV2.RuleLevelError,
			Category:   RuleTypeUsageSuggestion,
		},
		Message:      "禁止使用视图",
		AllowOffline: true,
		Func:         checkCreateView,
	},
	{
		Rule: driverV2.Rule{
			Name:       DDLCheckCreateTrigger,
			Desc:       "禁止使用触发器",
			Annotation: "触发器难以开发和维护，不能高效移植，且在复杂的逻辑以及高并发下，容易出现死锁影响业务",
			Level:      driverV2.RuleLevelError,
			Category:   RuleTypeUsageSuggestion,
		},
		Message:      "禁止使用触发器",
		AllowOffline: true,
		Func:         checkCreateTrigger,
	},
	{
		Rule: driverV2.Rule{
			Name:       DDLCheckCreateFunction,
			Desc:       "禁止使用自定义函数",
			Annotation: "自定义函数，维护较差，且依赖性高会导致SQL无法跨库使用",
			Level:      driverV2.RuleLevelError,
			Category:   RuleTypeUsageSuggestion,
		},
		Message:      "禁止使用自定义函数",
		AllowOffline: true,
		Func:         checkCreateFunction,
	},
	{
		Rule: driverV2.Rule{
			Name:       DDLCheckCreateProcedure,
			Desc:       "禁止使用存储过程",
			Annotation: "存储过程在一定程度上会使程序难以调试和拓展，各种数据库的存储过程语法相差很大，给将来的数据库移植带来很大的困难，且会极大的增加出现BUG的概率",
			Level:      driverV2.RuleLevelError,
			Category:   RuleTypeUsageSuggestion,
		},
		Message:      "禁止使用存储过程",
		AllowOffline: true,
		Func:         checkCreateProcedure,
	},
	{
		Rule: driverV2.Rule{
			Name:       DDLDisableTypeTimestamp,
			Desc:       "不建议使用TIMESTAMP字段",
			Annotation: "TIMESTAMP 有最大值限制（'2038-01-19 03:14:07' UTC），且会时区转换的问题",
			Level:      driverV2.RuleLevelWarn,
			Category:   RuleTypeDDLConvention,
		},
		Message:      "不建议使用TIMESTAMP字段",
		AllowOffline: true,
		Func:         disableUseTypeTimestampField,
	},
	{
		Rule: driverV2.Rule{ //select a as id, id , b as user  from mysql.user;
			Name:       DMLCheckAlias,
			Desc:       "别名不建议与表或列的名字相同",
			Annotation: "表或列的别名与其真实名称相同, 这样的别名会使得查询更难去分辨",
			Level:      driverV2.RuleLevelWarn,
			Category:   RuleTypeDMLConvention,
		},
		Message: "这些别名(%v)与列名或表名相同",
		Func:    checkAlias,
	},
	{
		Rule: driverV2.Rule{ //ALTER TABLE test CONVERT TO CHARACTER SET utf8 COLLATE utf8_general_ci;
			Name:       DDLHintUpdateTableCharsetWillNotUpdateFieldCharset,
			Desc:       "不建议修改表的默认字符集",
			Annotation: "修改表的默认字符集，只会影响后续新增的字段，不会修表已有字段的字符集；如需修改整张表所有字段的字符集建议开启此规则",
			Level:      driverV2.RuleLevelWarn,
			Category:   RuleTypeDDLConvention,
		},
		Message: "不建议修改表的默认字符集",
		Func:    hintUpdateTableCharsetWillNotUpdateFieldCharset,
	}, {
		Rule: driverV2.Rule{ //ALTER TABLE tbl DROP COLUMN col;
			Name:       DDLHintDropColumn,
			Desc:       "禁止进行删除列的操作",
			Annotation: "业务逻辑与删除列依赖未完全消除，列被删除后可能导致程序异常（无法正常读写）的情况；开启该规则，SQLE将提醒删除列为高危操作",
			Level:      driverV2.RuleLevelError,
			Category:   RuleTypeDDLConvention,
		},
		Message: "禁止进行删除列的操作",
		Func:    hintDropColumn,
	}, {
		Rule: driverV2.Rule{ //ALTER TABLE tbl DROP PRIMARY KEY;
			Name:       DDLHintDropPrimaryKey,
			Desc:       "禁止进行删除主键的操作",
			Annotation: "删除已有约束会影响已有业务逻辑；开启该规则，SQLE将提醒删除主键为高危操作",
			Level:      driverV2.RuleLevelError,
			Category:   RuleTypeDDLConvention,
		},
		Message: "禁止进行删除主键的操作",
		Func:    hintDropPrimaryKey,
	}, {
		Rule: driverV2.Rule{ //ALTER TABLE tbl DROP FOREIGN KEY a;
			Name:       DDLHintDropForeignKey,
			Desc:       "禁止进行删除外键的操作",
			Annotation: "删除已有约束会影响已有业务逻辑；开启该规则，SQLE将提醒删除外键为高危操作",
			Level:      driverV2.RuleLevelError,
			Category:   RuleTypeDDLConvention,
		},
		Message: "禁止进行删除外键的操作",
		Func:    hintDropForeignKey,
	},
	{
		Rule: driverV2.Rule{ //select * from user where id like "a";
			Name:       DMLNotRecommendNotWildcardLike,
			Desc:       "不建议使用没有通配符的 LIKE 查询",
			Annotation: "不包含通配符的 LIKE 查询逻辑上与等值查询相同，建议使用等值查询替代",
			Level:      driverV2.RuleLevelWarn,
			Category:   RuleTypeDMLConvention,
		},
		Message: "不建议使用没有通配符的 LIKE 查询",
		Func:    notRecommendNotWildcardLike,
	}, {
		Rule: driverV2.Rule{ //SELECT * FROM tb WHERE col IN (NULL);
			Name:       DMLHintInNullOnlyFalse,
			Desc:       "避免使用 IN (NULL) 或者 NOT IN (NULL)",
			Annotation: "查询条件永远非真，这将导致查询无匹配到的结果",
			Level:      driverV2.RuleLevelError,
			Category:   RuleTypeDMLConvention,
		},
		Message: "避免使用IN (NULL)/NOT IN (NULL) ，该用法永远非真将导致条件失效",
		Func:    hintInNullOnlyFalse,
	}, {
		Rule: driverV2.Rule{ //select * from user where id in (a);
			Name:       DMLNotRecommendIn,
			Desc:       "不建议使用IN",
			Annotation: "当IN值过多时，有可能会导致查询进行全表扫描，使得MySQL性能急剧下降",
			Level:      driverV2.RuleLevelWarn,
			Category:   RuleTypeDMLConvention,
		},
		Message: "不建议使用IN",
		Func:    notRecommendIn,
	},
	{
		Rule: driverV2.Rule{ //select * from user where id = ' 1';
			Name:       DMLCheckSpacesAroundTheString,
			Desc:       "引号中的字符串开头或结尾不建议包含空格",
			Annotation: "字符串前后存在空格将可能导致查询判断逻辑出错，如在MySQL 5.5中'a'和'a '在查询中被认为是相同的值",
			Level:      driverV2.RuleLevelError,
			Category:   RuleTypeDMLConvention,
		},
		Message: "引号中的字符串开头或结尾不建议包含空格",
		Func:    checkSpacesAroundTheString,
	}, {
		Rule: driverV2.Rule{ //CREATE TABLE tb (a varchar(10) default '“');
			Name:       DDLCheckFullWidthQuotationMarks,
			Desc:       "DDL语句中不建议使用中文全角引号",
			Annotation: "建议开启此规则，可避免MySQL会将中文全角引号识别为命名的一部分，执行结果与业务预期不符",
			Level:      driverV2.RuleLevelError,
			Category:   RuleTypeDDLConvention,
		},
		Message: "DDL语句中不建议使用中文全角引号，这可能是书写错误",
		Func:    checkFullWidthQuotationMarks,
	}, {
		Rule: driverV2.Rule{ //select name from tbl where id < 1000 order by rand(1)
			Name:       DMLNotRecommendOrderByRand,
			Desc:       "不建议使用 ORDER BY RAND()",
			Annotation: "ORDER BY RAND()使用了临时表，同时还要对其进行排序，在数据量很大的情况下会增加服务器负载以及增加查询时间",
			Level:      driverV2.RuleLevelWarn,
			Category:   RuleTypeDMLConvention,
		},
		Message: "不建议使用 ORDER BY RAND()",
		Func:    notRecommendOrderByRand,
	}, {
		Rule: driverV2.Rule{ //select col1,col2 from tbl group by 1
			Name:       DMLNotRecommendGroupByConstant,
			Desc:       "不建议对常量进行 GROUP BY",
			Annotation: "GROUP BY 1 表示按第一列进行GROUP BY；在GROUP BY子句中使用数字，而不是表达式或列名称，当查询列顺序改变时，会导致查询逻辑出现问题",
			Level:      driverV2.RuleLevelWarn,
			Category:   RuleTypeDMLConvention,
		},
		Message: "不建议对常量进行 GROUP BY",
		Func:    notRecommendGroupByConstant,
	}, {
		Rule: driverV2.Rule{ //select c1,c2,c3 from t1 where c1='foo' order by c2 desc, c3 asc
			Name:       DMLCheckSortDirection,
			Desc:       "不建议在 ORDER BY 语句中对多个不同条件使用不同方向的排序",
			Annotation: "在 MySQL 8.0 之前当 ORDER BY 多个列指定的排序方向不同时将无法使用已经建立的索引。在MySQL8.0 之后可以建立对应的排序顺序的联合索引来优化",
			Level:      driverV2.RuleLevelWarn,
			Category:   RuleTypeDMLConvention,
		},
		Message: "不建议在 ORDER BY 语句中对多个不同条件使用不同方向的排序",
		Func:    checkSortDirection,
	}, {
		Rule: driverV2.Rule{ //select col1,col2 from tbl group by 1
			Name:       DMLHintGroupByRequiresConditions,
			Desc:       "建议为GROUP BY语句添加ORDER BY条件",
			Annotation: "在5.7中，MySQL默认会对’GROUP BY col1, …’按如下顺序’ORDER BY col1,…’隐式排序，导致产生无谓的排序，带来额外的开销；在8.0中，则不会出现这种情况。如果不需要排序建议显示添加’ORDER BY NULL’",
			Level:      driverV2.RuleLevelWarn,
			Category:   RuleTypeDMLConvention,
		},
		Message: "建议为GROUP BY语句添加ORDER BY条件",
		Func:    hintGroupByRequiresConditions,
	}, {
		Rule: driverV2.Rule{ //select description from film where title ='ACADEMY DINOSAUR' order by length-language_id;
			Name:       DMLNotRecommendGroupByExpression,
			Desc:       "不建议ORDER BY 的条件为表达式",
			Annotation: "当ORDER BY条件为表达式或函数时会使用到临时表，如果在未指定WHERE或WHERE条件返回的结果集较大时性能会很差",
			Level:      driverV2.RuleLevelWarn,
			Category:   RuleTypeDMLConvention,
		},
		Message: "不建议ORDER BY 的条件为表达式",
		Func:    notRecommendGroupByExpression,
	}, {
		Rule: driverV2.Rule{ //select description from film where title ='ACADEMY DINOSAUR' order by length-language_id;
			Name:       DMLCheckSQLLength,
			Desc:       "建议将过长的SQL分解成几个简单的SQL",
			Annotation: "过长的SQL可读性较差，难以维护，且容易引发性能问题；具体规则阈值可以根据业务需求调整，默认值：1024",
			Level:      driverV2.RuleLevelNotice,
			Category:   RuleTypeDMLConvention,
			Params: params.Params{
				&params.Param{
					Key:   DefaultSingleParamKeyName,
					Value: "1024",
					Desc:  "SQL最大长度",
					Type:  params.ParamTypeInt,
				},
			},
		},
		Message: "建议将过长的SQL分解成几个简单的SQL",
		Func:    checkSQLLength,
	}, {
		Rule: driverV2.Rule{ //SELECT s.c_id,count(s.c_id) FROM s where c = test GROUP BY s.c_id HAVING s.c_id <> '1660' AND s.c_id <> '2' order by s.c_id
			Name:       DMLNotRecommendHaving,
			Desc:       "不建议使用 HAVING 子句",
			Annotation: "对于索引字段，放在HAVING子句中时不会走索引；建议将HAVING子句改写为WHERE中的查询条件，可以在查询处理期间使用索引，提高SQL的执行效率",
			Level:      driverV2.RuleLevelWarn,
			Category:   RuleTypeDMLConvention,
		},
		Message: "不建议使用 HAVING 子句",
		Func:    notRecommendHaving,
	}, {
		Rule: driverV2.Rule{ //delete from tbl
			Name:       DMLHintUseTruncateInsteadOfDelete,
			Desc:       "删除全表时建议使用 TRUNCATE 替代 DELETE",
			Annotation: "TRUNCATE TABLE 比 DELETE 速度快，且使用的系统和事务日志资源少，同时TRUNCATE后表所占用的空间会被释放，而DELETE后需要手工执行OPTIMIZE才能释放表空间",
			Level:      driverV2.RuleLevelNotice,
			Category:   RuleTypeDMLConvention,
		},
		Message: "删除全表时建议使用 TRUNCATE 替代 DELETE",
		Func:    hintUseTruncateInsteadOfDelete,
	}, {
		Rule: driverV2.Rule{ //update mysql.func set name ="hello";
			Name:       DMLNotRecommendUpdatePK,
			Desc:       "不建议UPDATE主键",
			Annotation: "主键索引数据列的顺序就是表记录的物理存储顺序，频繁更新主键将导致整个表记录的顺序的调整，会耗费相当大的资源",
			Level:      driverV2.RuleLevelError,
			Category:   RuleTypeDMLConvention,
		},
		Message: "不建议UPDATE主键",
		Func:    notRecommendUpdatePK,
	}, {
		Rule: driverV2.Rule{ //create table t(c1 int,c2 int,c3 int,c4 int,c5 int,c6 int);
			Name:       DDLCheckColumnQuantity,
			Desc:       "表的列数不建议超过阈值",
			Annotation: "避免在OLTP系统上做宽表设计，后期对性能影响很大；具体规则阈值可根据业务需求调整，默认值：40",
			Level:      driverV2.RuleLevelNotice,
			Category:   RuleTypeDDLConvention,
			Params: params.Params{
				&params.Param{
					Key:   DefaultSingleParamKeyName,
					Value: "40",
					Desc:  "最大列数",
					Type:  params.ParamTypeInt,
				},
			},
		},
		Message:      "表的列数不建议超过阈值",
		Func:         checkColumnQuantity,
		AllowOffline: true,
	}, {
		Rule: driverV2.Rule{ //CREATE TABLE `tb2` ( `id` int(11) DEFAULT NULL, `col` char(10) CHARACTER SET utf8 DEFAULT NULL)
			Name:       DDLRecommendTableColumnCharsetSame,
			Desc:       "建议列与表使用同一个字符集",
			Annotation: "统一字符集可以避免由于字符集转换产生的乱码，不同的字符集进行比较前需要进行转换会造成索引失效",
			Level:      driverV2.RuleLevelWarn,
			Category:   RuleTypeDDLConvention,
		},
		Message: "建议列与表使用同一个字符集",
		Func:    recommendTableColumnCharsetSame,
	}, {
		Rule: driverV2.Rule{ //CREATE TABLE tab (a INT(1));
			Name:       DDLCheckColumnTypeInteger,
			Desc:       "整型定义建议采用 INT(10) 或 BIGINT(20)",
			Annotation: "INT(M) 或 BIGINT(M)，M 表示最大显示宽度，可存储最大值的宽度分别为10、20，采用 INT(10) 或 BIGINT(20)可避免发生显示截断的可能",
			Level:      driverV2.RuleLevelNotice,
			Category:   RuleTypeDDLConvention,
		},
		Message: "整型定义建议采用 INT(10) 或 BIGINT(20)",
		Func:    checkColumnTypeInteger,
	}, {
		Rule: driverV2.Rule{ //CREATE TABLE tab (a varchar(3500));
			Name:       DDLCheckVarcharSize,
			Desc:       "定义VARCHAR 长度时不建议大于阈值",
			Annotation: "MySQL建立索引时没有限制索引的大小，索引长度会默认采用的该字段的长度，VARCHAR 定义长度越长建立的索引存储大小越大；具体规则阈值可以根据业务需求调整，默认值：1024",
			Level:      driverV2.RuleLevelError,
			Category:   RuleTypeDDLConvention,
			Params: params.Params{
				&params.Param{
					Key:   DefaultSingleParamKeyName,
					Value: "1024",
					Desc:  "VARCHAR最大长度",
					Type:  params.ParamTypeInt,
				},
			},
		},
		Message: "定义VARCHAR 长度时不建议大于阈值, 阈值为%d",
		Func:    checkVarcharSize,
	}, {
		Rule: driverV2.Rule{ //select id from t where substring(name,1,3)='abc'
			Name:       DMLNotRecommendFuncInWhere,
			Desc:       "应避免在 WHERE 条件中使用函数或其他运算符",
			Annotation: "函数或运算符会导致查询无法利用表中的索引，该查询将会全表扫描，性能较差",
			Level:      driverV2.RuleLevelWarn,
			Category:   RuleTypeDMLConvention,
		},
		Message: "应避免在 WHERE 条件中使用函数或其他运算符",
		Func:    notRecommendFuncInWhere,
	}, {
		Rule: driverV2.Rule{ //SELECT SYSDATE();
			Name:       DMLNotRecommendSysdate,
			Desc:       "不建议使用 SYSDATE() 函数",
			Annotation: "当SYSDATE()函数在基于STATEMENT模式的主从环境下可能造成数据的不一致，因为语句在主库中执行到日志传递到备库，存在时间差，到备库执行的时候就会变成不同的时间值，建议采取ROW模式的复制环境",
			Level:      driverV2.RuleLevelNotice,
			Category:   RuleTypeDMLConvention,
		},
		Message: "不建议使用 SYSDATE() 函数",
		Func:    notRecommendSysdate,
	}, {
		Rule: driverV2.Rule{ //SELECT SUM(COL) FROM tbl;
			Name:       DMLHintSumFuncTips,
			Desc:       "避免使用 SUM(COL)",
			Annotation: "当某一列的值全是NULL时，COUNT(COL)的返回结果为0，但SUM(COL)的返回结果为NULL，因此使用SUM()时需注意NPE问题（指数据返回NULL）；如业务需避免NPE问题，建议开启此规则",
			Level:      driverV2.RuleLevelNotice,
			Category:   RuleTypeDMLConvention,
		},
		Message: "避免使用 SUM(COL) ，该用法存在返回NULL值导致程序空指针的风险",
		Func:    hintSumFuncTips,
	}, {
		Rule: driverV2.Rule{
			Name:       DMLHintCountFuncWithCol,
			Desc:       "避免使用 COUNT(COL)",
			Annotation: "建议使用COUNT(*)，因为使用 COUNT(COL) 需要对表进行全表扫描，这可能会导致性能下降。",
			Level:      driverV2.RuleLevelError,
			Category:   RuleTypeDMLConvention,
		},
		Message:      "避免使用 COUNT(COL)",
		Func:         hintCountFuncWithCol,
		AllowOffline: true,
	}, {
		Rule: driverV2.Rule{
			Name:       DDLCheckColumnQuantityInPK,
			Desc:       "主键包含的列数不建议超过阈值",
			Annotation: "主建中的列过多，会导致二级索引占用更多的空间，同时增加索引维护的开销；具体规则阈值可根据业务需求调整，默认值：2",
			Level:      driverV2.RuleLevelWarn,
			Category:   RuleTypeDDLConvention,
			Params: params.Params{
				&params.Param{
					Key:   DefaultSingleParamKeyName,
					Value: "2",
					Desc:  "最大列数",
					Type:  params.ParamTypeInt,
				},
			},
		},
		Message: "主键包含的列数不建议超过阈值",
		Func:    checkColumnQuantityInPK,
	}, {
		Rule: driverV2.Rule{ //select col1,col2 from tbl where name=xx limit 10
			Name:       DMLHintLimitMustBeCombinedWithOrderBy,
			Desc:       "LIMIT 查询建议使用ORDER BY",
			Annotation: "没有ORDER BY的LIMIT会导致非确定性的结果可能与业务需求不符，这取决于执行计划",
			Level:      driverV2.RuleLevelNotice,
			Category:   RuleTypeDMLConvention,
		},
		Message: "LIMIT 查询建议使用ORDER BY",
		Func:    hintLimitMustBeCombinedWithOrderBy,
	},
	{
		Rule: driverV2.Rule{ //TRUNCATE TABLE tbl_name
			Name:       DMLHintTruncateTips,
			Desc:       "不建议使用TRUNCATE操作",
			Annotation: "TRUNCATE是DLL，数据不能回滚，在没有备份情况下，谨慎使用TRUNCATE",
			Level:      driverV2.RuleLevelNotice,
			Category:   RuleTypeDMLConvention,
		},
		Message: "不建议使用TRUNCATE操作",
		Func:    hintTruncateTips,
	}, {
		Rule: driverV2.Rule{ //delete from t where col = 'condition'
			Name:       DMLHintDeleteTips,
			Desc:       "建议在执行DELETE/DROP/TRUNCATE等操作前进行备份",
			Annotation: "DROP/TRUNCATE是DDL，操作立即生效，不会写入日志，所以无法回滚，在执行高危操作之前对数据进行备份是很有必要的",
			Level:      driverV2.RuleLevelNotice,
			Category:   RuleTypeDMLConvention,
		},
		Message: "建议在执行DELETE/DROP/TRUNCATE等操作前进行备份",
		Func:    hintDeleteTips,
	}, {
		Rule: driverV2.Rule{ //SELECT BENCHMARK(10, RAND())
			Name:       DMLCheckSQLInjectionFunc,
			Desc:       "不建议使用常见 SQL 注入函数",
			Annotation: "攻击者通过SQL注入，可未经授权可访问数据库中的数据，存在盗取用户信息，造成用户数据泄露等安全漏洞问题",
			Level:      driverV2.RuleLevelWarn,
			Category:   RuleTypeDMLConvention,
		},
		Message: "不建议使用常见 SQL 注入函数",
		Func:    checkSQLInjectionFunc,
	}, {
		Rule: driverV2.Rule{ //select col1,col2 from tbl where type!=0
			Name:       DMLCheckNotEqualSymbol,
			Desc:       "建议使用'<>'代替'!='",
			Annotation: "'!=' 是非标准的运算符，'<>' 才是SQL中标准的不等于运算符",
			Level:      driverV2.RuleLevelNotice,
			Category:   RuleTypeDMLConvention,
		},
		Message: "建议使用'<>'代替'!='",
		Func:    checkNotEqualSymbol,
	}, {
		Rule: driverV2.Rule{ //select col1,col2,col3 from table1 where col2 in(select col from table2)
			Name:       DMLNotRecommendSubquery,
			Desc:       "不推荐使用子查询",
			Annotation: "有些情况下，子查询并不能使用到索引，同时对于返回结果集比较大的子查询，会产生大量的临时表，消耗过多的CPU和IO资源，产生大量的慢查询",
			Level:      driverV2.RuleLevelNotice,
			Category:   RuleTypeDMLConvention,
		},
		Message: "不推荐使用子查询",
		Func:    notRecommendSubquery,
	}, {
		Rule: driverV2.Rule{ //SELECT * FROM staff WHERE name IN (SELECT NAME FROM customer ORDER BY name LIMIT 1)
			Name:       DMLCheckSubqueryLimit,
			Desc:       "不建议在子查询中使用LIMIT",
			Annotation: "部分MySQL版本不支持在子查询中进行'LIMIT & IN/ALL/ANY/SOME'",
			Level:      driverV2.RuleLevelWarn,
			Category:   RuleTypeDMLConvention,
		},
		Message: "不建议在子查询中使用LIMIT",
		Func:    checkSubqueryLimit,
	}, {
		Rule: driverV2.Rule{ //CREATE TABLE tbl (a int) AUTO_INCREMENT = 10;
			Name:       DDLCheckAutoIncrement,
			Desc:       "表的初始AUTO_INCREMENT值建议为0",
			Annotation: "创建表时AUTO_INCREMENT设置为0则自增从1开始，可以避免数据空洞。例如在导出表结构DDL时，表结构内AUTO_INCREMENT通常为当前的自增值，如果建表时没有把AUTO_INCREMENT设置为0，那么通过该DDL进行建表操作会导致自增值从一个无意义数字开始。",
			Level:      driverV2.RuleLevelWarn,
			Category:   RuleTypeDDLConvention,
		},
		Message: "表的初始AUTO_INCREMENT值建议为0",
		Func:    checkAutoIncrement,
	}, {
		Rule: driverV2.Rule{ // rename table t1 to t2;
			Name:       DDLNotAllowRenaming,
			Desc:       "禁止使用RENAME或CHANGE对表名字段名进行修改",
			Annotation: "RENAME/CHANGE 表名/列名会对线上业务不停机发布造成影响，如需这种操作应当DBA手工干预",
			Level:      driverV2.RuleLevelError,
			Category:   RuleTypeDDLConvention,
		},
		AllowOffline: true,
		Message:      "禁止使用RENAME或CHANGE对表名字段名进行修改",
		Func:         ddlNotAllowRenaming,
	}, {
		Rule: driverV2.Rule{
			Name:       DMLCheckExplainFullIndexScan,
			Desc:       "不建议对表进行全索引扫描",
			Annotation: "在数据量大的情况下索引全扫描严重影响SQL性能。",
			Level:      driverV2.RuleLevelWarn,
			Category:   RuleTypeDMLConvention,
		},
		AllowOffline: false,
		Message:      "不建议对表进行全索引扫描",
		Func:         checkExplain,
	}, {
		Rule: driverV2.Rule{
			Name:       DMLCheckLimitOffsetNum,
			Desc:       "不建议LIMIT的偏移OFFSET大于阈值",
			Annotation: "因为OFFSET指定了结果集的起始位置，如果起始位置过大，那么 MySQL 需要处理更多的数据才能返回结果集，这可能会导致查询性能下降。",
			Level:      driverV2.RuleLevelError,
			Category:   RuleTypeDMLConvention,
			Params: params.Params{
				&params.Param{
					Key:   DefaultSingleParamKeyName,
					Value: "100",
					Desc:  "offset 大小",
					Type:  params.ParamTypeInt,
				},
			},
		},
		Message:      "不建议LIMIT的偏移OFFSET大于阈值，OFFSET=%v（阈值为%v）",
		AllowOffline: true,
		Func:         checkLimitOffsetNum,
	}, {
		Rule: driverV2.Rule{
			Name:       DMLCheckUpdateOrDeleteHasWhere,
			Desc:       "建议UPDATE/DELETE操作使用WHERE条件",
			Annotation: "因为这些语句的目的是修改数据库中的数据，需要使用 WHERE 条件来过滤需要更新或删除的记录，以确保数据的正确性。另外，使用 WHERE 条件还可以提高查询性能。",
			Level:      driverV2.RuleLevelError,
			Category:   RuleTypeDMLConvention,
		},
		Message:      "建议UPDATE/DELETE操作使用WHERE条件",
		AllowOffline: true,
		Func:         checkUpdateOrDeleteHasWhere,
	}, {
		Rule: driverV2.Rule{
			Name:       DMLCheckSortColumnLength,
			Desc:       "禁止对长字段排序",
			Annotation: "对例如VARCHAR(2000)这样的长字段进行ORDER BY、DISTINCT、GROUP BY、UNION之类的操作，会引发排序，有性能隐患",
			Level:      driverV2.RuleLevelError,
			Category:   RuleTypeUsageSuggestion,
			Params: params.Params{
				&params.Param{
					Key:   DefaultSingleParamKeyName,
					Value: "2000",
					Desc:  "可排序字段的最大长度",
					Type:  params.ParamTypeInt,
				},
			},
		},
		AllowOffline: false,
		Message:      "长度超过阈值的字段不建议用于ORDER BY、DISTINCT、GROUP BY、UNION，这些字段有：%v",
		Func:         checkSortColumnLength,
	}, {
		Rule: driverV2.Rule{
			Name:       AllCheckPrepareStatementPlaceholders,
			Desc:       "绑定的变量个数不建议超过阈值",
			Annotation: "因为过度使用绑定变量会增加查询的复杂度，从而降低查询性能。过度使用绑定变量还会增加维护成本。默认阈值:100",
			Level:      driverV2.RuleLevelError,
			Category:   RuleTypeUsageSuggestion,
			Params: params.Params{
				&params.Param{
					Key:   DefaultSingleParamKeyName,
					Value: "100",
					Desc:  "最大绑定变量数量",
					Type:  params.ParamTypeInt,
				},
			},
		},
		AllowOffline: true,
		Message:      "使用绑定变量数量为 %v，不建议超过设定阈值 %v",
		Func:         checkPrepareStatementPlaceholders,
	},
	{
		Rule: driverV2.Rule{
			Name:       DMLCheckExplainExtraUsingIndexForSkipScan,
			Desc:       "不建议对表进行索引跳跃扫描",
			Annotation: "索引扫描是跳跃扫描，未遵循最左匹配原则，可能降低索引的使用效率，影响查询性能",
			Level:      driverV2.RuleLevelError,
			Category:   RuleTypeDMLConvention,
		},
		AllowOffline: false,
		Message:      "不建议对表进行索引跳跃扫描",
		Func:         checkExplain,
	},
	{
		Rule: driverV2.Rule{
			Name:       DMLCheckAffectedRows,
			Desc:       "UPDATE/DELETE操作影响行数不建议超过阈值",
			Annotation: "如果 DML 操作影响行数过多，会导致查询性能下降，因为需要扫描更多的数据。",
			Level:      driverV2.RuleLevelError,
			Category:   RuleTypeDMLConvention,
			Params: params.Params{
				&params.Param{
					Key:   DefaultSingleParamKeyName,
					Value: "10000",
					Desc:  "最大影响行数",
					Type:  params.ParamTypeInt,
				},
			},
		},
		AllowOffline: false,
		Message:      "UPDATE/DELETE操作影响行数不建议超过阈值，影响行数为 %v，超过设定阈值 %v",
		Func:         checkAffectedRows,
	},
	{
		Rule: driverV2.Rule{
			Name:       DMLCheckSameTableJoinedMultipleTimes,
			Desc:       "不建议对同一张表连接多次",
			Annotation: "如果对单表查询多次，会导致查询性能下降。",
			Level:      driverV2.RuleLevelError,
			Category:   RuleTypeDMLConvention,
		},
		AllowOffline: false,
		Message:      "表%v被连接多次",
		Func:         checkSameTableJoinedMultipleTimes,
	},
	{
		Rule: driverV2.Rule{
			Name:       DMLCheckExplainUsingIndex,
			Desc:       "SQL查询条件需要走索引",
			Annotation: "使用索引可以显著提高SQL查询的性能。",
			Level:      driverV2.RuleLevelWarn,
			Category:   RuleTypeDMLConvention,
		},
		AllowOffline: false,
		Message:      "建议使用索引以优化 SQL 查询性能",
		Func:         checkExplain,
	},
	{
		Rule: driverV2.Rule{
			Name:       DMLCheckInsertSelect,
			Desc:       "不建议使用INSERT ... SELECT",
			Annotation: "使用 INSERT ... SELECT 在默认事务隔离级别下，可能会导致对查询的表施加表级锁。",
			Level:      driverV2.RuleLevelWarn,
			Category:   RuleTypeDMLConvention,
		},
		AllowOffline: true,
		Message:      "不建议使用INSERT ... SELECT",
		Func:         checkInsertSelect,
	},
	{
		Rule: driverV2.Rule{
			Name:       DMLCheckAggregate,
			Desc:       "不建议使用聚合函数",
			Annotation: "不建议使用SQL聚合函数,是为了确保查询的简单性、高性能和数据一致性。",
			Level:      driverV2.RuleLevelWarn,
			Category:   RuleTypeDMLConvention,
		},
		AllowOffline: true,
		Message:      "不建议使用聚合函数计算",
		Func:         checkAggregateFunc,
	},
	{
		Rule: driverV2.Rule{
			Name:       DDLCheckColumnNotNULL,
			Desc:       "表字段建议有NOT NULL约束",
			Annotation: "表字段建议有 NOT NULL 约束，可确保数据的完整性，防止插入空值，提升查询准确性。",
			Level:      driverV2.RuleLevelNotice,
			Category:   RuleTypeDDLConvention,
		},
		AllowOffline: false,
		Message:      "建议字段%v设置NOT NULL约束",
		Func:         checkColumnNotNull,
	},
	{
		Rule: driverV2.Rule{
			Name:       DMLCheckIndexSelectivity,
			Desc:       "建议连库查询时，确保SQL执行计划中使用的索引区分度大于阈值",
			Annotation: "确保SQL执行计划中使用的高索引区分度，有助于提升查询性能并优化查询效率。",
			Level:      driverV2.RuleLevelError,
			Category:   RuleTypeDMLConvention,
			Params: params.Params{
				&params.Param{
					Key:   DefaultSingleParamKeyName,
					Value: "70",
					Desc:  "可选择性（百分比）",
					Type:  params.ParamTypeInt,
				},
			},
		},
		AllowOffline: false,
		Message:      "索引：%v，未超过区分度阈值：%v，建议使用超过阈值的索引。",
		Func:         checkIndexSelectivity,
	},
	{
		// 该规则只适用于库表元数据扫描并且需要与停用上线审核模式规则一起使用
		Rule: driverV2.Rule{
			Name:       DDLCheckTableRows,
			Desc:       "表行数超过阈值，建议对表进行拆分",
			Annotation: "当表行数超过阈值时，对表进行拆分有助于提高数据库性能和查询速度。",
			Level:      driverV2.RuleLevelWarn,
			Category:   RuleTypeUsageSuggestion,
			Params: params.Params{
				&params.Param{
					Key:   DefaultSingleParamKeyName,
					Value: "1000",
					Desc:  "表行数（万）",
					Type:  params.ParamTypeInt,
				},
			},
		},
		Message: "表行数超过阈值，建议对表进行拆分",
		Func:    checkTableRows,
	},
	{
		Rule: driverV2.Rule{
			Name:       DDLCheckCompositeIndexDistinction,
			Desc:       "建议在组合索引中将区分度高的字段靠前放",
			Annotation: "将区分度高的字段靠前放置在组合索引中有助于提高索引的查询性能，因为它能更快地减小数据范围，提高检索效率。",
			Level:      driverV2.RuleLevelNotice,
			Category:   RuleTypeDDLConvention,
		},
		AllowOffline: false,
		Message:      "建议在组合索引中将区分度高的字段靠前放，%v",
		Func:         checkCompositeIndexSelectivity,
	},
	{
		Rule: driverV2.Rule{
			Name:       DDLAvoidText,
			Desc:       "使用TEXT 类型的字段建议和原表进行分拆，与原表主键单独组成另外一个表进行存放",
			Annotation: "将TEXT类型的字段与原表主键分拆成另一个表可以提高数据库性能和查询速度，减少不必要的 I/O 操作。",
			Level:      driverV2.RuleLevelNotice,
			Category:   RuleTypeDDLConvention,
		},
		AllowOffline: true,
		Message:      "字段：%v为TEXT类型，建议和原表进行分拆，与原表主键单独组成另外一个表进行存放",
		Func:         checkText,
	},
	{
		Rule: driverV2.Rule{
			Name:       DMLCheckSelectRows,
			Desc:       "查询数据量超过阈值，筛选条件必须带上主键或者索引",
			Annotation: "筛选条件必须带上主键或索引可提高查询性能和减少全表扫描的成本。",
			Level:      driverV2.RuleLevelError,
			Category:   RuleTypeDMLConvention,
			Params: params.Params{
				&params.Param{
					Key:   DefaultSingleParamKeyName,
					Value: "10",
					Desc:  "查询数据量（万）",
					Type:  params.ParamTypeInt,
				},
			},
		},
		AllowOffline: false,
		Message:      "查询数据量超过阈值，筛选条件必须带上主键或者索引",
		Func:         checkSelectRows,
	},
	{
		Rule: driverV2.Rule{
			Name:       DMLCheckScanRows,
			Desc:       "扫描行数超过阈值，筛选条件必须带上主键或者索引",
			Annotation: "筛选条件必须带上主键或索引可降低数据库查询的时间复杂度，提高查询效率。",
			Level:      driverV2.RuleLevelError,
			Category:   RuleTypeDMLConvention,
			Params: params.Params{
				&params.Param{
					Key:   DefaultSingleParamKeyName,
					Value: "10",
					Desc:  "扫描行数量（万）",
					Type:  params.ParamTypeInt,
				},
			},
		},
		AllowOffline: false,
		Message:      "扫描行数超过阈值，筛选条件必须带上主键或者索引",
		Func:         checkScanRows,
	},
	{
		Rule: driverV2.Rule{
			Name:       DMLMustUseLeftMostPrefix,
			Desc:       "使用联合索引时，必须使用联合索引的首字段",
			Annotation: "使用联合索引时，不包含首字段会导致联合索引失效",
			Level:      driverV2.RuleLevelError,
			Category:   RuleTypeIndexInvalidation,
		},
		AllowOffline: false,
		Message:      "使用联合索引时，必须使用联合索引的首字段",
		Func:         mustMatchLeftMostPrefix,
	},
	{
		Rule: driverV2.Rule{
			Name:       DMLMustMatchLeftMostPrefix,
			Desc:       "禁止对联合索引左侧字段进行IN 、OR等非等值查询",
			Annotation: "对联合索引左侧字段进行IN 、OR等非等值查询会导致联合索引失效",
			Level:      driverV2.RuleLevelError,
			Category:   RuleTypeIndexInvalidation,
		},
		AllowOffline: false,
		Message:      "对联合索引左侧字段进行IN 、OR等非等值查询会导致联合索引失效",
		Func:         mustMatchLeftMostPrefix,
	},
	{
		Rule: driverV2.Rule{
			Name:       DMLCheckJoinFieldUseIndex,
			Desc:       "JOIN字段必须包含索引",
			Annotation: "JOIN字段包含索引可提高连接操作的性能和查询速度。",
			Level:      driverV2.RuleLevelError,
			Category:   RuleTypeIndexInvalidation,
		},
		AllowOffline: false,
		Message:      "JOIN字段必须包含索引",
		Func:         checkJoinFieldUseIndex,
	},
	{
		Rule: driverV2.Rule{
			Name:       DMLCheckJoinFieldCharacterSetAndCollation,
			Desc:       "连接表字段的字符集和排序规则必须一致",
			Annotation: "连接表字段的字符集和排序规则一致可避免数据不一致和查询错误，确保连接操作正确执行。",
			Level:      driverV2.RuleLevelError,
			Category:   RuleTypeIndexInvalidation,
		},
		AllowOffline: false,
		Message:      "连接表字段的字符集和排序规则必须一致",
		Func:         checkJoinFieldCharacterSetAndCollation,
	},
	{
		Rule: driverV2.Rule{
			Name:       DMLCheckMathComputationOrFuncOnIndex,
			Desc:       "禁止对索引列进行数学运算和使用函数",
			Annotation: "对索引列进行数学运算和使用函数会导致索引失效，从而导致全表扫描，影响查询性能。",
			Level:      driverV2.RuleLevelError,
			Category:   RuleTypeIndexInvalidation,
		},
		AllowOffline: false,
		Message:      "禁止对索引列进行数学运算和使用函数",
		Func:         checkMathComputationOrFuncOnIndex,
	},
	{
		Rule: driverV2.Rule{
<<<<<<< HEAD
			Name:       DDLAvoidFullText,
			Desc:       "禁止使用全文索引",
			Annotation: "全文索引的使用会增加存储开销，并对写操作性能产生一定影响。",
			Level:      driverV2.RuleLevelError,
			Category:   RuleTypeUsageSuggestion,
		},
		AllowOffline: true,
		Message:      "禁止使用全文索引",
		Func:         avoidFullText,
	},
	{
		Rule: driverV2.Rule{
			Name:       DDLAvoidGeometry,
			Desc:       "禁止使用空间字段和空间索引",
			Annotation: "使用空间字段和空间索引会增加存储需求，对数据库性能造成一定影响",
			Level:      driverV2.RuleLevelError,
			Category:   RuleTypeUsageSuggestion,
		},
		AllowOffline: true,
		Message:      "禁止使用空间字段和空间索引",
		Func:         avoidGeometry,
=======
			Name:       DMLSQLExplainLowestLevel,
			Desc:       "SQL执行计划中type字段建议满足规定的级别",
			Annotation: "验证 SQL 执行计划中的 type 字段，确保满足要求级别，以保证查询性能。",
			Level:      driverV2.RuleLevelWarn,
			Category:   RuleTypeDDLConvention,
			Params: params.Params{
				&params.Param{
					Key:   DefaultSingleParamKeyName,
					Value: "range,ref,const,eq_ref,system,NULL",
					Desc:  "查询计划type等级，以英文逗号隔开",
					Type:  params.ParamTypeString,
				},
			},
		},
		AllowOffline: false,
		Message:      "建议修改SQL，确保执行计划中type字段可以满足规定中的任一等级：%v",
		Func:         checkSQLExplainLowsetLevel,
>>>>>>> f6ba07f9
	},
}

func checkMathComputationOrFuncOnIndex(input *RuleHandlerInput) error {
	switch stmt := input.Node.(type) {
	case *ast.SelectStmt:
		selectStmtExtractor := util.SelectStmtExtractor{}
		stmt.Accept(&selectStmtExtractor)

		for _, selectStmt := range selectStmtExtractor.SelectStmts {
			if ExistMathComputationOrFuncOnIndex(input, selectStmt, selectStmt.Where) {
				addResult(input.Res, input.Rule, DMLCheckMathComputationOrFuncOnIndex)
			}
		}
	case *ast.UpdateStmt:
		if ExistMathComputationOrFuncOnIndex(input, stmt, stmt.Where) {
			addResult(input.Res, input.Rule, DMLCheckMathComputationOrFuncOnIndex)
		}
	case *ast.DeleteStmt:
		if ExistMathComputationOrFuncOnIndex(input, stmt, stmt.Where) {
			addResult(input.Res, input.Rule, DMLCheckMathComputationOrFuncOnIndex)
		}
	default:
		return nil
	}

	return nil
}

func ExistMathComputationOrFuncOnIndex(input *RuleHandlerInput, node ast.Node, whereClause ast.ExprNode) bool {
	if whereClause == nil {
		return false
	}

	tableNameExtractor := util.TableNameExtractor{TableNames: map[string]*ast.TableName{}}
	node.Accept(&tableNameExtractor)

	indexNameMap := make(map[string]struct{})
	for _, tableName := range tableNameExtractor.TableNames {
		schemaName := input.Ctx.GetSchemaName(tableName)
		indexesInfo, err := input.Ctx.GetTableIndexesInfo(schemaName, tableName.Name.String())
		if err != nil {
			continue
		}

		for _, indexInfo := range indexesInfo {
			indexNameMap[indexInfo.ColumnName] = struct{}{}
		}
	}

	computationOrFuncExtractor := mathComputationOrFuncExtractor{columnList: make([]*ast.ColumnName, 0)}
	whereClause.Accept(&computationOrFuncExtractor)

	for _, column := range computationOrFuncExtractor.columnList {
		if _, ok := indexNameMap[column.Name.O]; ok {
			return true
		}
	}

	return false
}

type mathComputationOrFuncExtractor struct {
	columnList []*ast.ColumnName
}

func (mc *mathComputationOrFuncExtractor) Enter(in ast.Node) (node ast.Node, skipChildren bool) {
	switch stmt := in.(type) {
	case *ast.FuncCallExpr:
		for _, columnNameExpr := range stmt.Args {
			col, ok := columnNameExpr.(*ast.ColumnNameExpr)
			if !ok {
				continue
			}
			mc.columnList = append(mc.columnList, col.Name)
		}
	case *ast.BinaryOperationExpr:
		// https://dev.mysql.com/doc/refman/8.0/en/arithmetic-functions.html
		if !IsMathComputation(stmt) {
			return stmt, false
		}

		if col, ok := stmt.L.(*ast.ColumnNameExpr); ok {
			mc.columnList = append(mc.columnList, col.Name)
		}

		if col, ok := stmt.R.(*ast.ColumnNameExpr); ok {
			mc.columnList = append(mc.columnList, col.Name)
		}
	case *ast.UnaryOperationExpr:
		if stmt.Op == opcode.Minus {
			col, ok := stmt.V.(*ast.ColumnNameExpr)
			if !ok {
				return stmt, false
			}
			mc.columnList = append(mc.columnList, col.Name)
		}
	}

	return in, false
}

func IsMathComputation(stmt *ast.BinaryOperationExpr) bool {
	return stmt.Op == opcode.Plus || stmt.Op == opcode.Minus || stmt.Op == opcode.Mul || stmt.Op == opcode.Div || stmt.Op == opcode.IntDiv || stmt.Op == opcode.Mod
}

func (mc *mathComputationOrFuncExtractor) Leave(in ast.Node) (node ast.Node, ok bool) {
	return in, true
}

func checkFieldNotNUllMustContainDefaultValue(input *RuleHandlerInput) error {
	names := make([]string, 0)

	switch stmt := input.Node.(type) {
	case *ast.CreateTableStmt:
		// 获取主键的列名
		// 联合主键的情况，只需要取第一个字段的列名，因为自增字段必须是联合主键的第一个字段，否则建表会报错
		var primaryKeyColName string
		for _, constraint := range stmt.Constraints {
			if constraint.Tp == ast.ConstraintPrimaryKey {
				primaryKeyColName = constraint.Keys[0].Column.Name.O
				break
			}
		}

		for _, col := range stmt.Cols {
			if col.Options == nil {
				continue
			}

			// 跳过主键自增的列，因为主键自增的列不需要设置默认值
			if (isFieldContainColumnOptionType(col, ast.ColumnOptionPrimaryKey) || primaryKeyColName == col.Name.Name.O) &&
				isFieldContainColumnOptionType(col, ast.ColumnOptionAutoIncrement) {
				continue
			}

			if isFieldContainColumnOptionType(col, ast.ColumnOptionNotNull) && !isFieldContainColumnOptionType(col, ast.ColumnOptionDefaultValue) {
				names = append(names, col.Name.Name.String())
			}
		}
	case *ast.AlterTableStmt:
		for _, spec := range stmt.Specs {
			for _, col := range spec.NewColumns {
				if col.Options == nil {
					continue
				}

				if isFieldContainColumnOptionType(col, ast.ColumnOptionPrimaryKey) && isFieldContainColumnOptionType(col, ast.ColumnOptionAutoIncrement) {
					continue
				}

				if isFieldContainColumnOptionType(col, ast.ColumnOptionNotNull) && !isFieldContainColumnOptionType(col, ast.ColumnOptionDefaultValue) {
					names = append(names, col.Name.Name.String())
				}
			}
		}
	default:
		return nil
	}

	if len(names) > 0 {
		addResult(input.Res, input.Rule, DDLCheckFieldNotNUllMustContainDefaultValue, strings.Join(names, ","))
	}

	return nil
}

func isFieldContainColumnOptionType(field *ast.ColumnDef, optionType ast.ColumnOptionType) bool {
	for _, option := range field.Options {
		if option.Tp == optionType {
			return true
		}
	}
	return false
}

func checkSubQueryNestNum(in *RuleHandlerInput) error {
	if _, ok := in.Node.(ast.DMLNode); ok {
		var maxNestNum int
		subQueryNestNumExtract := util.SubQueryMaxNestNumExtractor{MaxNestNum: &maxNestNum, CurrentNestNum: 1}
		in.Node.Accept(&subQueryNestNumExtract)
		expectNestNum := in.Rule.Params.GetParam(DefaultSingleParamKeyName).Int()
		if *subQueryNestNumExtract.MaxNestNum > expectNestNum {
			addResult(in.Res, in.Rule, DMLCheckSubQueryNestNum, expectNestNum)
		}
	}
	return nil
}

func getCreateTableAndOnCondition(input *RuleHandlerInput) (map[string]*ast.CreateTableStmt, []*ast.OnCondition) {
	//nolint:staticcheck
	tableNameCreateTableStmtMap := make(map[string]*ast.CreateTableStmt)
	//nolint:staticcheck
	onConditions := make([]*ast.OnCondition, 0)

	switch stmt := input.Node.(type) {
	case *ast.SelectStmt:
		if stmt.From == nil {
			return nil, nil
		}
		tableNameCreateTableStmtMap = getTableNameCreateTableStmtMap(input.Ctx, stmt.From.TableRefs)
		onConditions = util.GetTableFromOnCondition(stmt.From.TableRefs)
	case *ast.UpdateStmt:
		if stmt.TableRefs == nil {
			return nil, nil
		}
		tableNameCreateTableStmtMap = getTableNameCreateTableStmtMap(input.Ctx, stmt.TableRefs.TableRefs)
		onConditions = util.GetTableFromOnCondition(stmt.TableRefs.TableRefs)
	case *ast.DeleteStmt:
		if stmt.TableRefs == nil {
			return nil, nil
		}
		tableNameCreateTableStmtMap = getTableNameCreateTableStmtMap(input.Ctx, stmt.TableRefs.TableRefs)
		onConditions = util.GetTableFromOnCondition(stmt.TableRefs.TableRefs)
	default:
		return nil, nil
	}
	return tableNameCreateTableStmtMap, onConditions
}

func getCreateTableAndOnConditionForJoinType(input *RuleHandlerInput) (map[string]*ast.CreateTableStmt, []*ast.OnCondition) {
	var ctx *session.Context = input.Ctx
	var joinStmt *ast.Join
	switch stmt := input.Node.(type) {
	case *ast.SelectStmt:
		if stmt.From == nil {
			return nil, nil
		}
		joinStmt = stmt.From.TableRefs
	case *ast.UpdateStmt:
		if stmt.TableRefs == nil {
			return nil, nil
		}
		joinStmt = stmt.TableRefs.TableRefs
	case *ast.DeleteStmt:
		if stmt.TableRefs == nil {
			return nil, nil
		}
		joinStmt = stmt.TableRefs.TableRefs
	default:
		return nil, nil
	}
	tableNameCreateTableStmtMap := getTableNameCreateTableStmtMapForJoinType(ctx, joinStmt)
	onConditions := util.GetTableFromOnCondition(joinStmt)
	return tableNameCreateTableStmtMap, onConditions
}

func checkJoinFieldType(input *RuleHandlerInput) error {
	tableNameCreateTableStmtMap, onConditions := getCreateTableAndOnConditionForJoinType(input)
	if tableNameCreateTableStmtMap == nil && onConditions == nil {
		return nil
	}

	for _, onCondition := range onConditions {
		leftType, rightType := getOnConditionLeftAndRightType(onCondition, tableNameCreateTableStmtMap)
		// 没有类型的情况下不检查
		if leftType == 0 || rightType == 0 {
			continue
		}
		if leftType != rightType {
			addResult(input.Res, input.Rule, DMLCheckJoinFieldType)
		}
	}

	return nil
}

func checkHasJoinCondition(input *RuleHandlerInput) error {
	var joinNode *ast.Join
	var whereStmt ast.ExprNode

	switch stmt := input.Node.(type) {
	case *ast.SelectStmt:
		if stmt.From == nil {
			return nil
		}
		joinNode = stmt.From.TableRefs
		if stmt.Where != nil {
			whereStmt = stmt.Where
		}
	case *ast.UpdateStmt:
		if stmt.TableRefs == nil {
			return nil
		}
		joinNode = stmt.TableRefs.TableRefs
		if stmt.Where != nil {
			whereStmt = stmt.Where
		}
	case *ast.DeleteStmt:
		if stmt.TableRefs == nil {
			return nil
		}
		joinNode = stmt.TableRefs.TableRefs
		if stmt.Where != nil {
			whereStmt = stmt.Where
		}
	default:
		// 不检查JOIN不会存在的语句
		return nil
	}
	joinTables, hasCondition := checkJoinConditionInJoinNode(input.Ctx, whereStmt, joinNode)
	if joinTables && !hasCondition {
		addResult(input.Res, input.Rule, input.Rule.Name)
	}
	return nil
}

func doesNotJoinTables(tableRefs *ast.Join) bool {
	return tableRefs.Left == nil || tableRefs.Right == nil
}

func checkJoinConditionInJoinNode(ctx *session.Context, whereStmt ast.ExprNode, joinNode *ast.Join) (joinTables, hasCondition bool) {
	if joinNode == nil {
		return false, false
	}
	if doesNotJoinTables(joinNode) {
		// 非JOIN两表的JOIN节点 一般是叶子节点 不检查
		return false, false
	}

	// 深度遍历左子树类型为ast.Join的节点 一旦有节点是JOIN两表的节点，并且没有连接条件，则返回
	if l, ok := joinNode.Left.(*ast.Join); ok {
		joinTables, hasCondition = checkJoinConditionInJoinNode(ctx, whereStmt, l)
		if joinTables && !hasCondition {
			return joinTables, hasCondition
		}
	}

	// 判断该节点是否有显式声明连接条件
	if isJoinConditionInOnClause(joinNode) {
		return true, true
	}
	if isJoinConditionInUsingClause(joinNode) {
		return true, true
	}
	if isJoinConditionInWhereStmt(ctx, whereStmt, joinNode) {
		return true, true
	}
	return true, false
}

func isJoinConditionInOnClause(joinNode *ast.Join) bool {
	return joinNode.On != nil
}

func isJoinConditionInUsingClause(joinNode *ast.Join) bool {
	return len(joinNode.Using) > 0
}

func isJoinConditionInWhereStmt(ctx *session.Context, stmt ast.ExprNode, node *ast.Join) bool {
	if stmt == nil {
		return false
	}

	equalConditionVisitor := util.EqualConditionVisitor{}
	stmt.Accept(&equalConditionVisitor)

	for _, column := range equalConditionVisitor.ConditionList {
		/*
			当一个Join节点没有ON或者Using的连接条件时，需要检查Where语句中是否包含连接条件
			Where语句中包含连接条件的判断依据是：
			Where语句中等值条件两侧的不同表的两列，其中一列属于Join右子节点对应的表，另一列属于Join左子树中任意一张表
		*/
		if columnInTable(ctx, node.Right, column.Left) && columnInNode(ctx, node.Left, column.Right) {
			return true
		}
		if columnInTable(ctx, node.Right, column.Right) && columnInNode(ctx, node.Left, column.Left) {
			return true
		}
	}
	return false
}

func columnInTable(ctx *session.Context, node ast.ResultSetNode, columnName *ast.ColumnName) bool {
	if node == nil {
		return false
	}
	switch t := node.(type) {
	case *ast.TableSource:
		return getTableSourceByColumnName(ctx, []*ast.TableSource{t}, columnName) != nil
	}
	return false
}

// 迭代检查表名称是否与JOIN节点中的tableSource的表名或表别名匹配
func columnInNode(ctx *session.Context, node ast.ResultSetNode, columnName *ast.ColumnName) bool {
	if node == nil {
		return false
	}
	switch t := node.(type) {
	case *ast.TableSource:
		return getTableSourceByColumnName(ctx, []*ast.TableSource{t}, columnName) != nil
	case *ast.Join:
		if columnInNode(ctx, t.Right, columnName) {
			return true
		}
		if columnInNode(ctx, t.Left, columnName) {
			return true
		}
	}
	return false
}

func getTableNameCreateTableStmtMapForJoinType(sessionContext *session.Context, joinStmt *ast.Join) map[string]*ast.CreateTableStmt {
	tableNameCreateTableStmtMap := make(map[string]*ast.CreateTableStmt)
	tableSources := util.GetTableSources(joinStmt)
	for _, tableSource := range tableSources {
		tableNameExtractor := util.TableNameExtractor{TableNames: map[string]*ast.TableName{}}
		tableSource.Source.Accept(&tableNameExtractor)
		if len(tableNameExtractor.TableNames) > 1 {
			log.Logger().Warn("规则:建议JOIN字段类型保持一致,不支持JOIN的表由多表构成")
			continue
		}
		for tableName, tableNameStmt := range tableNameExtractor.TableNames {
			createTableStmt, exist, err := sessionContext.GetCreateTableStmt(tableNameStmt)
			if err != nil || !exist {
				continue
			}
			tableNameCreateTableStmtMap[tableName] = createTableStmt
			// !临时方案：只支持别名对应的临时表只含有一个表，不支持JOIN的表由多表构成
			// TODO AS语句中的别名作为表的别名时，表别名所对应的表可能是数据库的库表，也有可能是语句中构建的临时表。其中，临时表的可能性有很多种，例如：子查询的结果作为表，JOIN得到的表，其中还可能存在层层嵌套的关系。如果要获取到ON语句块中列的实际表名称，需要递归地构建别名:列名:表名(这个表名可能还是别名)的映射关系
			if tableSource.AsName.String() != "" {
				tableNameCreateTableStmtMap[tableSource.AsName.String()] = createTableStmt
			}
			// TODO: 跨库的 JOIN 无法区分
		}
	}
	return tableNameCreateTableStmtMap
}

func getTableNameCreateTableStmtMap(sessionContext *session.Context, joinStmt *ast.Join) map[string]*ast.CreateTableStmt {
	tableNameCreateTableStmtMap := make(map[string]*ast.CreateTableStmt)
	tableSources := util.GetTableSources(joinStmt)
	for _, tableSource := range tableSources {
		if tableNameStmt, ok := tableSource.Source.(*ast.TableName); ok {
			tableName := tableNameStmt.Name.L
			if tableSource.AsName.L != "" {
				tableName = tableSource.AsName.L
			}

			createTableStmt, exist, err := sessionContext.GetCreateTableStmt(tableNameStmt)
			if err != nil || !exist {
				continue
			}
			// TODO: 跨库的 JOIN 无法区分
			tableNameCreateTableStmtMap[tableName] = createTableStmt
		}
	}
	return tableNameCreateTableStmtMap
}

func getOnConditionLeftAndRightType(onCondition *ast.OnCondition, createTableStmtMap map[string]*ast.CreateTableStmt) (byte, byte) {
	var leftType, rightType byte
	// onCondition在中的ColumnNameExpr.Refer为nil无法索引到原表名和表别名
	if binaryOperation, ok := onCondition.Expr.(*ast.BinaryOperationExpr); ok {
		switch node := binaryOperation.L.(type) {
		// 当使用类型转换时 列的类型被显式转化为对应类型 支持CAST和CONVERT函数
		case *ast.FuncCastExpr:
			leftType = node.Tp.Tp
		default:
			// 默认获取子树的所有列 对应等号一侧 一般连接键只会有一个 不支持多个列的组合
			lVisitor := util.ColumnNameVisitor{}
			binaryOperation.L.Accept(&lVisitor)
			if len(lVisitor.ColumnNameList) > 1 {
				log.Logger().Warn("规则:建议JOIN字段类型保持一致,连接键不支持多个列的组合")
			}
			if len(lVisitor.ColumnNameList) == 1 {
				leftType = getColumnType(lVisitor.ColumnNameList[0], createTableStmtMap)
			}
		}

		switch node := binaryOperation.R.(type) {
		case *ast.FuncCastExpr:
			rightType = node.Tp.Tp
		default:
			rVisitor := util.ColumnNameVisitor{}
			binaryOperation.R.Accept(&rVisitor)
			if len(rVisitor.ColumnNameList) > 1 {
				log.Logger().Warn("规则:建议JOIN字段类型保持一致,连接键不支持多个列的组合")
			}
			if len(rVisitor.ColumnNameList) > 0 {
				rightType = getColumnType(rVisitor.ColumnNameList[0], createTableStmtMap)
			}
		}

	}

	return leftType, rightType
}

func getColumnType(columnName *ast.ColumnNameExpr, createTableStmtMap map[string]*ast.CreateTableStmt) byte {
	var columnType byte
	if createTableStmt, ok := createTableStmtMap[columnName.Name.Table.L]; ok {
		for _, col := range createTableStmt.Cols {
			if col.Tp == nil {
				continue
			}

			if col.Name.Name.L == columnName.Name.Name.L {
				columnType = col.Tp.Tp
			}
		}
	}

	return columnType
}

func checkFieldCreateTime(input *RuleHandlerInput) error {
	var hasCreateTimeAndDefaultValue bool
	createTimeFieldName := input.Rule.Params.GetParam(DefaultSingleParamKeyName).String()

	switch stmt := input.Node.(type) {
	case *ast.CreateTableStmt:
		if stmt.Cols == nil {
			return nil
		}
		for _, col := range stmt.Cols {
			if strings.EqualFold(col.Name.Name.O, createTimeFieldName) && hasDefaultValueCurrentTimeStamp(col.Options) {
				hasCreateTimeAndDefaultValue = true
			}
		}
	default:
		return nil
	}

	if !hasCreateTimeAndDefaultValue {
		addResult(input.Res, input.Rule, DDLCheckCreateTimeColumn, createTimeFieldName)
	}

	return nil
}

func checkSelectWithOrderBy(input *RuleHandlerInput) error {
	var hasOrderBy bool
	switch stmt := input.Node.(type) {
	case *ast.SelectStmt:
		if stmt.OrderBy != nil {
			hasOrderBy = true
			break
		}

		selectStmtExtractor := util.SelectStmtExtractor{}
		stmt.Accept(&selectStmtExtractor)

		for _, selectStmt := range selectStmtExtractor.SelectStmts {
			if selectStmt.OrderBy != nil {
				hasOrderBy = true
			}
		}
	}

	if hasOrderBy {
		addResult(input.Res, input.Rule, DMLCheckSelectWithOrderBy)
	}

	return nil
}

func hasDefaultValueCurrentTimeStamp(options []*ast.ColumnOption) bool {
	for _, option := range options {
		if option.Tp == ast.ColumnOptionDefaultValue {
			funcCallExpr, ok := option.Expr.(*ast.FuncCallExpr)
			if !ok {
				return false
			}
			if funcCallExpr.FnName.L == "current_timestamp" {
				return true
			}
		}
	}

	return false
}

func checkInQueryLimit(input *RuleHandlerInput) error {
	dmlNode, ok := input.Node.(ast.DMLNode)
	if !ok {
		return nil
	}

	whereVisitor := &util.WhereVisitor{}
	dmlNode.Accept(whereVisitor)
	paramThresholdNumber := input.Rule.Params.GetParam(DefaultSingleParamKeyName).Int()

	for _, whereExpr := range whereVisitor.WhereList {
		util.ScanWhereStmt(func(expr ast.ExprNode) bool {
			switch stmt := expr.(type) {
			case *ast.PatternInExpr:
				inQueryParamActualNumber := len(stmt.List)
				if inQueryParamActualNumber > paramThresholdNumber {
					addResult(input.Res, input.Rule, DMLCheckInQueryNumber, inQueryParamActualNumber, paramThresholdNumber)
				}
				return true
			}

			return false
		}, whereExpr)
	}

	return nil
}

func checkFieldUpdateTime(input *RuleHandlerInput) error {
	var hasUpdateTimeAndDefaultValue bool
	updateTimeFieldName := input.Rule.Params.GetParam(DefaultSingleParamKeyName).String()

	switch stmt := input.Node.(type) {
	case *ast.CreateTableStmt:
		if stmt.Cols == nil {
			return nil
		}
		for _, col := range stmt.Cols {
			if strings.EqualFold(col.Name.Name.O, updateTimeFieldName) && hasDefaultValueUpdateTimeStamp(col.Options) {
				hasUpdateTimeAndDefaultValue = true
			}
		}
	default:
		return nil
	}

	if !hasUpdateTimeAndDefaultValue {
		addResult(input.Res, input.Rule, DDLCheckUpdateTimeColumn, updateTimeFieldName)
	}

	return nil
}

func hasDefaultValueUpdateTimeStamp(options []*ast.ColumnOption) bool {
	var hasDefaultCurrentStamp, hasUpdateCurrentTimestamp bool
	for _, option := range options {
		if hasDefaultValueCurrentTimestamp(option) {
			hasDefaultCurrentStamp = true
		}
		if hasUpdateValueCurrentTimestamp(option) {
			hasUpdateCurrentTimestamp = true
		}
	}

	if hasDefaultCurrentStamp && hasUpdateCurrentTimestamp {
		return true
	}

	return false
}

func hasUpdateValueCurrentTimestamp(option *ast.ColumnOption) bool {
	if option.Tp == ast.ColumnOptionOnUpdate {
		funcCallExpr, ok := option.Expr.(*ast.FuncCallExpr)
		if !ok {
			return false
		}

		if funcCallExpr.FnName.L == "current_timestamp" {
			return true
		}
	}

	return false
}

func hasDefaultValueCurrentTimestamp(option *ast.ColumnOption) bool {
	if option.Tp == ast.ColumnOptionDefaultValue {
		funcCallExpr, ok := option.Expr.(*ast.FuncCallExpr)
		if !ok {
			return false
		}

		if funcCallExpr.FnName.L == "current_timestamp" {
			return true
		}
	}

	return false
}

func disableUseTypeTimestampField(input *RuleHandlerInput) error {
	switch stmt := input.Node.(type) {
	case *ast.CreateTableStmt:
		if stmt.Cols == nil {
			return nil
		}
		for _, col := range stmt.Cols {
			if col.Tp.Tp == mysql.TypeTimestamp {
				addResult(input.Res, input.Rule, DDLDisableTypeTimestamp)
				return nil
			}
		}
	case *ast.AlterTableStmt:
		if stmt.Specs == nil {
			return nil
		}
		specs := util.GetAlterTableSpecByTp(stmt.Specs, ast.AlterTableAddColumns, ast.AlterTableModifyColumn,
			ast.AlterTableChangeColumn)
		for _, spec := range specs {
			for _, newColumn := range spec.NewColumns {
				if newColumn.Tp.Tp == mysql.TypeTimestamp {
					addResult(input.Res, input.Rule, DDLDisableTypeTimestamp)
					return nil
				}
			}
		}
	}

	return nil
}

func checkBigintInsteadOfDecimal(input *RuleHandlerInput) error {
	var columnNames []string
	switch stmt := input.Node.(type) {
	case *ast.CreateTableStmt:
		if stmt.Cols == nil {
			return nil
		}
		for _, col := range stmt.Cols {
			if col.Tp == nil {
				continue
			}
			if col.Tp.Tp == mysql.TypeNewDecimal {
				columnNames = append(columnNames, col.Name.Name.O)
			}
		}
	case *ast.AlterTableStmt:
		if stmt.Specs == nil {
			return nil
		}
		specs := util.GetAlterTableSpecByTp(stmt.Specs, ast.AlterTableAddColumns, ast.AlterTableModifyColumn,
			ast.AlterTableChangeColumn)

		for _, spec := range specs {
			if spec.NewColumns == nil {
				continue
			}
			for _, col := range spec.NewColumns {
				if col.Tp == nil {
					continue
				}
				if col.Tp.Tp == mysql.TypeNewDecimal {
					columnNames = append(columnNames, col.Name.Name.O)
				}
			}
		}
	default:
		return nil
	}

	if len(columnNames) > 0 {
		addResult(input.Res, input.Rule, DDLCheckBigintInsteadOfDecimal, strings.Join(columnNames, ","))
	}

	return nil
}

func disableAlterUseFirstAndAfter(input *RuleHandlerInput) error {
	switch stmt := input.Node.(type) {
	case *ast.AlterTableStmt:
		specs := util.GetAlterTableSpecByTp(stmt.Specs, ast.AlterTableAddColumns, ast.AlterTableModifyColumn,
			ast.AlterTableChangeColumn)

		for _, spec := range specs {
			if spec.Position == nil {
				continue
			}
			if spec.Position.Tp == ast.ColumnPositionFirst || spec.Position.Tp == ast.ColumnPositionAfter {
				addResult(input.Res, input.Rule, DDLDisableAlterFieldUseFirstAndAfter)
			}
		}
	}

	return nil
}

func checkSelectAll(input *RuleHandlerInput) error {
	switch stmt := input.Node.(type) {
	case *ast.SelectStmt:
		// check select all column
		if stmt.Fields != nil && stmt.Fields.Fields != nil {
			for _, field := range stmt.Fields.Fields {
				if field.WildCard != nil {
					addResult(input.Res, input.Rule, DMLDisableSelectAllColumn)
				}
			}
		}
	}
	return nil
}

func isSelectCount(selectStmt *ast.SelectStmt) bool {
	if len(selectStmt.Fields.Fields) == 1 {
		if fu, ok := selectStmt.Fields.Fields[0].Expr.(*ast.AggregateFuncExpr); ok && strings.ToLower(fu.F) == "count" {
			return true
		}
	}
	return false
}

func checkSelectWhere(input *RuleHandlerInput) error {

	visitor := util.WhereVisitor{}
	if input.Rule.Name == DMLCheckWhereIsInvalid {
		visitor.WhetherContainNil = true
	}
	switch stmt := input.Node.(type) {
	case *ast.SelectStmt:
		if stmt.From == nil {
			//If from is null skip check. EX: select 1;select version
			return nil
		}
		if input.Rule.Name == DMLCheckWhereIsInvalid && isSelectCount(stmt) {
			// 只做count()计数，不要求一定有有效的where条件
			return nil
		}
		stmt.Accept(&visitor)
	case *ast.UpdateStmt, *ast.DeleteStmt, *ast.UnionStmt:
		stmt.Accept(&visitor)
	default:
		return nil
	}
	checkWhere(input.Rule, input.Res, visitor.WhereList)

	return nil
}

func checkWhere(rule driverV2.Rule, res *driverV2.AuditResults, whereList []ast.ExprNode) {
	switch rule.Name {
	case DMLCheckWhereIsInvalid:
		if len(whereList) == 0 {
			addResult(res, rule, DMLCheckWhereIsInvalid)
		}
		for _, where := range whereList {
			if where == nil {
				addResult(res, rule, DMLCheckWhereIsInvalid)
				break
			}
			if !util.WhereStmtNotAlwaysTrue(where) {
				addResult(res, rule, DMLCheckWhereIsInvalid)
				break
			}
		}
	case DMLCheckWhereExistNot:
		for _, where := range whereList {
			if util.WhereStmtExistNot(where) {
				addResult(res, rule, DMLCheckWhereExistNot)
				break
			}
		}
	case DMLCheckWhereExistScalarSubquery:
		for _, where := range whereList {
			if util.WhereStmtExistScalarSubQueries(where) {
				addResult(res, rule, DMLCheckWhereExistScalarSubquery)
				break
			}
		}
	case DMLCheckFuzzySearch:
		for _, where := range whereList {
			if util.CheckWhereFuzzySearch(where) {
				addResult(res, rule, DMLCheckFuzzySearch)
				break
			}
		}
	}
}
func checkWhereExistNull(input *RuleHandlerInput) error {
	if where := getWhereExpr(input.Node); where != nil {
		var existNull bool
		util.ScanWhereStmt(func(expr ast.ExprNode) (skip bool) {
			if _, ok := expr.(*ast.IsNullExpr); ok {
				existNull = true
				return true
			}
			return false
		}, where)
		if existNull {
			addResult(input.Res, input.Rule, input.Rule.Name)
		}
	}
	return nil
}

func getWhereExpr(node ast.Node) (where ast.ExprNode) {
	switch stmt := node.(type) {
	case *ast.SelectStmt:
		if stmt.From == nil { //If from is null skip check. EX: select 1;select version
			return nil
		}
		where = stmt.Where
	case *ast.UpdateStmt:
		where = stmt.Where
	case *ast.DeleteStmt:
		where = stmt.Where

	}
	return
}

func checkIndexesExistBeforeCreatConstraints(input *RuleHandlerInput) error {
	switch stmt := input.Node.(type) {
	case *ast.AlterTableStmt:
		constraintMap := make(map[string]struct{})
		cols := []string{}
		for _, spec := range util.GetAlterTableSpecByTp(stmt.Specs, ast.AlterTableAddConstraint) {
			if spec.Constraint != nil && (spec.Constraint.Tp == ast.ConstraintPrimaryKey ||
				spec.Constraint.Tp == ast.ConstraintUniq || spec.Constraint.Tp == ast.ConstraintUniqKey) {
				for _, key := range spec.Constraint.Keys {
					cols = append(cols, key.Column.Name.String())
				}
			}
		}
		createTableStmt, exist, err := input.Ctx.GetCreateTableStmt(stmt.Table)
		if err != nil {
			return err
		}
		if !exist {
			return nil
		}
		for _, constraints := range createTableStmt.Constraints {
			for _, key := range constraints.Keys {
				constraintMap[key.Column.Name.String()] = struct{}{}
			}
		}
		for _, col := range cols {
			if _, ok := constraintMap[col]; !ok {
				addResult(input.Res, input.Rule, DDLCheckIndexesExistBeforeCreateConstraints)
				return nil
			}
		}
	}
	return nil
}

func checkPrimaryKey(input *RuleHandlerInput) error {
	var pkIsAutoIncrement = false
	var pkIsBigIntUnsigned = false
	inspectCol := func(col *ast.ColumnDef) {
		if util.IsAllInOptions(col.Options, ast.ColumnOptionAutoIncrement) {
			pkIsAutoIncrement = true
		}
		if col.Tp.Tp == mysql.TypeLonglong && mysql.HasUnsignedFlag(col.Tp.Flag) {
			pkIsBigIntUnsigned = true
		}
	}

	switch stmt := input.Node.(type) {
	case *ast.CreateTableStmt:
		var hasPk = false
		var pkColumnExist = false

		if stmt.ReferTable != nil {
			return nil
		}
		// check primary key
		// TODO: tidb parser not support keyword for SERIAL; it is a alias for "BIGINT UNSIGNED NOT NULL AUTO_INCREMENT UNIQUE"
		/*
			match sql like:
			CREATE TABLE  tb1 (
			a1.id int(10) unsigned NOT NULL AUTO_INCREMENT PRIMARY KEY,
			);
		*/
		for _, col := range stmt.Cols {
			if util.IsAllInOptions(col.Options, ast.ColumnOptionPrimaryKey) {
				hasPk = true
				pkColumnExist = true
				inspectCol(col)
			}
		}
		/*
			match sql like:
			CREATE TABLE  tb1 (
			a1.id int(10) unsigned NOT NULL AUTO_INCREMENT,
			PRIMARY KEY (id)
			);
		*/
		for _, constraint := range stmt.Constraints {
			if constraint.Tp == ast.ConstraintPrimaryKey {
				hasPk = true
				if len(constraint.Keys) == 1 {
					columnName := constraint.Keys[0].Column.Name.String()
					for _, col := range stmt.Cols {
						if col.Name.Name.String() == columnName {
							pkColumnExist = true
							inspectCol(col)
						}
					}
				}
			}
		}
		if !hasPk {
			addResult(input.Res, input.Rule, DDLCheckPKNotExist)
		}
		if hasPk && pkColumnExist && !pkIsAutoIncrement {
			addResult(input.Res, input.Rule, DDLCheckPKWithoutAutoIncrement)
		}
		if hasPk && pkColumnExist && pkIsAutoIncrement {
			addResult(input.Res, input.Rule, DDLCheckPKProhibitAutoIncrement)
		}
		if hasPk && pkColumnExist && !pkIsBigIntUnsigned {
			addResult(input.Res, input.Rule, DDLCheckPKWithoutBigintUnsigned)
		}
	case *ast.AlterTableStmt:
		var alterPK bool
		if originTable, exist, err := input.Ctx.GetCreateTableStmt(stmt.Table); err == nil && exist {
			for _, spec := range stmt.Specs {
				switch spec.Tp {
				case ast.AlterTableAddColumns:
					for _, newColumn := range spec.NewColumns {
						if util.IsAllInOptions(newColumn.Options, ast.ColumnOptionPrimaryKey) {
							alterPK = true
							inspectCol(newColumn)
						}
					}
				case ast.AlterTableAddConstraint:
					if spec.Constraint.Tp == ast.ConstraintPrimaryKey {
						if len(spec.Constraint.Keys) == 1 {
							for _, col := range originTable.Cols {
								if col.Name.Name.L == spec.Constraint.Keys[0].Column.Name.L {
									alterPK = true
									inspectCol(col)
								}
							}
						}
					}
				}
			}

			if originPK, exist := util.GetPrimaryKey(originTable); exist {
				for _, spec := range stmt.Specs {
					switch spec.Tp {
					case ast.AlterTableModifyColumn:
						for _, newColumn := range spec.NewColumns {
							if _, exist := originPK[newColumn.Name.Name.L]; exist {
								alterPK = true
								inspectCol(newColumn)
							}
						}
					case ast.AlterTableChangeColumn:
						if _, exist = originPK[spec.OldColumnName.Name.L]; exist {
							for _, newColumn := range spec.NewColumns {
								alterPK = true
								inspectCol(newColumn)
							}
						}
					}
				}
			}
		}
		if alterPK && !pkIsAutoIncrement {
			addResult(input.Res, input.Rule, DDLCheckPKWithoutAutoIncrement)
		}
		if alterPK && pkIsAutoIncrement {
			addResult(input.Res, input.Rule, DDLCheckPKProhibitAutoIncrement)
		}
		if alterPK && !pkIsBigIntUnsigned {
			addResult(input.Res, input.Rule, DDLCheckPKWithoutBigintUnsigned)
		}
	default:
		return nil
	}
	return nil
}

func checkMergeAlterTable(input *RuleHandlerInput) error {
	switch stmt := input.Node.(type) {
	case *ast.AlterTableStmt:
		// merge alter table
		info, exist := input.Ctx.GetTableInfo(stmt.Table)
		if exist {
			if info.AlterTables != nil && len(info.AlterTables) > 0 {
				addResult(input.Res, input.Rule, DDLCheckAlterTableNeedMerge)
			}
		}
	}
	return nil
}

func checkEngine(input *RuleHandlerInput) error {
	var tableName *ast.TableName
	var engine string
	var err error
	schemaName := ""
	switch stmt := input.Node.(type) {
	case *ast.CreateTableStmt:
		tableName = stmt.Table
		if stmt.ReferTable != nil {
			return nil
		}
		for _, op := range stmt.Options {
			switch op.Tp {
			case ast.TableOptionEngine:
				engine = op.StrValue
			}
		}
	case *ast.AlterTableStmt:
		tableName = stmt.Table
		for _, ss := range stmt.Specs {
			for _, op := range ss.Options {
				switch op.Tp {
				case ast.TableOptionEngine:
					engine = op.StrValue
				}
			}
		}
	default:
		return nil
	}
	if engine == "" {
		engine, err = input.Ctx.GetSchemaEngine(tableName, schemaName)
		if err != nil {
			return err
		}
	}
	expectEngine := input.Rule.Params.GetParam(DefaultSingleParamKeyName).String()
	if !strings.EqualFold(engine, expectEngine) {
		addResult(input.Res, input.Rule, DDLCheckTableDBEngine, expectEngine)
		return nil
	}
	return nil
}

func getSingleColumnCSFromColumnsDef(column *ast.ColumnDef) (string, bool) {
	// Just string data type and not binary can be set "character set".
	if column.Tp == nil || column.Tp.EvalType() != types.ETString || mysql.HasBinaryFlag(column.Tp.Flag) {
		return "", false
	}
	if column.Tp.Charset == "" {
		return "", true
	}
	return column.Tp.Charset, true
}

func getColumnCSFromColumnsDef(columns []*ast.ColumnDef) []string {
	columnCharacterSets := []string{}
	for _, column := range columns {
		charset, hasCharSet := getSingleColumnCSFromColumnsDef(column)
		if !hasCharSet {
			continue
		}
		if charset == "" {
			continue
		}
		columnCharacterSets = append(columnCharacterSets, charset)
	}
	return columnCharacterSets
}

func checkCharacterSet(input *RuleHandlerInput) error {
	var tableName *ast.TableName
	var characterSet string
	var columnCharacterSets []string

	var err error
	schemaName := ""
	switch stmt := input.Node.(type) {
	case *ast.CreateTableStmt:
		tableName = stmt.Table
		if stmt.ReferTable != nil {
			return nil
		}
		for _, op := range stmt.Options {
			switch op.Tp {
			case ast.TableOptionCharset:
				characterSet = op.StrValue
			}
		}
		// https://github.com/actiontech/sqle/issues/389
		// character set can ben defined in columns, like:
		// create table t1 (
		//    id varchar(255) character set utf8
		// )
		columnCharacterSets = getColumnCSFromColumnsDef(stmt.Cols)

	case *ast.AlterTableStmt:
		tableName = stmt.Table
		for _, ss := range stmt.Specs {
			for _, op := range ss.Options {
				switch op.Tp {
				case ast.TableOptionCharset:
					characterSet = op.StrValue
				}
			}
			// https://github.com/actiontech/sqle/issues/389
			columnCharacterSets = append(columnCharacterSets, getColumnCSFromColumnsDef(ss.NewColumns)...)
		}
	case *ast.CreateDatabaseStmt:
		schemaName = stmt.Name
		for _, ss := range stmt.Options {
			if ss.Tp == ast.DatabaseOptionCharset {
				characterSet = ss.Value
				break
			}
		}
	case *ast.AlterDatabaseStmt:
		schemaName = stmt.Name
		for _, ss := range stmt.Options {
			if ss.Tp == ast.DatabaseOptionCharset {
				characterSet = ss.Value
				break
			}
		}
	default:
		return nil
	}

	if characterSet == "" {
		characterSet, err = input.Ctx.GetSchemaCharacter(tableName, schemaName)
		if err != nil {
			return err
		}
	}
	expectCS := input.Rule.Params.GetParam(DefaultSingleParamKeyName).String()
	if !strings.EqualFold(characterSet, expectCS) {
		addResult(input.Res, input.Rule, DDLCheckTableCharacterSet, expectCS)
		return nil
	}
	for _, cs := range columnCharacterSets {
		if !strings.EqualFold(cs, expectCS) {
			addResult(input.Res, input.Rule, DDLCheckTableCharacterSet, expectCS)
			return nil
		}
	}
	return nil
}

func disableAddIndexForColumnsTypeBlob(input *RuleHandlerInput) error {
	isTypeBlobCols := map[string]bool{}
	indexDataTypeIsBlob := false
	switch stmt := input.Node.(type) {
	case *ast.CreateTableStmt:
		for _, col := range stmt.Cols {
			if util.MysqlDataTypeIsBlob(col.Tp.Tp) {
				if util.HasOneInOptions(col.Options, ast.ColumnOptionUniqKey) {
					indexDataTypeIsBlob = true
					break
				}
				isTypeBlobCols[col.Name.Name.String()] = true
			} else {
				isTypeBlobCols[col.Name.Name.String()] = false
			}
		}
		for _, constraint := range stmt.Constraints {
			switch constraint.Tp {
			case ast.ConstraintIndex, ast.ConstraintUniqIndex, ast.ConstraintKey, ast.ConstraintUniqKey:
				for _, col := range constraint.Keys {
					if isTypeBlobCols[col.Column.Name.String()] {
						indexDataTypeIsBlob = true
						break
					}
				}
			}
		}
	case *ast.AlterTableStmt:
		// collect columns type from original table
		createTableStmt, exist, err := input.Ctx.GetCreateTableStmt(stmt.Table)
		if err != nil {
			return err
		}
		if exist {
			for _, col := range createTableStmt.Cols {
				if util.MysqlDataTypeIsBlob(col.Tp.Tp) {
					isTypeBlobCols[col.Name.Name.String()] = true
				} else {
					isTypeBlobCols[col.Name.Name.String()] = false
				}
			}
		}
		// collect columns type from alter table
		for _, spec := range util.GetAlterTableSpecByTp(stmt.Specs, ast.AlterTableAddColumns, ast.AlterTableModifyColumn,
			ast.AlterTableChangeColumn) {
			if spec.NewColumns == nil {
				continue
			}
			for _, col := range spec.NewColumns {
				if util.MysqlDataTypeIsBlob(col.Tp.Tp) {
					if util.HasOneInOptions(col.Options, ast.ColumnOptionUniqKey) {
						indexDataTypeIsBlob = true
						break
					}
					isTypeBlobCols[col.Name.Name.String()] = true
				} else {
					isTypeBlobCols[col.Name.Name.String()] = false
				}
			}
		}
		for _, spec := range util.GetAlterTableSpecByTp(stmt.Specs, ast.AlterTableAddConstraint) {
			switch spec.Constraint.Tp {
			case ast.ConstraintIndex, ast.ConstraintUniq:
				for _, col := range spec.Constraint.Keys {
					if isTypeBlobCols[col.Column.Name.String()] {
						indexDataTypeIsBlob = true
						break
					}
				}
			}
		}
	case *ast.CreateIndexStmt:
		createTableStmt, exist, err := input.Ctx.GetCreateTableStmt(stmt.Table)
		if err != nil || !exist {
			return err
		}
		for _, col := range createTableStmt.Cols {
			if util.MysqlDataTypeIsBlob(col.Tp.Tp) {
				isTypeBlobCols[col.Name.Name.String()] = true
			} else {
				isTypeBlobCols[col.Name.Name.String()] = false
			}
		}
		for _, indexColumns := range stmt.IndexPartSpecifications {
			if isTypeBlobCols[indexColumns.Column.Name.String()] {
				indexDataTypeIsBlob = true
				break
			}
		}
	default:
		return nil
	}
	if indexDataTypeIsBlob {
		addResult(input.Res, input.Rule, DDLCheckIndexedColumnWithBlob)
	}
	return nil
}

func checkIsObjectNameUpperAndLowerLetterMixed(input *RuleHandlerInput) error {
	names := getObjectNames(input.Node)

	invalidNames := make([]string, 0)
	for _, name := range names {
		if !utils.IsUpperAndLowerLetterMixed(name) {
			continue
		}
		invalidNames = append(invalidNames, name)
	}

	if len(invalidNames) > 0 {
		addResult(input.Res, input.Rule, DDLCheckObjectNameIsUpperAndLowerLetterMixed, strings.Join(invalidNames, ","))
	}

	return nil
}

func checkNewObjectName(input *RuleHandlerInput) error {
	names := getObjectNames(input.Node)

	// check length
	if input.Rule.Name == DDLCheckObjectNameLength {
		length := input.Rule.Params.GetParam(DefaultSingleParamKeyName).Int()
		//length, err := strconv.Atoi(input.Rule.Value)
		//if err != nil {
		//	return fmt.Errorf("parsing input.Rule[%v] value error: %v", input.Rule.Name, err)
		//}
		for _, name := range names {
			if len(name) > length {
				addResult(input.Res, input.Rule, DDLCheckObjectNameLength, length)
				break
			}
		}
	}

	// check exist non-latin and underscore
	for _, name := range names {
		// CASE:
		// 	CREATE TABLE t1(id int, INDEX (id)); // when index name is anonymous, skip inspect it
		if name == "" {
			continue
		}
		if !unicode.Is(unicode.Latin, rune(name[0])) ||
			bytes.IndexFunc([]byte(name), func(r rune) bool {
				return !(unicode.Is(unicode.Latin, r) || string(r) == "_" || unicode.IsDigit(r))
			}) != -1 {

			addResult(input.Res, input.Rule, DDLCheckObjectNameUseCN)
			break
		}
	}

	// check keyword
	invalidNames := []string{}
	for _, name := range names {
		if keyword.IsMysqlReservedKeyword(name) {
			invalidNames = append(invalidNames, name)
		}
	}
	if len(invalidNames) > 0 {
		addResult(input.Res, input.Rule, DDLCheckObjectNameUsingKeyword,
			strings.Join(util.RemoveArrayRepeat(invalidNames), ", "))
	}
	return nil
}

func getObjectNames(node ast.Node) []string {
	names := []string{}
	switch stmt := node.(type) {
	case *ast.CreateDatabaseStmt:
		// schema
		names = append(names, stmt.Name)
	case *ast.CreateTableStmt:

		// table
		names = append(names, stmt.Table.Name.String())

		// column
		for _, col := range stmt.Cols {
			names = append(names, col.Name.Name.String())
		}
		// index
		for _, constraint := range stmt.Constraints {
			switch constraint.Tp {
			case ast.ConstraintUniqKey, ast.ConstraintKey, ast.ConstraintUniqIndex, ast.ConstraintIndex:
				names = append(names, constraint.Name)
			}
		}
	case *ast.AlterTableStmt:
		for _, spec := range stmt.Specs {
			switch spec.Tp {
			case ast.AlterTableRenameTable:
				// rename table
				names = append(names, spec.NewTable.Name.String())
			case ast.AlterTableAddColumns:
				// new column
				for _, col := range spec.NewColumns {
					names = append(names, col.Name.Name.String())
				}
			case ast.AlterTableChangeColumn:
				// rename column
				for _, col := range spec.NewColumns {
					names = append(names, col.Name.Name.String())
				}
			case ast.AlterTableAddConstraint:
				// if spec.Constraint.Name not index name, it will be null
				names = append(names, spec.Constraint.Name)
			case ast.AlterTableRenameIndex:
				names = append(names, spec.ToKey.String())
			}
		}
	case *ast.CreateIndexStmt:
		names = append(names, stmt.IndexName)
	default:
		return nil
	}

	return names
}

func checkForeignKey(input *RuleHandlerInput) error {
	hasFk := false

	switch stmt := input.Node.(type) {
	case *ast.CreateTableStmt:
		for _, constraint := range stmt.Constraints {
			if constraint.Tp == ast.ConstraintForeignKey {
				hasFk = true
				break
			}
		}
	case *ast.AlterTableStmt:
		for _, spec := range stmt.Specs {
			if spec.Constraint != nil && spec.Constraint.Tp == ast.ConstraintForeignKey {
				hasFk = true
				break
			}
		}
	default:
		return nil
	}
	if hasFk {
		addResult(input.Res, input.Rule, DDLDisableFK)
	}
	return nil
}

func checkIndex(input *RuleHandlerInput) error {
	indexCounter := 0
	compositeIndexMax := 0
	singleIndexCounter := map[string] /*index*/ int /*count*/ {}
	tableIndexs, newIndexs := []index{}, []index{}
	switch stmt := input.Node.(type) {
	case *ast.CreateTableStmt:
		// check index
		for _, constraint := range stmt.Constraints {
			switch constraint.Tp {
			case ast.ConstraintIndex, ast.ConstraintUniqIndex, ast.ConstraintKey, ast.ConstraintUniqKey:
				indexCounter++
				if compositeIndexMax < len(constraint.Keys) {
					compositeIndexMax = len(constraint.Keys)
				}
			}
			singleConstraint := index{Name: constraint.Name, Column: []string{}}
			for _, key := range constraint.Keys {
				singleConstraint.Column = append(singleConstraint.Column, key.Column.Name.L)
				singleIndexCounter[key.Column.Name.L]++
			}
			newIndexs = append(newIndexs, singleConstraint)
		}
	case *ast.AlterTableStmt:
		hasAddConstraint := false
		for _, spec := range stmt.Specs {
			if spec.Constraint == nil {
				continue
			}
			switch spec.Constraint.Tp {
			case ast.ConstraintIndex, ast.ConstraintUniqIndex, ast.ConstraintKey, ast.ConstraintUniqKey:
				indexCounter++
				if compositeIndexMax < len(spec.Constraint.Keys) {
					compositeIndexMax = len(spec.Constraint.Keys)
				}
			}
			switch spec.Tp {
			case ast.AlterTableAddConstraint:
				hasAddConstraint = true
				singleConstraint := index{Name: spec.Constraint.Name, Column: []string{}}
				for _, key := range spec.Constraint.Keys {
					singleConstraint.Column = append(singleConstraint.Column, key.Column.Name.L)
					singleIndexCounter[key.Column.Name.L]++
				}
				newIndexs = append(newIndexs, singleConstraint)
			}
		}
		createTableStmt, exist, err := input.Ctx.GetCreateTableStmt(stmt.Table)
		if err != nil {
			return err
		}
		if exist {
			for _, constraint := range createTableStmt.Constraints {
				switch constraint.Tp {
				case ast.ConstraintIndex, ast.ConstraintUniqIndex, ast.ConstraintKey, ast.ConstraintUniqKey:
					indexCounter++
				}
				singleConstraint := index{Name: constraint.Name, Column: []string{}}
				for _, key := range constraint.Keys {
					singleConstraint.Column = append(singleConstraint.Column, key.Column.Name.L)
					if hasAddConstraint {
						singleIndexCounter[key.Column.Name.L]++
					}
				}
				tableIndexs = append(tableIndexs, singleConstraint)
			}
		}

	case *ast.CreateIndexStmt:
		indexCounter++
		if compositeIndexMax < len(stmt.IndexPartSpecifications) {
			compositeIndexMax = len(stmt.IndexPartSpecifications)
		}
		singleConstraint := index{Name: stmt.IndexName, Column: []string{}}
		for _, key := range stmt.IndexPartSpecifications {
			singleConstraint.Column = append(singleConstraint.Column, key.Column.Name.L)
			singleIndexCounter[key.Column.Name.L]++
		}
		newIndexs = append(newIndexs, singleConstraint)
		createTableStmt, exist, err := input.Ctx.GetCreateTableStmt(stmt.Table)
		if err != nil {
			return err
		}
		if exist {
			for _, constraint := range createTableStmt.Constraints {
				switch constraint.Tp {
				case ast.ConstraintIndex, ast.ConstraintUniqIndex, ast.ConstraintKey, ast.ConstraintUniqKey:
					indexCounter++
				}
				singleConstraint := index{Name: constraint.Name, Column: []string{}}
				for _, key := range constraint.Keys {
					singleConstraint.Column = append(singleConstraint.Column, key.Column.Name.L)
					singleIndexCounter[key.Column.Name.L]++
				}
				tableIndexs = append(tableIndexs, singleConstraint)
			}
		}
	default:
		return nil
	}
	//value, err := strconv.Atoi(input.Rule.Value)
	//if err != nil {
	//	return fmt.Errorf("parsing input.Rule[%v] value error: %v", input.Rule.Name, err)
	//}
	expectCounter := input.Rule.Params.GetParam(DefaultSingleParamKeyName).Int()
	if input.Rule.Name == DDLCheckIndexCount && indexCounter > expectCounter {
		addResult(input.Res, input.Rule, DDLCheckIndexCount, expectCounter)
	}
	if input.Rule.Name == DDLCheckCompositeIndexMax && compositeIndexMax > expectCounter {
		addResult(input.Res, input.Rule, DDLCheckCompositeIndexMax, expectCounter)
	}
	if input.Rule.Name == DDLCheckIndexTooMany {
		manyKeys := []string{}
		for s, i := range singleIndexCounter {
			if i > expectCounter {
				manyKeys = append(manyKeys, s)
			}
		}
		if len(manyKeys) > 0 {
			addResult(input.Res, input.Rule, DDLCheckIndexTooMany, strings.Join(manyKeys, " , "), expectCounter)
		}
	}
	if input.Rule.Name == DDLCheckRedundantIndex {
		// here's a false positive
		//nolint:staticcheck
		repeat, redundancy := []string{}, map[string]string{}
		if len(tableIndexs) == 0 {
			repeat, redundancy = checkRedundantIndex(newIndexs)
		} else {
			repeat, redundancy = checkAlterTableRedundantIndex(newIndexs, tableIndexs)
		}

		errStr := ""
		if len(repeat) > 0 {
			errStr = fmt.Sprintf("存在重复索引:%v; ", strings.Join(repeat, " , "))
		}
		for red, source := range redundancy {
			errStr += fmt.Sprintf("已存在索引 %v , 索引 %v 为冗余索引; ", source, red)
		}
		if errStr != "" {
			addResult(input.Res, input.Rule, DDLCheckRedundantIndex, errStr)
		}
	}
	return nil
}

// MySQL column index
type index struct {
	Name   string
	Column []string
}

func (i index) ColumnString() string {
	return strings.Join(i.Column, ",")
}

func (i index) String() string {
	return fmt.Sprintf("%v(%v)", i.Name, i.ColumnString())
}

func getIndexAndNotNullCols(input *RuleHandlerInput) ([]string, map[string]struct{}, error) {
	indexCols := []string{}
	colsWithNotNullConstraint := make(map[string] /*column name*/ struct{})

	checkNewColumns := func(newColumns []*ast.ColumnDef) {
		for _, column := range newColumns {
			hasNotNull, hasIndex := false, false
			for _, option := range column.Options {
				switch option.Tp {
				case ast.ColumnOptionUniqKey, ast.ColumnOptionPrimaryKey:
					hasIndex = true
				case ast.ColumnOptionNotNull:
					hasNotNull = true
				}
			}
			if hasIndex && !hasNotNull {
				indexCols = append(indexCols, column.Name.Name.L)
			}
		}
	}

	switch stmt := input.Node.(type) {
	case *ast.CreateTableStmt:
		for _, col := range stmt.Cols {
			for _, option := range col.Options {
				switch option.Tp {
				case ast.ColumnOptionNotNull:
					colsWithNotNullConstraint[col.Name.Name.L] = struct{}{}
				case ast.ColumnOptionPrimaryKey, ast.ColumnOptionUniqKey:
					indexCols = append(indexCols, col.Name.Name.L)
				}
			}
		}

		// check index
		for _, constraint := range stmt.Constraints {
			switch constraint.Tp {
			case ast.ConstraintIndex, ast.ConstraintUniqIndex, ast.ConstraintUniq, ast.ConstraintKey, ast.ConstraintUniqKey, ast.ConstraintPrimaryKey:
				for _, k := range constraint.Keys {
					indexCols = append(indexCols, k.Column.Name.L)
				}
			}
		}
	case *ast.AlterTableStmt:
		for _, spec := range stmt.Specs {
			if spec.Constraint != nil {
				switch spec.Constraint.Tp {
				case ast.ConstraintIndex, ast.ConstraintUniqIndex, ast.ConstraintKey, ast.ConstraintUniqKey:
					for _, key := range spec.Constraint.Keys {
						indexCols = append(indexCols, key.Column.Name.L)
					}
				}
			}

			switch spec.Tp {
			case ast.AlterTableAddConstraint:
				if spec.Constraint == nil {
					continue
				}
				for _, key := range spec.Constraint.Keys {
					indexCols = append(indexCols, key.Column.Name.L)
				}
			case ast.AlterTableAddColumns, ast.AlterTableModifyColumn:
				checkNewColumns(spec.NewColumns)
			}
		}
		createTableStmt, exist, err := input.Ctx.GetCreateTableStmt(stmt.Table)
		if err != nil {
			return indexCols, colsWithNotNullConstraint, err
		}
		if exist {
			for _, col := range createTableStmt.Cols {
				for _, option := range col.Options {
					switch option.Tp {
					case ast.ColumnOptionNotNull:
						colsWithNotNullConstraint[col.Name.Name.L] = struct{}{}
					}
				}
			}
		}
	case *ast.CreateIndexStmt:
		createTableStmt, exist, err := input.Ctx.GetCreateTableStmt(stmt.Table)
		if err != nil {
			return indexCols, colsWithNotNullConstraint, err
		}
		if exist {
			for _, col := range createTableStmt.Cols {
				for _, option := range col.Options {
					switch option.Tp {
					case ast.ColumnOptionNotNull:
						colsWithNotNullConstraint[col.Name.Name.L] = struct{}{}
					}
				}
			}
		}
		for _, specification := range stmt.IndexPartSpecifications {
			indexCols = append(indexCols, specification.Column.Name.L)
		}
	default:
		return indexCols, colsWithNotNullConstraint, nil
	}
	return indexCols, colsWithNotNullConstraint, nil
}

func checkIndexNotNullConstraint(input *RuleHandlerInput) error {
	indexCols, colsWithNotNullConstraint, err := getIndexAndNotNullCols(input)
	if err != nil {
		return err
	}

	idxColsWithoutNotNull := []string{}
	indexCols = utils.RemoveDuplicate(indexCols)
	for _, k := range indexCols {
		if _, ok := colsWithNotNullConstraint[k]; !ok {
			idxColsWithoutNotNull = append(idxColsWithoutNotNull, k)
		}
	}
	if len(idxColsWithoutNotNull) > 0 {
		addResult(input.Res, input.Rule, input.Rule.Name, strings.Join(idxColsWithoutNotNull, ","))
	}
	return nil
}

func checkRedundantIndex(indexs []index) (repeat []string /*column name*/, redundancy map[string] /* redundancy index's column name or index name*/ string /*source column name or index name*/) {
	redundancy = map[string]string{}
	repeat = []string{}
	if len(indexs) == 0 {
		return
	}
	sort.SliceStable(indexs, func(i, j int) bool {
		return indexs[i].ColumnString() < indexs[j].ColumnString()
	})
	lastIndex, lastNormalIndex := indexs[len(indexs)-1], indexs[len(indexs)-1]

	for i := len(indexs) - 2; i >= 0; i-- {
		ind := indexs[i]
		if ind.ColumnString() == lastIndex.ColumnString() &&
			(len(repeat) == 0 || repeat[len(repeat)-1] != ind.String()) {
			repeat = append(repeat, ind.String())
		} else if isExistRedundancyIndex(lastIndex, ind) {
			redundancy[ind.String()] = lastNormalIndex.String()
		} else {
			lastNormalIndex = ind
		}
		lastIndex = ind
	}

	return
}

func isExistRedundancyIndex(lastIndex index, ind index) bool {
	return utils.IsPrefixSubStrArray(lastIndex.Column, ind.Column)
}

func checkAlterTableRedundantIndex(newIndexs, tableIndexs []index) (repeat []string /*column name*/, redundancy map[string] /* redundancy index's column name or index name*/ string /*source column name or index name*/) {
	repeat, redundancy = checkRedundantIndex(append(newIndexs, tableIndexs...))

	for i := len(repeat) - 1; i >= 0; i-- {
		hasIndex := false
		for _, newIndex := range newIndexs {
			if newIndex.String() == repeat[i] {
				hasIndex = true
				break
			}
		}
		if !hasIndex {
			repeat = append(repeat[:i], repeat[i+1:]...)
		}
	}

	for r, s := range redundancy {
		hasIndex := false
		for _, newIndex := range newIndexs {
			if r == newIndex.String() || s == newIndex.String() {
				hasIndex = true
				break
			}
		}
		if !hasIndex {
			delete(redundancy, r)
		}
	}

	return
}

func checkStringType(input *RuleHandlerInput) error {
	switch stmt := input.Node.(type) {
	case *ast.CreateTableStmt:
		// if char length >20 using varchar.
		for _, col := range stmt.Cols {
			if col.Tp != nil && col.Tp.Tp == mysql.TypeString && col.Tp.Flen > 20 {
				addResult(input.Res, input.Rule, DDLCheckColumnCharLength)
			}
		}
	case *ast.AlterTableStmt:
		for _, spec := range stmt.Specs {
			for _, col := range spec.NewColumns {
				if col.Tp != nil && col.Tp.Tp == mysql.TypeString && col.Tp.Flen > 20 {
					addResult(input.Res, input.Rule, DDLCheckColumnCharLength)
				}
			}
		}
	default:
		return nil
	}
	return nil
}

func checkIfNotExist(input *RuleHandlerInput) error {
	switch stmt := input.Node.(type) {
	case *ast.CreateTableStmt:
		// check `if not exists`
		if !stmt.IfNotExists {
			addResult(input.Res, input.Rule, DDLCheckPKWithoutIfNotExists)
		}
	}
	return nil
}

func checkDDLTableSize(input *RuleHandlerInput) error {
	min := input.Rule.Params.GetParam(DefaultSingleParamKeyName).Int()
	tables := []*ast.TableName{}
	switch stmt := input.Node.(type) {
	case *ast.AlterTableStmt:
		tables = append(tables, stmt.Table)
	case *ast.DropTableStmt:
		tables = append(tables, stmt.Tables...)
	default:
		return nil
	}

	beyond := []string{}
	for _, table := range tables {
		size, err := input.Ctx.GetTableSize(table)
		if err != nil {
			return err
		}
		if float64(min) < size {
			beyond = append(beyond, table.Name.String())
		}
	}

	if len(beyond) > 0 {
		addResult(input.Res, input.Rule, input.Rule.Name, strings.Join(beyond, " , "), min)
	}
	return nil
}

func checkDMLTableSize(input *RuleHandlerInput) error {
	min := input.Rule.Params.GetParam(DefaultSingleParamKeyName).Int()
	tables := []*ast.TableName{}
	switch stmt := input.Node.(type) {
	case *ast.SelectStmt:
		if stmt.From == nil {
			return nil
		}
		tables = append(tables, util.GetTables(stmt.From.TableRefs)...)
	case *ast.InsertStmt:
		tables = append(tables, util.GetTables(stmt.Table.TableRefs)...)
	case *ast.UpdateStmt:
		tables = append(tables, util.GetTables(stmt.TableRefs.TableRefs)...)
	case *ast.DeleteStmt:
		tables = append(tables, util.GetTables(stmt.TableRefs.TableRefs)...)
		if stmt.Tables != nil {
			tables = append(tables, stmt.Tables.Tables...)
		}
	case *ast.LockTablesStmt:
		for _, lock := range stmt.TableLocks {
			tables = append(tables, lock.Table)
		}
	default:
		return nil
	}

	beyond := []string{}
	for _, table := range tables {
		size, err := input.Ctx.GetTableSize(table)
		if err != nil {
			return err
		}
		if float64(min) < size {
			beyond = append(beyond, table.Name.String())
		}
	}

	if len(beyond) > 0 {
		addResult(input.Res, input.Rule, input.Rule.Name, strings.Join(beyond, " , "), min)
	}
	return nil
}

func disableDropStmt(input *RuleHandlerInput) error {
	// specific check
	switch input.Node.(type) {
	case *ast.DropDatabaseStmt:
		addResult(input.Res, input.Rule, DDLDisableDropStatement)
	case *ast.DropTableStmt:
		addResult(input.Res, input.Rule, DDLDisableDropStatement)
	}
	return nil
}

func checkTableWithoutComment(input *RuleHandlerInput) error {
	var tableHasComment bool
	switch stmt := input.Node.(type) {
	case *ast.CreateTableStmt:
		// if has refer table, sql is create table ... like ...
		if stmt.ReferTable != nil {
			return nil
		}
		if stmt.Options != nil {
			for _, option := range stmt.Options {
				if option.Tp == ast.TableOptionComment {
					tableHasComment = true
					break
				}
			}
		}
		if !tableHasComment {
			addResult(input.Res, input.Rule, DDLCheckTableWithoutComment)
		}
	}
	return nil
}

func checkColumnWithoutComment(input *RuleHandlerInput) error {
	switch stmt := input.Node.(type) {
	case *ast.CreateTableStmt:
		if stmt.Cols == nil {
			return nil
		}
		for _, col := range stmt.Cols {
			columnHasComment := false
			for _, option := range col.Options {
				if option.Tp == ast.ColumnOptionComment {
					columnHasComment = true
				}
			}
			if !columnHasComment {
				addResult(input.Res, input.Rule, DDLCheckColumnWithoutComment)
				return nil
			}
		}
	case *ast.AlterTableStmt:
		if stmt.Specs == nil {
			return nil
		}
		for _, spec := range util.GetAlterTableSpecByTp(stmt.Specs, ast.AlterTableAddColumns, ast.AlterTableChangeColumn) {
			for _, col := range spec.NewColumns {
				columnHasComment := false
				for _, op := range col.Options {
					if op.Tp == ast.ColumnOptionComment {
						columnHasComment = true
					}
				}
				if !columnHasComment {
					addResult(input.Res, input.Rule, DDLCheckColumnWithoutComment)
					return nil
				}
			}
		}
	}
	return nil
}

func checkIndexPrefix(input *RuleHandlerInput) error {
	indexesName := []string{}
	switch stmt := input.Node.(type) {
	case *ast.CreateTableStmt:
		for _, constraint := range stmt.Constraints {
			switch constraint.Tp {
			case ast.ConstraintIndex:
				indexesName = append(indexesName, constraint.Name)
			}
		}
	case *ast.AlterTableStmt:
		for _, spec := range util.GetAlterTableSpecByTp(stmt.Specs, ast.AlterTableAddConstraint) {
			switch spec.Constraint.Tp {
			case ast.ConstraintIndex:
				indexesName = append(indexesName, spec.Constraint.Name)
			}
		}
	case *ast.CreateIndexStmt:
		if stmt.KeyType == ast.IndexKeyTypeNone {
			indexesName = append(indexesName, stmt.IndexName)
		}
	default:
		return nil
	}
	prefix := input.Rule.Params.GetParam(DefaultSingleParamKeyName).String()
	for _, name := range indexesName {
		if !utils.HasPrefix(name, prefix, false) {
			addResult(input.Res, input.Rule, DDLCheckIndexPrefix, prefix)
			return nil
		}
	}
	return nil
}

func checkUniqIndexPrefix(input *RuleHandlerInput) error {
	_, indexes := getTableUniqIndex(input.Node)
	prefix := input.Rule.Params.GetParam(DefaultSingleParamKeyName).String()
	for index := range indexes {
		if !utils.HasPrefix(index, prefix, false) {
			addResult(input.Res, input.Rule, DDLCheckUniqueIndexPrefix, prefix)
			return nil
		}
	}
	return nil
}

func checkUniqIndex(input *RuleHandlerInput) error {
	tableName, indexes := getTableUniqIndex(input.Node)
	for index, indexedCols := range indexes {
		if !strings.EqualFold(index, fmt.Sprintf("IDX_UK_%v_%v", tableName, strings.Join(indexedCols, "_"))) {
			addResult(input.Res, input.Rule, DDLCheckUniqueIndex)
			return nil
		}
	}
	return nil
}

func getTableUniqIndex(node ast.Node) (string, map[string][]string) {
	var tableName string
	var indexes = make(map[string] /*unique index name*/ []string /*indexed columns*/)

	switch stmt := node.(type) {
	case *ast.CreateTableStmt:
		tableName = stmt.Table.Name.String()
		for _, constraint := range stmt.Constraints {
			switch constraint.Tp {
			case ast.ConstraintUniq:
				for _, key := range constraint.Keys {
					indexes[constraint.Name] = append(indexes[constraint.Name], key.Column.Name.String())
				}
			}
		}
	case *ast.AlterTableStmt:
		tableName = stmt.Table.Name.String()
		for _, spec := range util.GetAlterTableSpecByTp(stmt.Specs, ast.AlterTableAddConstraint) {
			switch spec.Constraint.Tp {
			case ast.ConstraintUniq:
				for _, key := range spec.Constraint.Keys {
					indexes[spec.Constraint.Name] = append(indexes[spec.Constraint.Name], key.Column.Name.String())
				}
			}
		}
	case *ast.CreateIndexStmt:
		tableName = stmt.Table.Name.String()
		if stmt.KeyType == ast.IndexKeyTypeUnique {
			for _, indexCol := range stmt.IndexPartSpecifications {
				indexes[stmt.IndexName] = append(indexes[stmt.IndexName], indexCol.Column.Name.String())
			}
		}
	default:
	}
	return tableName, indexes
}

func checkColumnWithoutDefault(input *RuleHandlerInput) error {
	switch stmt := input.Node.(type) {
	case *ast.CreateTableStmt:
		if stmt.Cols == nil {
			return nil
		}
		for _, col := range stmt.Cols {
			if col == nil {
				continue
			}
			isAutoIncrementColumn := false
			isBlobColumn := false
			columnHasDefault := false
			if util.HasOneInOptions(col.Options, ast.ColumnOptionAutoIncrement) {
				isAutoIncrementColumn = true
			}
			if util.MysqlDataTypeIsBlob(col.Tp.Tp) {
				isBlobColumn = true
			}
			if util.HasOneInOptions(col.Options, ast.ColumnOptionDefaultValue) {
				columnHasDefault = true
			}
			if isAutoIncrementColumn || isBlobColumn {
				continue
			}
			if !columnHasDefault {
				addResult(input.Res, input.Rule, DDLCheckColumnWithoutDefault)
				return nil
			}
		}
	case *ast.AlterTableStmt:
		if stmt.Specs == nil {
			return nil
		}
		for _, spec := range util.GetAlterTableSpecByTp(stmt.Specs, ast.AlterTableAddColumns, ast.AlterTableChangeColumn,
			ast.AlterTableModifyColumn) {
			for _, col := range spec.NewColumns {
				isAutoIncrementColumn := false
				isBlobColumn := false
				columnHasDefault := false

				if util.HasOneInOptions(col.Options, ast.ColumnOptionAutoIncrement) {
					isAutoIncrementColumn = true
				}
				if util.MysqlDataTypeIsBlob(col.Tp.Tp) {
					isBlobColumn = true
				}
				if util.HasOneInOptions(col.Options, ast.ColumnOptionDefaultValue) {
					columnHasDefault = true
				}

				if isAutoIncrementColumn || isBlobColumn {
					continue
				}
				if !columnHasDefault {
					addResult(input.Res, input.Rule, DDLCheckColumnWithoutDefault)
					return nil
				}
			}
		}
	}
	return nil
}

func checkColumnTimestampWithoutDefault(input *RuleHandlerInput) error {
	switch stmt := input.Node.(type) {
	case *ast.CreateTableStmt:
		if stmt.Cols == nil {
			return nil
		}
		for _, col := range stmt.Cols {
			columnHasDefault := false
			for _, option := range col.Options {
				if option.Tp == ast.ColumnOptionDefaultValue {
					columnHasDefault = true
				}
			}
			if !columnHasDefault && (col.Tp.Tp == mysql.TypeTimestamp || col.Tp.Tp == mysql.TypeDatetime) {
				addResult(input.Res, input.Rule, DDLCheckColumnTimestampWithoutDefault)
				return nil
			}
		}
	case *ast.AlterTableStmt:
		if stmt.Specs == nil {
			return nil
		}
		for _, spec := range util.GetAlterTableSpecByTp(stmt.Specs, ast.AlterTableAddColumns, ast.AlterTableChangeColumn) {
			for _, col := range spec.NewColumns {
				columnHasDefault := false
				for _, op := range col.Options {
					if op.Tp == ast.ColumnOptionDefaultValue {
						columnHasDefault = true
					}
				}
				if !columnHasDefault && (col.Tp.Tp == mysql.TypeTimestamp || col.Tp.Tp == mysql.TypeDatetime) {
					addResult(input.Res, input.Rule, DDLCheckColumnTimestampWithoutDefault)
					return nil
				}
			}
		}
	}
	return nil
}

func checkColumnBlobNotNull(input *RuleHandlerInput) error {
	switch stmt := input.Node.(type) {
	case *ast.CreateTableStmt:
		if stmt.Cols == nil {
			return nil
		}
		for _, col := range stmt.Cols {
			if col.Tp == nil {
				continue
			}
			switch col.Tp.Tp {
			case mysql.TypeBlob, mysql.TypeMediumBlob, mysql.TypeTinyBlob, mysql.TypeLongBlob:
				for _, opt := range col.Options {
					if opt.Tp == ast.ColumnOptionNotNull {
						addResult(input.Res, input.Rule, DDLCheckColumnBlobWithNotNull)
						return nil
					}
				}
			}
		}
	case *ast.AlterTableStmt:
		if stmt.Specs == nil {
			return nil
		}
		for _, spec := range util.GetAlterTableSpecByTp(stmt.Specs, ast.AlterTableAddColumns, ast.AlterTableChangeColumn,
			ast.AlterTableModifyColumn) {
			for _, col := range spec.NewColumns {
				if col.Tp == nil {
					continue
				}
				switch col.Tp.Tp {
				case mysql.TypeBlob, mysql.TypeMediumBlob, mysql.TypeTinyBlob, mysql.TypeLongBlob:
					for _, opt := range col.Options {
						if opt.Tp == ast.ColumnOptionNotNull {
							addResult(input.Res, input.Rule, DDLCheckColumnBlobWithNotNull)
							return nil
						}
					}
				}
			}
		}
	}
	return nil
}

func checkColumnEnumNotice(input *RuleHandlerInput) error {
	return checkColumnShouldNotBeType(input.Rule, input.Res, input.Node, mysql.TypeEnum)
}

func checkColumnSetNotice(input *RuleHandlerInput) error {
	return checkColumnShouldNotBeType(input.Rule, input.Res, input.Node, mysql.TypeSet)
}

func checkColumnBlobNotice(input *RuleHandlerInput) error {
	return checkColumnShouldNotBeType(input.Rule, input.Res, input.Node, mysql.TypeBlob, mysql.TypeTinyBlob, mysql.TypeMediumBlob, mysql.TypeLongBlob)
}

func checkColumnShouldNotBeType(rule driverV2.Rule, res *driverV2.AuditResults, node ast.Node, colTypes ...byte) error {
	switch stmt := node.(type) {
	case *ast.CreateTableStmt:
		for _, col := range stmt.Cols {
			if col == nil {
				continue
			}
			if bytes.Contains(colTypes, []byte{col.Tp.Tp}) {
				addResult(res, rule, rule.Name)
				return nil
			}
		}
	case *ast.AlterTableStmt:
		if stmt.Specs == nil {
			return nil
		}
		for _, spec := range util.GetAlterTableSpecByTp(
			stmt.Specs,
			ast.AlterTableAddColumns,
			ast.AlterTableModifyColumn,
			ast.AlterTableChangeColumn) {

			for _, newCol := range spec.NewColumns {
				if newCol.Tp == nil {
					continue
				}

				if bytes.Contains(colTypes, []byte{newCol.Tp.Tp}) {
					addResult(res, rule, rule.Name)
					return nil
				}
			}
		}
	}

	return nil
}

func checkColumnBlobDefaultNull(input *RuleHandlerInput) error {
	switch stmt := input.Node.(type) {
	case *ast.CreateTableStmt:
		if stmt.Cols == nil {
			return nil
		}
		for _, col := range stmt.Cols {
			if col.Tp == nil {
				continue
			}
			switch col.Tp.Tp {
			case mysql.TypeBlob, mysql.TypeMediumBlob, mysql.TypeTinyBlob, mysql.TypeLongBlob:
				for _, opt := range col.Options {
					if opt.Tp == ast.ColumnOptionDefaultValue && opt.Expr.GetType().Tp != mysql.TypeNull {
						addResult(input.Res, input.Rule, DDLCheckColumnBlobDefaultIsNotNull)
						return nil
					}
				}
			}
		}
	case *ast.AlterTableStmt:
		if stmt.Specs == nil {
			return nil
		}
		for _, spec := range util.GetAlterTableSpecByTp(stmt.Specs, ast.AlterTableModifyColumn, ast.AlterTableAlterColumn,
			ast.AlterTableChangeColumn, ast.AlterTableAddColumns) {
			for _, col := range spec.NewColumns {
				if col.Tp == nil {
					continue
				}
				switch col.Tp.Tp {
				case mysql.TypeBlob, mysql.TypeMediumBlob, mysql.TypeTinyBlob, mysql.TypeLongBlob:
					for _, opt := range col.Options {
						if opt.Tp == ast.ColumnOptionDefaultValue && opt.Expr.GetType().Tp != mysql.TypeNull {
							addResult(input.Res, input.Rule, DDLCheckColumnBlobDefaultIsNotNull)
							return nil
						}
					}
				}
			}
		}
	}
	return nil
}

func checkDMLWithLimit(input *RuleHandlerInput) error {
	switch stmt := input.Node.(type) {
	case *ast.UpdateStmt:
		if stmt.Limit != nil {
			addResult(input.Res, input.Rule, DMLCheckWithLimit)
		}
	case *ast.DeleteStmt:
		if stmt.Limit != nil {
			addResult(input.Res, input.Rule, DMLCheckWithLimit)
		}
	}
	return nil
}

func checkSelectLimit(input *RuleHandlerInput) error {
	switch stmt := input.Node.(type) {
	case *ast.SelectStmt:

		// 类似 select 1 和 select sleep(1) 这种不是真正查询的SQL, 没有检查limit的必要
		// select count() 没有limit的必要
		if stmt.From == nil || isSelectCount(stmt) {
			return nil
		}

		max := input.Rule.Params.GetParam(DefaultSingleParamKeyName).Int()

		if stmt.Limit == nil {
			addResult(input.Res, input.Rule, DMLCheckSelectLimit, max)
			return nil
		}

		value, ok := stmt.Limit.Count.(ast.ValueExpr)
		if !ok {
			return nil
		}
		limit, err := strconv.Atoi(fmt.Sprintf("%v", value.GetValue()))
		if err != nil {
			// 当limit的值为 ? 时此处会报错, 此时应当跳过检查
			//nolint:nilerr
			return nil
		}
		if limit > max {
			addResult(input.Res, input.Rule, DMLCheckSelectLimit, max)
			return nil
		}
		return nil
	default:
		return nil
	}
}

func checkDMLLimitExist(input *RuleHandlerInput) error {
	switch stmt := input.Node.(type) {
	case *ast.UpdateStmt:
		if stmt.Limit == nil {
			addResult(input.Res, input.Rule, DMLCheckLimitMustExist)
		}
	case *ast.DeleteStmt:
		if stmt.Limit == nil {
			addResult(input.Res, input.Rule, DMLCheckLimitMustExist)
		}
	}
	return nil
}

func checkDMLWithOrderBy(input *RuleHandlerInput) error {
	switch stmt := input.Node.(type) {
	case *ast.UpdateStmt:
		if stmt.Order != nil {
			addResult(input.Res, input.Rule, DMLCheckWithOrderBy)
		}
	case *ast.DeleteStmt:
		if stmt.Order != nil {
			addResult(input.Res, input.Rule, DMLCheckWithOrderBy)
		}
	}
	return nil
}

func checkDMLWithInsertColumnExist(input *RuleHandlerInput) error {
	switch stmt := input.Node.(type) {
	case *ast.InsertStmt:
		if len(stmt.Columns) == 0 {
			addResult(input.Res, input.Rule, DMLCheckInsertColumnsExist)
		}
	}
	return nil
}

func checkDMLWithBatchInsertMaxLimits(input *RuleHandlerInput) error {
	max := input.Rule.Params.GetParam(DefaultSingleParamKeyName).Int()
	//value, err := strconv.Atoi(input.Rule.Value)
	//if err != nil {
	//	return fmt.Errorf("parsing input.Rule[%v] value error: %v", input.Rule.Name, err)
	//}
	switch stmt := input.Node.(type) {
	case *ast.InsertStmt:
		if len(stmt.Lists) > max {
			addResult(input.Res, input.Rule, DMLCheckBatchInsertListsMax, max)
		}
	}
	return nil
}

func checkWhereExistFunc(input *RuleHandlerInput) error {
	tables := []*ast.TableName{}
	switch stmt := input.Node.(type) {
	case *ast.SelectStmt:
		if stmt.Where != nil {
			tableSources := util.GetTableSources(stmt.From.TableRefs)
			// not select from table statement
			if len(tableSources) < 1 {
				break
			}
			for _, tableSource := range tableSources {
				switch source := tableSource.Source.(type) {
				case *ast.TableName:
					tables = append(tables, source)
				}
			}
			checkExistFunc(input.Ctx, input.Rule, input.Res, tables, stmt.Where)
		}
	case *ast.UpdateStmt:
		if stmt.Where != nil {
			tableSources := util.GetTableSources(stmt.TableRefs.TableRefs)
			for _, tableSource := range tableSources {
				switch source := tableSource.Source.(type) {
				case *ast.TableName:
					tables = append(tables, source)
				}
			}
			checkExistFunc(input.Ctx, input.Rule, input.Res, tables, stmt.Where)
		}
	case *ast.DeleteStmt:
		if stmt.Where != nil {
			checkExistFunc(input.Ctx, input.Rule, input.Res, util.GetTables(stmt.TableRefs.TableRefs), stmt.Where)
		}
	case *ast.UnionStmt:
		for _, ss := range stmt.SelectList.Selects {
			tableSources := util.GetTableSources(ss.From.TableRefs)
			if len(tableSources) < 1 {
				continue
			}
			for _, tableSource := range tableSources {
				switch source := tableSource.Source.(type) {
				case *ast.TableName:
					tables = append(tables, source)
				}
			}
			if checkExistFunc(input.Ctx, input.Rule, input.Res, tables, ss.Where) {
				break
			}
		}
	default:
		return nil
	}
	return nil
}

func checkExistFunc(ctx *session.Context, rule driverV2.Rule, res *driverV2.AuditResults, tables []*ast.TableName, where ast.ExprNode) bool {
	if where == nil {
		return false
	}
	var cols []*ast.ColumnDef
	for _, tableName := range tables {
		createTableStmt, exist, err := ctx.GetCreateTableStmt(tableName)
		if exist && err == nil {
			cols = append(cols, createTableStmt.Cols...)
		}
	}
	colMap := make(map[string]struct{})
	for _, col := range cols {
		colMap[col.Name.String()] = struct{}{}
	}
	if util.IsFuncUsedOnColumnInWhereStmt(colMap, where) {
		addResult(res, rule, DMLCheckWhereExistFunc)
		return true
	}
	return false
}

func checkWhereColumnImplicitConversion(input *RuleHandlerInput) error {
	switch stmt := input.Node.(type) {
	case *ast.SelectStmt:
		if stmt.Where != nil {
			tableSources := util.GetTableSources(stmt.From.TableRefs)
			// not select from table statement
			if len(tableSources) < 1 {
				break
			}
			checkWhereColumnImplicitConversionFunc(input.Ctx, input.Rule, input.Res, tableSources, stmt.Where)
		}
	case *ast.UpdateStmt:
		if stmt.Where != nil {
			tableSources := util.GetTableSources(stmt.TableRefs.TableRefs)
			checkWhereColumnImplicitConversionFunc(input.Ctx, input.Rule, input.Res, tableSources, stmt.Where)
		}
	case *ast.DeleteStmt:
		if stmt.Where != nil {
			tableSources := util.GetTableSources(stmt.TableRefs.TableRefs)
			checkWhereColumnImplicitConversionFunc(input.Ctx, input.Rule, input.Res, tableSources, stmt.Where)
		}
	case *ast.UnionStmt:
		for _, ss := range stmt.SelectList.Selects {
			tableSources := util.GetTableSources(ss.From.TableRefs)
			if len(tableSources) < 1 {
				continue
			}
			if checkWhereColumnImplicitConversionFunc(input.Ctx, input.Rule, input.Res, tableSources, ss.Where) {
				break
			}
		}
	default:
		return nil
	}
	return nil
}

func checkWhereColumnImplicitConversionFunc(ctx *session.Context, rule driverV2.Rule, res *driverV2.AuditResults, tableSources []*ast.TableSource, where ast.ExprNode) bool {
	var hasImplicitConversionColumn bool
	if where == nil {
		return hasImplicitConversionColumn
	}

	util.ScanColumnValueFromExpr(where, func(cn *ast.ColumnName, values []*parserdriver.ValueExpr) bool {
		ts := getTableSourceByColumnName(ctx, tableSources, cn)
		if ts == nil {
			return false
		}
		// 暂时不处理子查询的情况
		switch source := ts.Source.(type) {
		case *ast.TableName:
			createTableStmt, exist, err := ctx.GetCreateTableStmt(source)
			if err != nil {
				return false
			}
			if !exist {
				return false
			}

			for _, col := range createTableStmt.Cols {
				if col.Name.Name.L != cn.Name.L {
					continue
				}
				for _, v := range values {
					if !checkColumnTypeIsMatch(v, col.Tp.Tp) {
						addResult(res, rule, DMLCheckWhereExistImplicitConversion)
						hasImplicitConversionColumn = true
						return true
					}
				}
			}
		}
		return false
	})
	return hasImplicitConversionColumn
}

func getTableSourceByColumnName(ctx *session.Context, tableSources []*ast.TableSource, columnName *ast.ColumnName) *ast.TableSource {
	for _, ts := range tableSources {
		switch source := ts.Source.(type) {
		case *ast.TableName:
			if ts.AsName.L == columnName.Table.L {
				return ts
			}
			columnTableName := &ast.TableName{
				Schema: columnName.Schema,
				Name:   columnName.Table,
			}
			if ctx.GetSchemaName(source) == ctx.GetSchemaName(columnTableName) && source.Name.L == columnTableName.Name.L {
				return ts
			}
		}
	}
	return nil
}

func checkColumnTypeIsMatch(value *parserdriver.ValueExpr, ColumnType byte) bool {
	var columnTypeStr string
	switch ColumnType {
	case mysql.TypeVarchar, mysql.TypeString:
		columnTypeStr = "string"
	case mysql.TypeTiny, mysql.TypeShort, mysql.TypeInt24, mysql.TypeLong, mysql.TypeLonglong, mysql.TypeDouble, mysql.TypeFloat, mysql.TypeNewDecimal:
		columnTypeStr = "int"
	default:
		columnTypeStr = "unknown"
	}

	var valueTypeStr string
	switch value.Datum.GetValue().(type) {
	case string:
		valueTypeStr = "string"
	case int, int8, int16, int32, int64, *tidbTypes.MyDecimal:
		valueTypeStr = "int"
	default:
		valueTypeStr = "unknown"
	}
	return valueTypeStr == columnTypeStr
}

func checkDMLSelectForUpdate(input *RuleHandlerInput) error {
	switch stmt := input.Node.(type) {
	case *ast.SelectStmt:
		if stmt.LockTp == ast.SelectLockForUpdate {
			addResult(input.Res, input.Rule, DMLCheckSelectForUpdate)
		}
	}
	return nil
}

func getColumnCollationsFromColumnsDef(columns []*ast.ColumnDef) []string {
	columnCollations := []string{}
	for _, column := range columns {
		for _, op := range column.Options {
			if op.Tp == ast.ColumnOptionCollate {
				columnCollations = append(columnCollations, op.StrValue)
				break
			}
		}
	}
	return columnCollations
}

func checkCollationDatabase(input *RuleHandlerInput) error {
	var collationDatabase string
	var columnCollations []string
	var err error

	switch stmt := input.Node.(type) {
	case *ast.CreateTableStmt:
		tableName := stmt.Table
		if stmt.ReferTable != nil {
			return nil
		}
		for _, op := range stmt.Options {
			if op.Tp == ast.TableOptionCollate {
				collationDatabase = op.StrValue
				break
			}
		}
		// if create table not define collation, using default.
		if collationDatabase == "" {
			collationDatabase, err = input.Ctx.GetCollationDatabase(tableName, "")
			if err != nil {
				return err
			}
		}

		// https://github.com/actiontech/sqle/issues/443
		// character set can ben defined in columns, like:
		// create table t1 (
		//    id varchar(255) collate utf8mb4_bin
		// )
		columnCollations = getColumnCollationsFromColumnsDef(stmt.Cols)

	case *ast.AlterTableStmt:
		for _, ss := range stmt.Specs {
			for _, op := range ss.Options {
				if op.Tp == ast.TableOptionCollate {
					collationDatabase = op.StrValue
					break
				}
			}
			// https://github.com/actiontech/sqle/issues/443
			columnCollations = append(columnCollations, getColumnCollationsFromColumnsDef(ss.NewColumns)...)
		}
	case *ast.CreateDatabaseStmt:
		schemaName := stmt.Name
		for _, ss := range stmt.Options {
			if ss.Tp == ast.DatabaseOptionCollate {
				collationDatabase = ss.Value
				break
			}
		}
		// if create schema not define collation, using default.
		if collationDatabase == "" {
			collationDatabase, err = input.Ctx.GetCollationDatabase(nil, schemaName)
			if err != nil {
				return err
			}
		}
	case *ast.AlterDatabaseStmt:
		for _, ss := range stmt.Options {
			if ss.Tp == ast.DatabaseOptionCollate {
				collationDatabase = ss.Value
				break
			}
		}
	default:
		return nil
	}
	expectCollation := input.Rule.Params.GetParam(DefaultSingleParamKeyName).String()

	// if collationDatabase empty, it means that we are not "create object"
	// and collation not change in "update object", so don't to check it.
	if collationDatabase != "" && !strings.EqualFold(collationDatabase, expectCollation) {
		addResult(input.Res, input.Rule, DDLCheckDatabaseCollation, expectCollation)
	}

	for _, cs := range columnCollations {
		if !strings.EqualFold(cs, expectCollation) {
			addResult(input.Res, input.Rule, DDLCheckDatabaseCollation, expectCollation)
			return nil
		}
	}
	return nil
}
func checkDecimalTypeColumn(input *RuleHandlerInput) error {
	switch stmt := input.Node.(type) {
	case *ast.CreateTableStmt:
		for _, col := range stmt.Cols {
			if col.Tp != nil && (col.Tp.Tp == mysql.TypeFloat || col.Tp.Tp == mysql.TypeDouble) {
				addResult(input.Res, input.Rule, DDLCheckDecimalTypeColumn)
				return nil
			}
		}
	case *ast.AlterTableStmt:
		for _, spec := range stmt.Specs {
			for _, col := range spec.NewColumns {
				if col.Tp != nil && (col.Tp.Tp == mysql.TypeFloat || col.Tp.Tp == mysql.TypeDouble) {
					addResult(input.Res, input.Rule, DDLCheckDecimalTypeColumn)
					return nil
				}
			}
		}
	default:
		return nil
	}
	return nil
}

func checkNeedlessFunc(input *RuleHandlerInput) error {
	funcArrStr := input.Rule.Params.GetParam(DefaultSingleParamKeyName).String()
	needlessFuncArr := strings.Split(funcArrStr, ",")
	sql := strings.ToLower(input.Node.Text())
	for _, needlessFunc := range needlessFuncArr {
		needlessFunc = strings.ToLower(strings.TrimRight(needlessFunc, ")"))
		if strings.Contains(sql, needlessFunc) {
			addResult(input.Res, input.Rule, DMLCheckNeedlessFunc, funcArrStr)
			return nil
		}
	}
	return nil
}

func checkDatabaseSuffix(input *RuleHandlerInput) error {
	databaseName := ""
	switch stmt := input.Node.(type) {
	case *ast.CreateDatabaseStmt:
		databaseName = stmt.Name
	case *ast.AlterDatabaseStmt:
		databaseName = stmt.Name
	default:
		return nil
	}
	suffix := input.Rule.Params.GetParam(DefaultSingleParamKeyName).String()
	if databaseName != "" && !utils.HasSuffix(databaseName, suffix, false) {
		addResult(input.Res, input.Rule, DDLCheckDatabaseSuffix, suffix)
		return nil
	}
	return nil
}

/*
规则：建议主键命名为"PK_表名"

	触发条件:
	1 是创建或变更表的DDL语句
	2 DDL语句中创建或修改了主键
	3 未对该主键命名或主键命名不遵循PK_表名的规范
*/
func checkPKIndexName(input *RuleHandlerInput) error {
	indexesName := ""
	tableName := ""
	var hasPrimaryKey bool
	switch stmt := input.Node.(type) {
	case *ast.CreateTableStmt:
		for _, constraint := range stmt.Constraints {
			if constraint.Tp == ast.ConstraintPrimaryKey {
				indexesName = constraint.Name
				tableName = stmt.Table.Name.String()
				hasPrimaryKey = true
				break
			}
		}
	case *ast.AlterTableStmt:
		tableName = strings.ToUpper(stmt.Table.Name.String())
		for _, spec := range stmt.Specs {
			if spec.Constraint != nil && spec.Constraint.Tp == ast.ConstraintPrimaryKey {
				indexesName = spec.Constraint.Name
				tableName = stmt.Table.Name.String()
				hasPrimaryKey = true
				break
			}
		}
	default:
		return nil
	}
	if hasPrimaryKey && !strings.EqualFold(indexesName, "PK_"+tableName) {
		addResult(input.Res, input.Rule, DDLCheckPKName)
		return nil
	}
	return nil
}

func checkTransactionIsolationLevel(input *RuleHandlerInput) error {
	switch stmt := input.Node.(type) {
	case *ast.SetStmt:
		for _, variable := range stmt.Variables {
			if dry.StringListContains([]string{"tx_isolation", "tx_isolation_one_shot"}, variable.Name) {
				switch node := variable.Value.(type) {
				case *parserdriver.ValueExpr:
					if node.Datum.GetString() != ast.ReadCommitted {
						addResult(input.Res, input.Rule, DDLCheckTransactionIsolationLevel)
						return nil
					}
				}
			}
		}
	default:
		return nil
	}
	return nil
}

func checkTablePartition(input *RuleHandlerInput) error {
	switch stmt := input.Node.(type) {
	case *ast.AlterTableStmt:
		for _, spec := range stmt.Specs {
			if spec.PartitionNames != nil || spec.PartDefinitions != nil || spec.Partition != nil {
				addResult(input.Res, input.Rule, DDLCheckTablePartition)
				return nil
			}
		}
	case *ast.CreateTableStmt:
		if stmt.Partition != nil {
			addResult(input.Res, input.Rule, DDLCheckTablePartition)
			return nil
		}
	default:
		return nil
	}
	return nil
}
func checkNumberOfJoinTables(input *RuleHandlerInput) error {
	nums := input.Rule.Params.GetParam(DefaultSingleParamKeyName).Int()
	//nums, err := strconv.Atoi(input.Rule.Value)
	//if err != nil {
	//	return fmt.Errorf("parsing input.Rule[%v] value error: %v", input.Rule.Name, err)
	//}
	switch stmt := input.Node.(type) {
	case *ast.SelectStmt:
		if stmt.From == nil { //If from is null skip check. EX: select 1;select version
			return nil
		}
		if nums < util.GetNumberOfJoinTables(stmt.From.TableRefs) {
			addResult(input.Res, input.Rule, DMLCheckNumberOfJoinTables, nums)
		}
	default:
		return nil
	}
	return nil
}

func checkIsAfterUnionDistinct(input *RuleHandlerInput) error {
	switch stmt := input.Node.(type) {
	case *ast.UnionStmt:
		for _, ss := range stmt.SelectList.Selects {
			if ss.IsAfterUnionDistinct {
				addResult(input.Res, input.Rule, DMLCheckIfAfterUnionDistinct)
				return nil
			}
		}
	default:
		return nil
	}

	return nil
}

func checkIsExistLimitOffset(input *RuleHandlerInput) error {
	switch stmt := input.Node.(type) {
	case *ast.SelectStmt:
		if stmt.Limit != nil && stmt.Limit.Offset != nil {
			addResult(input.Res, input.Rule, DDLCheckIsExistLimitOffset)
		}
	default:
		return nil
	}
	return nil
}

func checkIndexOption(input *RuleHandlerInput) error {

	var tableName *ast.TableName
	indexColumns := make([]string, 0)
	switch stmt := input.Node.(type) {
	case *ast.AlterTableStmt:
		tableName = stmt.Table
		for _, spec := range util.GetAlterTableSpecByTp(stmt.Specs, ast.AlterTableAddConstraint) {
			if spec.Constraint == nil {
				continue
			}
			for _, key := range spec.Constraint.Keys {
				indexColumns = append(indexColumns, key.Column.Name.String())
			}
		}
	case *ast.CreateIndexStmt:
		tableName = stmt.Table
		for _, indexCol := range stmt.IndexPartSpecifications {
			indexColumns = append(indexColumns, indexCol.Column.Name.String())
		}
	default:
		return nil
	}
	if len(indexColumns) == 0 {
		return nil
	}

	columnSelectivityMap, err := input.Ctx.GetSelectivityOfColumns(tableName, indexColumns)
	if err != nil {
		log.NewEntry().Errorf("get selectivity of columns failed, sqle: %v, error: %v", input.Node.Text(), err)
		return nil
	}

	max := input.Rule.Params.GetParam(DefaultSingleParamKeyName).Int()
	var maxSelectivity float64 = -1
	for _, selectivity := range columnSelectivityMap {
		if selectivity > maxSelectivity {
			maxSelectivity = selectivity
		}
	}
	if maxSelectivity > 0 && maxSelectivity < float64(max) {
		addResult(input.Res, input.Rule, input.Rule.Name, strings.Join(indexColumns, ", "), max)
	}
	return nil
}

func checkExplain(input *RuleHandlerInput) error {
	// sql from MyBatis XML file is not the executable sql. so can't do explain for it.
	// TODO(@wy) ignore explain when audit Mybatis file
	//if i.Task.SQLSource == driverV2.TaskSQLSourceFromMyBatisXMLFile {
	//	return nil
	//}
	switch input.Node.(type) {
	case *ast.SelectStmt, *ast.DeleteStmt, *ast.InsertStmt, *ast.UpdateStmt:
	default:
		return nil
	}

	epRecords, err := input.Ctx.GetExecutionPlan(input.Node.Text())
	if err != nil {
		// TODO: check dml related table or database is created, if not exist, explain will executed failure.
		log.NewEntry().Errorf("get execution plan failed, sqle: %v, error: %v", input.Node.Text(), err)
		return nil
	}
	for _, record := range epRecords {
		if strings.Contains(record.Extra, executor.ExplainRecordExtraUsingFilesort) {
			addResult(input.Res, input.Rule, DMLCheckExplainExtraUsingFilesort)
		}
		if strings.Contains(record.Extra, executor.ExplainRecordExtraUsingTemporary) {
			addResult(input.Res, input.Rule, DMLCheckExplainExtraUsingTemporary)
		}

		//defaultRule := RuleHandlerMap[DMLCheckExplainAccessTypeAll].Rule
		max := input.Rule.Params.GetParam(DefaultSingleParamKeyName).Int()
		if record.Type == executor.ExplainRecordAccessTypeAll && record.Rows > int64(max) {
			addResult(input.Res, input.Rule, DMLCheckExplainAccessTypeAll, record.Rows)
		}

		if input.Rule.Name == DMLCheckExplainFullIndexScan &&
			record.Type == executor.ExplainRecordAccessTypeIndex {
			addResult(input.Res, input.Rule, input.Rule.Name)
		}

		if input.Rule.Name == DMLCheckExplainExtraUsingIndexForSkipScan &&
			strings.Contains(record.Extra, executor.ExplainRecordExtraUsingIndexForSkipScan) {
			addResult(input.Res, input.Rule, input.Rule.Name)
		}
		if input.Rule.Name == DMLCheckExplainUsingIndex && record.Key == "" {
			if strings.Contains(record.Extra, executor.ExplainRecordExtraUsingWhere) {
				addResult(input.Res, input.Rule, input.Rule.Name)
			}
		}

	}
	return nil
}

func checkCreateView(input *RuleHandlerInput) error {
	switch input.Node.(type) {
	case *ast.CreateViewStmt:
		addResult(input.Res, input.Rule, input.Rule.Name)
	}
	return nil
}

var createTriggerReg1 = regexp.MustCompile(`(?i)create[\s]+trigger[\s]+[\S\s]+(before|after)+`)
var createTriggerReg2 = regexp.MustCompile(`(?i)create[\s]+[\s\S]+[\s]+trigger[\s]+[\S\s]+(before|after)+`)

// CREATE
//
//	[DEFINER = user]
//	TRIGGER trigger_name
//	trigger_time trigger_event
//	ON tbl_name FOR EACH ROW
//	[trigger_order]
//	trigger_body
//
// ref:https://dev.mysql.com/doc/refman/8.0/en/create-trigger.html
//
// For now, we do character matching for CREATE TRIGGER Statement. Maybe we need
// more accurate match by adding such syntax support to parser.
func checkCreateTrigger(input *RuleHandlerInput) error {
	switch input.Node.(type) {
	case *ast.UnparsedStmt:
		if createTriggerReg1.MatchString(input.Node.Text()) ||
			createTriggerReg2.MatchString(input.Node.Text()) {
			addResult(input.Res, input.Rule, input.Rule.Name)
		}
	}
	return nil
}

var createFunctionReg1 = regexp.MustCompile(`(?i)create[\s]+function[\s]+[\S\s]+returns`)
var createFunctionReg2 = regexp.MustCompile(`(?i)create[\s]+[\s\S]+[\s]+function[\s]+[\S\s]+returns`)

// CREATE
//
//	[DEFINER = user]
//	FUNCTION sp_name ([func_parameter[,...]])
//	RETURNS type
//	[characteristic ...] routine_body
//
// ref: https://dev.mysql.com/doc/refman/5.7/en/create-procedure.html
// For now, we do character matching for CREATE FUNCTION Statement. Maybe we need
// more accurate match by adding such syntax support to parser.
func checkCreateFunction(input *RuleHandlerInput) error {
	switch input.Node.(type) {
	case *ast.UnparsedStmt:
		if createFunctionReg1.MatchString(input.Node.Text()) ||
			createFunctionReg2.MatchString(input.Node.Text()) {
			addResult(input.Res, input.Rule, input.Rule.Name)
		}
	}
	return nil
}

var createProcedureReg1 = regexp.MustCompile(`(?i)create[\s]+procedure[\s]+[\S\s]+`)
var createProcedureReg2 = regexp.MustCompile(`(?i)create[\s]+[\s\S]+[\s]+procedure[\s]+[\S\s]+`)

// CREATE
//
//	[DEFINER = user]
//	PROCEDURE sp_name ([proc_parameter[,...]])
//	[characteristic ...] routine_body
//
// ref: https://dev.mysql.com/doc/refman/8.0/en/create-procedure.html
// For now, we do character matching for CREATE PROCEDURE Statement. Maybe we need
// more accurate match by adding such syntax support to parser.
func checkCreateProcedure(input *RuleHandlerInput) error {
	switch input.Node.(type) {
	case *ast.UnparsedStmt:
		if createProcedureReg1.MatchString(input.Node.Text()) ||
			createProcedureReg2.MatchString(input.Node.Text()) {
			addResult(input.Res, input.Rule, input.Rule.Name)
		}
	}
	return nil
}

func checkAlias(input *RuleHandlerInput) error {
	switch stmt := input.Node.(type) {
	case *ast.SelectStmt:
		repeats := []string{}
		fields := map[string]struct{}{}
		if stmt.From != nil {
			if source, ok := stmt.From.TableRefs.Left.(*ast.TableSource); ok {
				if tableName, ok := source.Source.(*ast.TableName); ok {
					fields[tableName.Name.L] = struct{}{}
				}

			}
		}
		for _, field := range stmt.Fields.Fields {
			if selectColumn, ok := field.Expr.(*ast.ColumnNameExpr); ok && selectColumn.Name.Name.L != "" {
				fields[selectColumn.Name.Name.L] = struct{}{}
			}
		}
		for _, field := range stmt.Fields.Fields {
			if _, ok := fields[field.AsName.L]; ok {
				repeats = append(repeats, field.AsName.String())
			}
		}
		if len(repeats) > 0 {
			addResult(input.Res, input.Rule, input.Rule.Name, strings.Join(repeats, ","))
		}
		return nil
	default:
		return nil
	}
}

func hintUpdateTableCharsetWillNotUpdateFieldCharset(input *RuleHandlerInput) error {
	switch stmt := input.Node.(type) {
	case *ast.AlterTableStmt:
		for _, spec := range stmt.Specs {
			for _, option := range spec.Options {
				if option.Tp == ast.TableOptionCharset {
					addResult(input.Res, input.Rule, input.Rule.Name)
					break
				}
			}
		}
		return nil
	default:
		return nil
	}
}

func hintDropColumn(input *RuleHandlerInput) error {
	switch stmt := input.Node.(type) {
	case *ast.AlterTableStmt:
		if len(stmt.Specs) > 0 {
			for _, spec := range stmt.Specs {
				if spec.Tp == ast.AlterTableDropColumn {
					addResult(input.Res, input.Rule, input.Rule.Name)
					break
				}
			}
		}
		return nil
	default:
		return nil
	}
}

func hintDropPrimaryKey(input *RuleHandlerInput) error {
	switch stmt := input.Node.(type) {
	case *ast.DropIndexStmt:
		if strings.ToLower(stmt.IndexName) == "primary" {
			addResult(input.Res, input.Rule, input.Rule.Name)
		}
		return nil
	case *ast.AlterTableStmt:
		if len(stmt.Specs) > 0 {
			for _, spec := range stmt.Specs {
				if spec.Tp == ast.AlterTableDropPrimaryKey {
					addResult(input.Res, input.Rule, input.Rule.Name)
					break
				}
			}
		}
		return nil
	default:
		return nil
	}
}

func hintDropForeignKey(input *RuleHandlerInput) error {
	switch stmt := input.Node.(type) {
	case *ast.AlterTableStmt:
		if len(stmt.Specs) > 0 {
			for _, spec := range stmt.Specs {
				if spec.Tp == ast.AlterTableDropForeignKey {
					addResult(input.Res, input.Rule, input.Rule.Name)
					break
				}
			}
		}
		return nil
	default:
		return nil
	}
}

func notRecommendNotWildcardLike(input *RuleHandlerInput) error {
	if where := getWhereExpr(input.Node); where != nil {
		trigger := false
		util.ScanWhereStmt(func(expr ast.ExprNode) (skip bool) {
			switch x := expr.(type) {
			case *ast.PatternLikeExpr:
				switch pattern := x.Pattern.(type) {
				case *parserdriver.ValueExpr:
					datum := pattern.Datum.GetString()
					if !strings.HasPrefix(datum, "%") && !strings.HasSuffix(datum, "%") {
						trigger = true
						return true
					}
				}
			}
			return false
		}, where)
		if trigger {
			addResult(input.Res, input.Rule, input.Rule.Name)
		}
	}
	return nil
}

func hintInNullOnlyFalse(input *RuleHandlerInput) error {
	if where := getWhereExpr(input.Node); where != nil {
		trigger := false
		util.ScanWhereStmt(func(expr ast.ExprNode) (skip bool) {
			switch x := expr.(type) {
			case *ast.PatternInExpr:
				for _, exprNode := range x.List {
					switch pattern := exprNode.(type) {
					case *parserdriver.ValueExpr:
						if pattern.Datum.Kind() == tidbTypes.KindNull {
							trigger = true
							return true
						}
					}
				}
			}
			return false
		}, where)
		if trigger {
			addResult(input.Res, input.Rule, input.Rule.Name)
		}
	}
	return nil
}

func notRecommendIn(input *RuleHandlerInput) error {
	if where := getWhereExpr(input.Node); where != nil {
		trigger := false
		util.ScanWhereStmt(func(expr ast.ExprNode) (skip bool) {
			switch expr.(type) {
			case *ast.PatternInExpr:
				trigger = true
				return true
			}
			return false
		}, where)
		if trigger {
			addResult(input.Res, input.Rule, input.Rule.Name)
		}
	}
	return nil
}

func checkSpacesAroundTheString(input *RuleHandlerInput) error {
	visitor := &checkSpacesAroundTheStringVisitor{}
	input.Node.Accept(visitor)
	if visitor.HasPrefixOrSuffixSpace {
		addResult(input.Res, input.Rule, input.Rule.Name)
	}
	return nil
}

type checkSpacesAroundTheStringVisitor struct {
	HasPrefixOrSuffixSpace bool
}

func (g *checkSpacesAroundTheStringVisitor) Enter(n ast.Node) (node ast.Node, skipChildren bool) {
	if g.HasPrefixOrSuffixSpace {
		return n, false
	}

	if stmt, ok := n.(*parserdriver.ValueExpr); ok && stmt.Datum.Kind() == tidbTypes.KindString {
		if strings.HasPrefix(stmt.GetDatumString(), " ") || strings.HasSuffix(stmt.GetDatumString(), " ") {
			g.HasPrefixOrSuffixSpace = true
		}
	}

	return n, false
}

func (g *checkSpacesAroundTheStringVisitor) Leave(n ast.Node) (node ast.Node, ok bool) {
	return n, true
}

func checkFullWidthQuotationMarks(input *RuleHandlerInput) error {
	switch input.Node.(type) {
	case ast.DDLNode:
		if strings.Contains(input.Node.Text(), "“") {
			addResult(input.Res, input.Rule, input.Rule.Name)
		}
	}
	return nil
}

func notRecommendOrderByRand(input *RuleHandlerInput) error {
	switch stmt := input.Node.(type) {
	case *ast.SelectStmt:
		orderBy := stmt.OrderBy
		if orderBy != nil {
			if expr, ok := orderBy.Items[0].Expr.(*ast.FuncCallExpr); ok && expr.FnName.L == "rand" {
				addResult(input.Res, input.Rule, input.Rule.Name)
			}
		}
		return nil
	default:
		return nil
	}
}

func notRecommendGroupByConstant(input *RuleHandlerInput) error {
	switch stmt := input.Node.(type) {
	case *ast.SelectStmt:
		groupBy := stmt.GroupBy
		if groupBy != nil {
			if _, ok := groupBy.Items[0].Expr.(*ast.PositionExpr); ok {
				addResult(input.Res, input.Rule, input.Rule.Name)
			}
		}
		return nil
	default:
		return nil
	}
}

func checkSortDirection(input *RuleHandlerInput) error {
	switch stmt := input.Node.(type) {
	case *ast.SelectStmt:
		orderBy := stmt.OrderBy
		if orderBy != nil {
			isDesc := false
			for i, item := range orderBy.Items {
				if i == 0 {
					isDesc = item.Desc
				}
				if item.Desc != isDesc {
					addResult(input.Res, input.Rule, input.Rule.Name)
					break
				}
			}
		}
		return nil
	default:
		return nil
	}
}

func hintGroupByRequiresConditions(input *RuleHandlerInput) error {
	switch stmt := input.Node.(type) {
	case *ast.SelectStmt:
		if stmt.GroupBy != nil && stmt.OrderBy == nil {
			addResult(input.Res, input.Rule, input.Rule.Name)
		}
		return nil
	default:
		return nil
	}
}

func notRecommendGroupByExpression(input *RuleHandlerInput) error {
	switch stmt := input.Node.(type) {
	case *ast.SelectStmt:
		orderBy := stmt.OrderBy
		if orderBy != nil {
			for _, item := range orderBy.Items {
				if _, ok := item.Expr.(*ast.BinaryOperationExpr); ok {
					addResult(input.Res, input.Rule, input.Rule.Name)
					break
				}
			}
		}
		return nil
	default:
		return nil
	}
}

func checkSQLLength(input *RuleHandlerInput) error {
	if len(input.Node.Text()) > input.Rule.Params.GetParam(DefaultSingleParamKeyName).Int() {
		addResult(input.Res, input.Rule, input.Rule.Name)
	}
	return nil
}

func notRecommendHaving(input *RuleHandlerInput) error {
	switch stmt := input.Node.(type) {
	case *ast.SelectStmt:
		if stmt.Having != nil {
			addResult(input.Res, input.Rule, input.Rule.Name)
		}
		return nil
	default:
		return nil
	}
}

func hintUseTruncateInsteadOfDelete(input *RuleHandlerInput) error {
	switch stmt := input.Node.(type) {
	case *ast.DeleteStmt:
		if stmt.Where == nil {
			addResult(input.Res, input.Rule, input.Rule.Name)
		}
		return nil
	default:
		return nil
	}
}

func notRecommendUpdatePK(input *RuleHandlerInput) error {
	switch stmt := input.Node.(type) {
	case *ast.UpdateStmt:
		source, ok := stmt.TableRefs.TableRefs.Left.(*ast.TableSource)
		if !ok {
			return nil
		}
		t, ok := source.Source.(*ast.TableName)
		if !ok {
			return nil
		}
		createTable, exist, err := input.Ctx.GetCreateTableStmt(t)
		if err != nil {
			return err
		}
		if !exist {
			return nil
		}
		primary := map[string]struct{}{}
		for _, col := range createTable.Constraints {
			if col.Tp == ast.ConstraintPrimaryKey {
				for _, key := range col.Keys {
					primary[key.Column.Name.L] = struct{}{}
				}
				break
			}
		}
		for _, assignment := range stmt.List {
			if _, ok := primary[assignment.Column.Name.L]; ok {
				addResult(input.Res, input.Rule, input.Rule.Name)
				break
			}
		}
		return nil
	default:
		return nil
	}
}

func checkColumnQuantity(input *RuleHandlerInput) error {
	switch stmt := input.Node.(type) {
	case *ast.CreateTableStmt:
		if len(stmt.Cols) > input.Rule.Params.GetParam(DefaultSingleParamKeyName).Int() {
			addResult(input.Res, input.Rule, input.Rule.Name)
		}
		return nil
	default:
		return nil
	}
}

/*
recommendTableColumnCharsetSame

	触发条件：
	1 若DDL语句是建表语句：
		1.1 若列声明了字符集或排序规则。列的字符集或排序规则对应的字符集与表字符集不同，触发规则
	2 若DDL语句是修改表语句：
		2.1 若只修改列字符集。字符集与原表不同，触发规则。
		2.2 若修改了表的字符集，并且使用CONVERT，对比CONVERT的目标字符集，以及CONVERT后续修改列的语句
		2.3 !若修改了表的字符集，但没有使用CONVERT，不触发规则，暂不支持这种情形

	注意：若建表语句的字符集缺失，会按照mysql选择使用哪种字符集的逻辑获取字符集

	建表语句或列选择使用哪种字符集以及排序规则的逻辑如下：
	1 若符集以及排序都指定，则根据指定的字符集以及排序规则设定
	2 若未指定字符集，但指定了排序规则，字符集设定为排序规则关联的字符集
	3 若未指定排序规则，但指定了字符集，排序规则设定为字符集关联的排序规则
	4 若表的字符集和排序规则都不指定，二者将被设定为数据库的字符集及排序的默认值
	5 若列的字符集和排序规则都不知道，二者将被设定为数据表的字符集及排序的默认值
	6 若ALTER语句中使用CONVERT TO修改表的字符集，表中所有列的字符集都会被修改为目标字符集

	不支持：
	1 一条ALTER语句中反复修改同一列的字符集
	2 检查修改的列是否在表中
	3 修改表不使用CONVERT

参考文档1：
https://dev.mysql.com/doc/refman/8.0/en/charset-database.html

参考文档2：
https://dev.mysql.com/doc/refman/8.0/en/alter-table.html
*/
func recommendTableColumnCharsetSame(input *RuleHandlerInput) error {
	switch stmt := input.Node.(type) {
	case *ast.CreateTableStmt:
		// 获取建表语句中指定了字符集或排序的列
		columnWithCharset := getColumnWithCharset(stmt, input)
		if len(columnWithCharset) == 0 {
			return nil
		}
		// 获取建表语句中的字符集
		charset := getCharsetFromCreateTableStmt(input.Ctx, stmt)
		if charset.StrValue == "" {
			log.Logger().Warnf("skip rule:%s. reason: for sql %s, rule failed to obtain character set for comparison", input.Rule.Name, input.Node.Text())
			// 未能获取字符集 无法比较 返回
			return nil
		}
		for _, column := range columnWithCharset {
			if column.Tp.Charset != charset.StrValue {
				addResult(input.Res, input.Rule, input.Rule.Name)
				break
			}
		}
	case *ast.AlterTableStmt:
		var columnWithCharset []*ast.ColumnDef
		var newCharset *ast.TableOption
		var useConvert bool
		for _, spec := range stmt.Specs {
			// 修改的列
			for _, col := range spec.NewColumns {
				if col.Tp.Charset != "" {
					columnWithCharset = append(columnWithCharset, col)
				}
			}
			// 获取更改后的字符集以及更改的列
			charset, _ := getCharsetAndCollation(spec.Options)
			if charset.StrValue != "" {
				if charset.UintValue == ast.TableOptionCharsetWithConvertTo {
					// 使用CONVERT TO 则表的字符集会统一为该字符集 清空指定charset的列
					columnWithCharset = make([]*ast.ColumnDef, 0)
					useConvert = true
				}
				newCharset = charset
			}
		}

		if newCharset != nil {
			if useConvert {
				for _, column := range columnWithCharset {
					if column.Tp.Charset != newCharset.StrValue {
						addResult(input.Res, input.Rule, input.Rule.Name)
						break
					}
				}
				return nil
			}
			/*
				暂不支持修改表字符集但不使用CONVERT的情况
				若不使用CONVERT，仅修改表的字符集，不修改表中列的字符集
				需要判断最终的表字符集和列字符集是否一致，
				1. 获取原表各列字符集:
					SELECT column_name, character_set_name
					FROM information_schema.columns
					WHERE table_name = 'your_table_name';
				2. 根据SQL语句修改列的字符集到目标字符集
				3. 判断最终表字符集和最终列字符集是否一致
			*/
			log.Logger().Warnf("skip rule:%s. reason: for sql %s,alter the table character but not using CONVERT TO is currently not supported.", input.Rule.Name, input.Node.Text())
			return nil
		}
		if newCharset == nil {
			if len(columnWithCharset) == 0 {
				// 没有指定字符集的列时，列的字符集被设定为表字符集
				return nil
			}
			// 若未更改表的字符集，则获取原表字符集作为表字符集
			originTable, exist, err := input.Ctx.GetCreateTableStmt(stmt.Table)
			if err != nil {
				log.Logger().Errorf("skip rule:%s. reason: for sql %s, an error occur when rule try to obtain the corresponding table,err:%v", input.Rule.Name, input.Node.Text(), err)
				return nil
			}
			if !exist {
				log.Logger().Warnf("skip rule:%s. reason: for sql %s,the corresponding table is not exist", input.Rule.Name, input.Node.Text())
				return nil
			}
			// 若没有修改表字符集
			charset := getCharsetFromCreateTableStmt(input.Ctx, originTable)
			if charset.StrValue == "" {
				// 未能获取字符集 无法比较 返回
				log.Logger().Warnf("skip rule:%s. reason: for sql %s, rule failed to obtain character set for comparison", input.Rule.Name, input.Node.Text())
				return nil
			}
			for _, column := range columnWithCharset {
				if column.Tp.Charset != charset.StrValue {
					addResult(input.Res, input.Rule, input.Rule.Name)
					break
				}
			}
		}

	default:
		return nil
	}
	return nil
}

func getColumnWithCharset(stmt *ast.CreateTableStmt, input *RuleHandlerInput) []*ast.ColumnDef {
	var columnWithCharset []*ast.ColumnDef
	for _, col := range stmt.Cols {

		if col.Tp.Charset != "" {
			columnWithCharset = append(columnWithCharset, col)
		} else if col.Tp.Collate != "" {
			col.Tp.Charset, _ = input.Ctx.GetSchemaCharacterByCollation(col.Tp.Collate)
			columnWithCharset = append(columnWithCharset, col)
		} else if len(col.Options) > 0 {
			for _, option := range col.Options {
				if option.Tp == ast.ColumnOptionCollate {
					col.Tp.Charset, _ = input.Ctx.GetSchemaCharacterByCollation(option.StrValue)
					columnWithCharset = append(columnWithCharset, col)
				}
			}
		}
	}
	return columnWithCharset
}

func getCharsetAndCollation(options []*ast.TableOption) (*ast.TableOption, *ast.TableOption) {
	charset := &ast.TableOption{}
	collation := &ast.TableOption{}
	for _, option := range options {
		if option.Tp == ast.TableOptionCharset {
			charset = option
		}
		if option.Tp == ast.TableOptionCollate {
			collation = option
		}
	}
	return charset, collation
}

// 获取建表语句中的字符集
func getCharsetFromCreateTableStmt(ctx *session.Context, stmt *ast.CreateTableStmt) *ast.TableOption {
	charset, collation := getCharsetAndCollation(stmt.Options)
	if charset.StrValue == "" && collation.StrValue == "" {
		// 没有指定表字符集以及排序时，表的字符集和排序被设定为数据库默认字符集以及排序
		charset.StrValue, _ = ctx.GetSchemaCharacter(stmt.Table, "")
	}
	if charset.StrValue == "" && collation.StrValue != "" {
		// 指定了表排序但未指定表字符集时，表字符集被设定为排序对应的字符集
		charset.StrValue, _ = ctx.GetSchemaCharacterByCollation(collation.StrValue)
	}
	return charset
}

func checkColumnTypeInteger(input *RuleHandlerInput) error {
	switch stmt := input.Node.(type) {
	case *ast.CreateTableStmt:
		for _, col := range stmt.Cols {
			if (col.Tp.Tp == mysql.TypeLong && col.Tp.Flen != 10) || (col.Tp.Tp == mysql.TypeLonglong && col.Tp.Flen != 20) {
				addResult(input.Res, input.Rule, input.Rule.Name)
				break
			}
		}
		return nil
	default:
		return nil
	}
}

func checkVarcharSize(input *RuleHandlerInput) error {
	maxVarcharLen := input.Rule.Params.GetParam(DefaultSingleParamKeyName).Int()

	switch stmt := input.Node.(type) {
	case *ast.CreateTableStmt:
		for _, col := range stmt.Cols {
			if col.Tp == nil {
				continue
			}
			if col.Tp.Tp == mysql.TypeVarchar && col.Tp.Flen > maxVarcharLen {
				addResult(input.Res, input.Rule, input.Rule.Name, maxVarcharLen)
				break
			}
		}
	case *ast.AlterTableStmt:
		for _, spec := range stmt.Specs {
			for _, column := range spec.NewColumns {
				if column.Tp == nil {
					continue
				}
				if column.Tp.Tp == mysql.TypeVarchar && column.Tp.Flen > maxVarcharLen {
					addResult(input.Res, input.Rule, input.Rule.Name, maxVarcharLen)
					break
				}
			}
		}
	default:
		return nil
	}
	return nil
}

func containsOp(ops []opcode.Op, op opcode.Op) bool {
	for i := range ops {
		if op == ops[i] {
			return true
		}
	}
	return false
}

/*
应避免在 WHERE子句中使用函数或其他运算符

	触发条件：
	1 在WHERE子句中使用了函数，并且函数作用在至少一列上
	2 在WHERE二元操作符中使用运算符，包括：位运算符和算数运算符
	3 如果WHERE子句中使用了像sysdate()、now()这样的函数，不作用在任何列上，则不触发规则
*/
func notRecommendFuncInWhere(input *RuleHandlerInput) error {
	if where := getWhereExpr(input.Node); where != nil {
		trigger := false
		util.ScanWhereStmt(func(expr ast.ExprNode) (skip bool) {
			switch stmt := expr.(type) {
			case *ast.FuncCallExpr:
				visitor := util.ColumnNameVisitor{}
				stmt.Accept(&visitor)
				if len(visitor.ColumnNameList) > 0 {
					trigger = true
					return true
				}
			case *ast.BinaryOperationExpr:
				ops := []opcode.Op{
					opcode.LeftShift, opcode.RightShift, opcode.And, opcode.Or, opcode.BitNeg, opcode.Xor, // 位运算符
					opcode.Plus, opcode.Minus, opcode.Mul, opcode.Div, opcode.Mod, // 算术运算符
				}
				if containsOp(ops, stmt.Op) {
					trigger = true
					return true
				}
				return false
			}
			return false
		}, where)
		if trigger {
			addResult(input.Res, input.Rule, input.Rule.Name)
		}
	}
	return nil
}

func notRecommendSysdate(input *RuleHandlerInput) error {
	switch stmt := input.Node.(type) {
	case *ast.SelectStmt:
		for _, f := range stmt.Fields.Fields {
			if fu, ok := f.Expr.(*ast.FuncCallExpr); ok && fu.FnName.L == "sysdate" {
				addResult(input.Res, input.Rule, input.Rule.Name)
				return nil
			}
		}
	}
	if where := getWhereExpr(input.Node); where != nil {
		trigger := false
		util.ScanWhereStmt(func(expr ast.ExprNode) (skip bool) {
			switch pattern := expr.(type) {
			case *ast.FuncCallExpr:
				if pattern.FnName.L == "sysdate" {
					trigger = true
					return true
				}
			}
			return false
		}, where)
		if trigger {
			addResult(input.Res, input.Rule, input.Rule.Name)
		}
	}
	return nil
}

func hintSumFuncTips(input *RuleHandlerInput) error {
	switch stmt := input.Node.(type) {
	case *ast.SelectStmt:
		for _, f := range stmt.Fields.Fields {
			if fu, ok := f.Expr.(*ast.AggregateFuncExpr); ok && strings.ToLower(fu.F) == "sum" {
				addResult(input.Res, input.Rule, input.Rule.Name)
				return nil
			}
		}
	}
	if where := getWhereExpr(input.Node); where != nil {
		trigger := false
		util.ScanWhereStmt(func(expr ast.ExprNode) (skip bool) {
			switch pattern := expr.(type) {
			case *ast.AggregateFuncExpr:
				if strings.ToLower(pattern.F) == "sum" {
					trigger = true
					return true
				}
			}
			return false
		}, where)
		if trigger {
			addResult(input.Res, input.Rule, input.Rule.Name)
		}
	}
	return nil
}

func hintCountFuncWithCol(input *RuleHandlerInput) error {
	switch stmt := input.Node.(type) {
	case *ast.SelectStmt:
		for _, f := range stmt.Fields.Fields {
			if fu, ok := f.Expr.(*ast.AggregateFuncExpr); ok && strings.ToLower(fu.F) == "count" {
				if fu.Distinct {
					continue
				}
				for _, arg := range fu.Args {
					if _, ok := arg.(*ast.ColumnNameExpr); ok {
						addResult(input.Res, input.Rule, input.Rule.Name)
						return nil
					}
				}
			}
		}
	default:
		return nil
	}

	return nil
}

func checkColumnQuantityInPK(input *RuleHandlerInput) error {
	switch stmt := input.Node.(type) {
	case *ast.CreateTableStmt:
		for _, constraint := range stmt.Constraints {
			if constraint.Tp == ast.ConstraintPrimaryKey && len(constraint.Keys) > input.Rule.Params.GetParam(DefaultSingleParamKeyName).Int() {
				addResult(input.Res, input.Rule, input.Rule.Name)
				break
			}
		}
		return nil
	default:
		return nil
	}
}

func hintLimitMustBeCombinedWithOrderBy(input *RuleHandlerInput) error {
	switch stmt := input.Node.(type) {
	case *ast.SelectStmt:
		if stmt.Limit != nil && stmt.OrderBy == nil {
			addResult(input.Res, input.Rule, input.Rule.Name)
		}
		return nil
	default:
		return nil
	}
}

func hintTruncateTips(input *RuleHandlerInput) error {
	switch input.Node.(type) {
	case *ast.TruncateTableStmt:
		addResult(input.Res, input.Rule, input.Rule.Name)
		return nil
	default:
		return nil
	}
}

func hintDeleteTips(input *RuleHandlerInput) error {
	switch input.Node.(type) {
	case *ast.TruncateTableStmt, *ast.DeleteStmt, *ast.DropTableStmt:
		addResult(input.Res, input.Rule, input.Rule.Name)
		return nil
	default:
		return nil
	}
}

func checkSQLInjectionFunc(input *RuleHandlerInput) error {
	funcs := []string{"sleep", "benchmark", "get_lock", "release_lock"}
	switch stmt := input.Node.(type) {
	case *ast.SelectStmt:
		for _, f := range stmt.Fields.Fields {
			if fu, ok := f.Expr.(*ast.FuncCallExpr); ok && inSlice(funcs, fu.FnName.L) {
				addResult(input.Res, input.Rule, input.Rule.Name)
				return nil
			}
		}
	}
	if where := getWhereExpr(input.Node); where != nil {
		trigger := false
		util.ScanWhereStmt(func(expr ast.ExprNode) (skip bool) {
			switch pattern := expr.(type) {
			case *ast.FuncCallExpr:
				if inSlice(funcs, pattern.FnName.L) {
					trigger = true
					return true
				}
			}
			return false
		}, where)
		if trigger {
			addResult(input.Res, input.Rule, input.Rule.Name)
		}
	}
	return nil
}

func inSlice(ss []string, s string) bool {
	for _, s2 := range ss {
		if s2 == s {
			return true
		}
	}
	return false
}

func notRecommendSubquery(input *RuleHandlerInput) error {
	if where := getWhereExpr(input.Node); where != nil {
		trigger := false
		util.ScanWhereStmt(func(expr ast.ExprNode) (skip bool) {
			switch expr.(type) {
			case *ast.SubqueryExpr:
				trigger = true
				return true
			}
			return false
		}, where)
		if trigger {
			addResult(input.Res, input.Rule, input.Rule.Name)
		}
	}
	return nil
}

func checkNotEqualSymbol(input *RuleHandlerInput) error {
	if strings.Contains(input.Node.Text(), "!=") {
		addResult(input.Res, input.Rule, input.Rule.Name)
	}
	return nil
}

func checkSubqueryLimit(input *RuleHandlerInput) error {
	if where := getWhereExpr(input.Node); where != nil {
		trigger := false
		util.ScanWhereStmt(func(expr ast.ExprNode) (skip bool) {
			switch pattern := expr.(type) {
			case *ast.SubqueryExpr:
				if stmt, ok := pattern.Query.(*ast.SelectStmt); ok && stmt.Limit != nil && pattern.Query != nil {
					trigger = true
					return true
				}
			}
			return false
		}, where)
		if trigger {
			addResult(input.Res, input.Rule, input.Rule.Name)
		}
	}
	return nil
}

func checkAutoIncrement(input *RuleHandlerInput) error {
	switch stmt := input.Node.(type) {
	default:
		return nil
	case *ast.CreateTableStmt:
		for _, option := range stmt.Options {
			if option.Tp == ast.TableOptionAutoIncrement && option.UintValue != 0 {
				addResult(input.Res, input.Rule, input.Rule.Name)
			}
		}
		return nil
	}
}

func ddlNotAllowRenaming(input *RuleHandlerInput) error {
	switch stmt := input.Node.(type) {
	case *ast.RenameTableStmt:
		addResult(input.Res, input.Rule, input.Rule.Name)
		return nil
	case *ast.AlterTableStmt:
		for _, spec := range stmt.Specs {
			if spec.Tp == ast.AlterTableChangeColumn ||
				spec.Tp == ast.AlterTableRenameTable ||
				spec.Tp == ast.AlterTableRenameColumn {
				addResult(input.Res, input.Rule, input.Rule.Name)
				return nil
			}
		}
	}
	return nil
}

func checkLimitOffsetNum(input *RuleHandlerInput) error {
	maxOffset := input.Rule.Params.GetParam(DefaultSingleParamKeyName).Int()
	switch stmt := input.Node.(type) {
	case *ast.SelectStmt:
		if stmt.Limit != nil && stmt.Limit.Offset != nil {
			offsetVal, ok := stmt.Limit.Offset.(*parserdriver.ValueExpr)
			if !ok {
				return nil
			}
			offset := offsetVal.Datum.GetInt64()
			if offset > int64(maxOffset) {
				addResult(input.Res, input.Rule, DMLCheckLimitOffsetNum, offset, maxOffset)
			}
		}
	default:
		return nil
	}
	return nil
}

func checkUpdateOrDeleteHasWhere(input *RuleHandlerInput) error {
	switch stmt := input.Node.(type) {
	case *ast.UpdateStmt:
		if stmt.Where == nil {
			addResult(input.Res, input.Rule, DMLCheckUpdateOrDeleteHasWhere)
		}
	case *ast.DeleteStmt:
		if stmt.Where == nil {
			addResult(input.Res, input.Rule, DMLCheckUpdateOrDeleteHasWhere)
		}
	default:
		return nil
	}
	return nil
}

func checkSortColumnLength(input *RuleHandlerInput) error {
	maxLength := input.Rule.Params.GetParam(DefaultSingleParamKeyName).Int()

	type col struct {
		Table   *ast.TableName
		ColName string
	}
	checkColumns := []col{}

	buildCheckColumns := func(colName *ast.ColumnNameExpr, singleTableSource *ast.TableName) {
		var table *ast.TableName
		if singleTableSource == nil { // 这种情况是查询多表
			if colName.Name.Table.O == "" { // 查询多表的情况下order by的字段没有指定表名，简单处理，暂不对这个字段做校验。  todo 需要校验这种情况
				return
			}
			table = &ast.TableName{
				Schema: colName.Name.Schema,
				Name:   colName.Name.Table,
			}
		} else {
			table = &ast.TableName{
				Schema: singleTableSource.Schema,
				Name:   singleTableSource.Name,
			}
		}
		checkColumns = append(checkColumns, col{
			Table:   table,
			ColName: colName.Name.Name.L,
		})
	}

	gatherColFromOrderByClause := func(orderBy *ast.OrderByClause, singleTableSource *ast.TableName) {
		if orderBy != nil {
			for _, item := range orderBy.Items {
				if item == nil {
					continue
				}
				colName, ok := item.Expr.(*ast.ColumnNameExpr)
				if !ok {
					continue
				}
				buildCheckColumns(colName, singleTableSource)
			}
		}
	}

	gatherColFromSelectStmt := func(stmt *ast.SelectStmt, singleTableSource *ast.TableName) {
		gatherColFromOrderByClause(stmt.OrderBy, singleTableSource)
		if stmt.GroupBy != nil {
			for _, item := range stmt.GroupBy.Items {
				if item == nil {
					continue
				}
				colName, ok := item.Expr.(*ast.ColumnNameExpr)
				if !ok {
					continue
				}
				buildCheckColumns(colName, singleTableSource)
			}
		}
		if stmt.Distinct {
			if stmt.Fields != nil {
				for _, field := range stmt.Fields.Fields {
					if field == nil {
						continue
					}
					colName, ok := field.Expr.(*ast.ColumnNameExpr)
					if !ok {
						continue
					}
					buildCheckColumns(colName, singleTableSource)
				}
			}
		}
	}

	invalidCols := []string{}
	checkColLen := func(column col) error {
		table, exist, err := input.Ctx.GetCreateTableStmt(column.Table)
		if err != nil {
			return err
		}
		if !exist {
			return nil
		}
		for _, def := range table.Cols {
			if def.Name.Name.L != column.ColName || def.Tp.Flen <= maxLength {
				continue
			}
			invalidCols = append(invalidCols, fmt.Sprintf("%v.%v", column.Table.Name.L, column.ColName))
		}
		return nil
	}

	var singleTable *ast.TableName
	// 简单处理表名：
	// 只在单表查询时通过from获取表名；
	// 多表查询时如果order by某个列没有指定表名，则不会检查这个列（这种情况应该不常见，暂时这样处理）
	// e.g. SELECT tb1.a,tb6.b FROM tb1,tb6 ORDER BY tb1.a,b  ->  字段b将不会被校验   todo 需要校验这种情况
	switch stmt := input.Node.(type) {
	case *ast.SelectStmt:
		if stmt.From == nil || stmt.From.TableRefs == nil {
			return nil
		}
		// join子查询里的order by不做处理
		t, ok := stmt.From.TableRefs.Left.(*ast.TableSource)
		if ok && t != nil && stmt.From.TableRefs.Right == nil {
			temp, ok := t.Source.(*ast.TableName)
			if ok {
				singleTable = temp
			}
		}
		gatherColFromSelectStmt(stmt, singleTable)
	case *ast.UnionStmt:
		// join子查询里的order by不做处理
		// 因为union会对字段进行隐式排序，而order by的字段一定是union的字段，所以不需要额外对union语句的order by等函数的字段进行检查
		if stmt.SelectList == nil {
			return nil
		}
		for _, s := range stmt.SelectList.Selects {
			if s.From == nil || s.From.TableRefs == nil {
				continue
			}
			t, ok := s.From.TableRefs.Left.(*ast.TableSource)
			if ok && t != nil && s.From.TableRefs.Right == nil {
				temp, ok := t.Source.(*ast.TableName)
				if ok {
					singleTable = temp

					// 收集select的普通目标列
					if s.Fields != nil {
						for _, field := range s.Fields.Fields {
							if c, ok := field.Expr.(*ast.ColumnNameExpr); ok && c.Name != nil {
								checkColumns = append(checkColumns, col{
									Table:   temp,
									ColName: c.Name.Name.L,
								})
							}
						}
					}
				}
			}
			gatherColFromSelectStmt(s, singleTable) // 收集group by、distinct里的列
			gatherColFromOrderByClause(s.OrderBy, singleTable)
		}
	case *ast.DeleteStmt:
		if stmt.TableRefs == nil || stmt.TableRefs.TableRefs == nil {
			return nil
		}
		t, ok := stmt.TableRefs.TableRefs.Left.(*ast.TableSource)
		if ok && t != nil && stmt.TableRefs.TableRefs.Right == nil {
			temp, ok := t.Source.(*ast.TableName)
			if ok {
				singleTable = temp
			}
		}
		gatherColFromOrderByClause(stmt.Order, singleTable)
	case *ast.UpdateStmt:
		if stmt.TableRefs == nil || stmt.TableRefs.TableRefs == nil {
			return nil
		}
		t, ok := stmt.TableRefs.TableRefs.Left.(*ast.TableSource)
		if ok && t != nil && stmt.TableRefs.TableRefs.Right == nil {
			temp, ok := t.Source.(*ast.TableName)
			if ok {
				singleTable = temp
			}
		}
		gatherColFromOrderByClause(stmt.Order, singleTable)
	default:
		return nil
	}

	for _, column := range checkColumns {
		if err := checkColLen(column); err != nil {
			return err
		}
	}

	if len(invalidCols) > 0 {
		addResult(input.Res, input.Rule, input.Rule.Name, strings.Join(invalidCols, ","))
	}

	return nil
}

func checkAffectedRows(input *RuleHandlerInput) error {

	switch input.Node.(type) {
	case *ast.UpdateStmt, *ast.DeleteStmt:
	default:
		return nil
	}

	affectCount, err := util.GetAffectedRowNum(
		context.TODO(), input.Node.Text(), input.Ctx.GetExecutor())
	if err != nil {
		log.NewEntry().Errorf("rule: %v; SQL: %v; get affected row number failed: %v", input.Rule.Name, input.Node.Text(), err)
		return nil
	}

	affectCountLimit := input.Rule.Params.GetParam(DefaultSingleParamKeyName).Int()
	if affectCount > int64(affectCountLimit) {
		addResult(input.Res, input.Rule, input.Rule.Name, affectCount, affectCountLimit)
	}

	return nil
}

// NOTE: ParamMarkerExpr is actually "?".
// ref: https://docs.pingcap.com/zh/tidb/dev/expression-syntax#%E8%A1%A8%E8%BE%BE%E5%BC%8F%E8%AF%AD%E6%B3%95-expression-syntax
// ref: https://github.com/pingcap/tidb/blob/master/types/parser_driver/value_expr.go#L247
func checkPrepareStatementPlaceholders(input *RuleHandlerInput) error {

	placeholdersCount := 0
	placeholdersLimit := input.Rule.Params.GetParam(DefaultSingleParamKeyName).Int()

	switch stmt := input.Node.(type) {
	case *ast.SelectStmt:

		if whereStmt, ok := stmt.Where.(*ast.PatternInExpr); ok && stmt.Where != nil {
			for i := range whereStmt.List {
				item := whereStmt.List[i]
				if _, ok := item.(*parserdriver.ParamMarkerExpr); ok {
					placeholdersCount++
				}
			}
		}

		if stmt.Fields != nil {
			for i := range stmt.Fields.Fields {
				item := stmt.Fields.Fields[i]
				if _, ok := item.Expr.(*parserdriver.ParamMarkerExpr); ok && item.Expr != nil {
					placeholdersCount++
				}
			}
		}

		if stmt.GroupBy != nil {
			for i := range stmt.GroupBy.Items {
				item := stmt.GroupBy.Items[i]
				if _, ok := item.Expr.(*parserdriver.ParamMarkerExpr); ok && item.Expr != nil {
					placeholdersCount++
				}
			}
		}

		if stmt.Having != nil && stmt.Having.Expr != nil {
			item := stmt.Having.Expr
			if _, ok := item.(*parserdriver.ParamMarkerExpr); ok {
				placeholdersCount++
			}
		}

		if stmt.OrderBy != nil {
			for i := range stmt.OrderBy.Items {
				item := stmt.OrderBy.Items[i]
				if _, ok := item.Expr.(*parserdriver.ParamMarkerExpr); ok && item.Expr != nil {
					placeholdersCount++
				}
			}
		}

	case *ast.InsertStmt:
		for i := range stmt.Lists {
			for j := range stmt.Lists[i] {
				item := stmt.Lists[i][j]
				if _, ok := item.(*parserdriver.ParamMarkerExpr); ok {
					placeholdersCount++
				}
			}
		}
		for i := range stmt.Setlist {
			if _, ok := stmt.Setlist[i].Expr.(*parserdriver.ParamMarkerExpr); ok && stmt.Setlist[i].Expr != nil {
				placeholdersCount++
			}
		}
		for i := range stmt.OnDuplicate {
			if _, ok := stmt.OnDuplicate[i].Expr.(*parserdriver.ParamMarkerExpr); ok && stmt.OnDuplicate[i].Expr != nil {
				placeholdersCount++
			}
		}

	case *ast.UpdateStmt:
		for i := range stmt.List {
			item := stmt.List[i]
			if _, ok := item.Expr.(*parserdriver.ParamMarkerExpr); ok && item.Expr != nil {
				placeholdersCount++
			}
		}
		if whereStmt, ok := stmt.Where.(*ast.PatternInExpr); ok && stmt.Where != nil {
			for i := range whereStmt.List {
				item := whereStmt.List[i]
				if _, ok := item.(*parserdriver.ParamMarkerExpr); ok {
					placeholdersCount++
				}
			}
		}
		if stmt.Order != nil {
			for i := range stmt.Order.Items {
				item := stmt.Order.Items[i]
				if _, ok := item.Expr.(*parserdriver.ParamMarkerExpr); ok && item.Expr != nil {
					placeholdersCount++
				}
			}
		}

	}

	if placeholdersCount > placeholdersLimit {
		addResult(input.Res, input.Rule, input.Rule.Name, placeholdersCount, placeholdersLimit)
	}
	return nil
}

func checkAutoIncrementFieldNum(input *RuleHandlerInput) error {
	autoIncrementFieldNums := 0
	switch stmt := input.Node.(type) {
	case *ast.CreateTableStmt:
		for _, col := range stmt.Cols {
			for _, option := range col.Options {
				if option.Tp == ast.ColumnOptionAutoIncrement {
					autoIncrementFieldNums += 1
					break
				}
			}
		}
	default:
		return nil
	}

	if autoIncrementFieldNums > 1 {
		addResult(input.Res, input.Rule, input.Rule.Name)
	}

	return nil
}

func getTableNameWithSchema(stmt *ast.TableName, c *session.Context) string {
	var tableWithSchema string

	if stmt.Schema.String() == "" {
		currentSchema := c.CurrentSchema()
		if currentSchema != "" {
			tableWithSchema = fmt.Sprintf("`%s`.`%s`", currentSchema, stmt.Name)
		} else {
			tableWithSchema = fmt.Sprintf("`%s`", stmt.Name)
		}
	} else {
		tableWithSchema = fmt.Sprintf("`%s`.`%s`", stmt.Schema, stmt.Name)
	}

	if c.IsLowerCaseTableName() {
		tableWithSchema = strings.ToLower(tableWithSchema)
	}

	return tableWithSchema
}

func checkSameTableJoinedMultipleTimes(input *RuleHandlerInput) error {
	var repeatTables []string

	if _, ok := input.Node.(ast.DMLNode); ok {
		selectVisitor := &util.SelectVisitor{}
		input.Node.Accept(selectVisitor)

		for _, selectNode := range selectVisitor.SelectList {
			tableJoinedNums := make(map[string]int)

			if selectNode.From != nil {
				tableSources := util.GetTableSources(selectNode.From.TableRefs)
				for _, tableSource := range tableSources {
					switch source := tableSource.Source.(type) {
					case *ast.TableName:
						tableName := getTableNameWithSchema(source, input.Ctx)
						tableJoinedNums[tableName] += 1
					}
				}

				for tableName, joinedNums := range tableJoinedNums {
					if joinedNums > 1 {
						repeatTables = append(repeatTables, tableName)
					}
				}
			}
		}
	}

	repeatTables = utils.RemoveDuplicate(repeatTables)
	if len(repeatTables) > 0 {
		tablesString := strings.Join(repeatTables, ",")
		addResult(input.Res, input.Rule, input.Rule.Name, tablesString)
	}

	return nil
}

func checkAllIndexNotNullConstraint(input *RuleHandlerInput) error {
	indexCols, colsWithNotNullConstraint, err := getIndexAndNotNullCols(input)
	if err != nil {
		return err
	}

	idxColsWithoutNotNull := []string{}
	indexCols = utils.RemoveDuplicate(indexCols)
	for _, k := range indexCols {
		if _, ok := colsWithNotNullConstraint[k]; !ok {
			idxColsWithoutNotNull = append(idxColsWithoutNotNull, k)
		}
	}
	if len(idxColsWithoutNotNull) == len(indexCols) && len(indexCols) > 0 {
		addResult(input.Res, input.Rule, input.Rule.Name)
	}
	return nil
}

func checkInsertSelect(input *RuleHandlerInput) error {
	if stmt, ok := input.Node.(*ast.InsertStmt); ok {
		if stmt.Select != nil {
			addResult(input.Res, input.Rule, input.Rule.Name)
			return nil
		}
	}
	return nil
}

func checkAggregateFunc(input *RuleHandlerInput) error {
	if _, ok := input.Node.(ast.DMLNode); !ok {
		return nil
	}
	selectVisitor := &util.SelectVisitor{}
	input.Node.Accept(selectVisitor)
	for _, selectNode := range selectVisitor.SelectList {
		if selectNode.Having != nil {
			isHavingUseFunc := false
			util.ScanWhereStmt(func(expr ast.ExprNode) bool {
				switch expr.(type) {
				case *ast.AggregateFuncExpr:
					isHavingUseFunc = true
					return true
				}
				return false
			}, selectNode.Having.Expr)

			if isHavingUseFunc {
				addResult(input.Res, input.Rule, input.Rule.Name)
				return nil
			}
		}
		for _, field := range selectNode.Fields.Fields {
			if _, ok := field.Expr.(*ast.AggregateFuncExpr); ok {
				addResult(input.Res, input.Rule, input.Rule.Name)
				return nil
			}
		}
	}
	return nil
}

func checkColumnNotNull(input *RuleHandlerInput) error {
	notNullColumns := []string{}
	switch stmt := input.Node.(type) {
	case *ast.AlterTableStmt:
		for _, spec := range stmt.Specs {
			for _, newColumn := range spec.NewColumns {
				ok := util.IsAllInOptions(newColumn.Options, ast.ColumnOptionNotNull)
				if !ok {
					notNullColumns = append(notNullColumns, newColumn.Name.OrigColName())
				}
			}
		}
	case *ast.CreateTableStmt:
		for _, col := range stmt.Cols {
			ok := util.IsAllInOptions(col.Options, ast.ColumnOptionNotNull)
			if !ok {
				notNullColumns = append(notNullColumns, col.Name.OrigColName())
			}
		}
	}
	if len(notNullColumns) > 0 {
		notNullColString := strings.Join(notNullColumns, ",")
		addResult(input.Res, input.Rule, input.Rule.Name, notNullColString)
	}
	return nil
}

func checkIndexSelectivity(input *RuleHandlerInput) error {
	if _, ok := input.Node.(*ast.SelectStmt); !ok {
		return nil
	}
	selectVisitor := &util.SelectVisitor{}
	input.Node.Accept(selectVisitor)
	explainRecords, err := input.Ctx.GetExecutionPlan(input.Node.Text())
	if err != nil {
		log.NewEntry().Errorf("get execution plan failed, sqle: %v, error: %v", input.Node.Text(), err)
		return nil
	}
	for _, record := range explainRecords {
		indexes := strings.Split(record.Key, ",")
		recordTable := record.Table
		if len(indexes) == 0 || recordTable == "" {
			// 若执行计划没有使用索引 则跳过
			continue
		}
		for _, selectNode := range selectVisitor.SelectList {
			if selectNode.From == nil || selectNode.From.TableRefs == nil {
				continue
			}
			tables := util.GetTables(selectNode.From.TableRefs)
			for _, tableName := range tables {
				if tableName.Name.L != recordTable {
					// 只检查 使用索引对应的表
					continue
				}
				indexSelectivityMap, err := input.Ctx.GetSelectivityOfIndex(tableName, indexes)
				if err != nil {
					log.NewEntry().Errorf("get selectivity of index failed, sqle: %v, error: %v", input.Node.Text(), err)
					continue
				}
				max := input.Rule.Params.GetParam(DefaultSingleParamKeyName).Int()
				for indexName, selectivity := range indexSelectivityMap {
					if selectivity > 0 && selectivity < float64(max) {
						addResult(input.Res, input.Rule, input.Rule.Name, indexName, max)
						return nil
					}
				}
			}
		}
	}
	return nil
}

func checkTableRows(input *RuleHandlerInput) error {
	limitRowsString := input.Rule.Params.GetParam(DefaultSingleParamKeyName).String()
	limitRowsInt, err := strconv.Atoi(limitRowsString)
	if err != nil {
		return err
	}

	stmt, ok := input.Node.(*ast.CreateTableStmt)
	if !ok {
		return nil
	}

	exist, err := input.Ctx.IsTableExist(stmt.Table)
	if err != nil {
		return err
	}
	if !exist {
		return nil
	}

	rowsCount, err := input.Ctx.GetTableRowCount(stmt.Table)
	if err != nil {
		return err
	}

	if rowsCount > limitRowsInt*TenThousand {
		addResult(input.Res, input.Rule, input.Rule.Name)
	}
	return nil
}

func checkCompositeIndexSelectivity(input *RuleHandlerInput) error {
	indexSlices := [][]string{}
	table := &ast.TableName{}
	switch stmt := input.Node.(type) {
	case *ast.CreateIndexStmt:
		singleIndexSlice := []string{}
		if len(stmt.IndexPartSpecifications) == 1 {
			return nil
		}
		for _, indexPart := range stmt.IndexPartSpecifications {
			singleIndexSlice = append(singleIndexSlice, indexPart.Column.Name.O)
		}
		indexSlices = append(indexSlices, singleIndexSlice)
		table = stmt.Table
	case *ast.AlterTableStmt:
		for _, spec := range stmt.Specs {
			if spec.Constraint == nil {
				continue
			}
			if spec.Constraint.Tp != ast.ConstraintIndex && spec.Constraint.Tp != ast.ConstraintUniq {
				continue
			}
			singleIndexSlice := []string{}
			if len(spec.Constraint.Keys) == 1 {
				continue
			}
			for _, key := range spec.Constraint.Keys {
				singleIndexSlice = append(singleIndexSlice, key.Column.Name.O)
			}
			indexSlices = append(indexSlices, singleIndexSlice)
		}
		table = stmt.Table
	case *ast.CreateTableStmt:
		if stmt.Constraints == nil {
			return nil
		}
		for _, con := range stmt.Constraints {
			if con.Tp != ast.ConstraintIndex && con.Tp != ast.ConstraintUniq {
				continue
			}
			singleIndexSlice := []string{}
			if len(con.Keys) == 1 {
				continue
			}
			for _, key := range con.Keys {
				singleIndexSlice = append(singleIndexSlice, key.Column.Name.O)
			}
			indexSlices = append(indexSlices, singleIndexSlice)
		}
		table = stmt.Table
	}
	exist, err := input.Ctx.IsTableExist(table)
	if err != nil {
		return err
	}
	if !exist {
		return nil
	}

	noticeInfos := []string{}
	for _, singleIndexSlice := range indexSlices {
		var indexSelectValueSlice []struct {
			Index string
			Value int
		}
		sortIndexes := make([]string, len(singleIndexSlice))
		for _, indexColumn := range singleIndexSlice {
			columnCardinality, err := input.Ctx.GetColumnCardinality(table, indexColumn)
			if err != nil {
				return err
			}
			selectivityValue := columnCardinality
			indexSelectValueSlice = append(indexSelectValueSlice, struct {
				Index string
				Value int
			}{indexColumn, selectivityValue})
		}
		sort.Slice(indexSelectValueSlice, func(i, j int) bool {
			return indexSelectValueSlice[i].Value > indexSelectValueSlice[j].Value
		})
		for i, kv := range indexSelectValueSlice {
			sortIndexes[i] = kv.Index
		}
		for ind, indexColumn := range singleIndexSlice {
			if indexColumn != indexSelectValueSlice[ind].Index {
				noticeInfos = append(noticeInfos, fmt.Sprintf("(%s)可调整为(%s)", strings.Join(singleIndexSlice, "，"), strings.Join(sortIndexes, "，")))
				break
			}
		}
	}
	if len(noticeInfos) > 0 {
		addResult(input.Res, input.Rule, input.Rule.Name, strings.Join(noticeInfos, "，"))
	}
	return nil
}

func judgeTextField(col *ast.ColumnDef) bool {
	if col.Tp.Tp == mysql.TypeBlob || col.Tp.Tp == mysql.TypeTinyBlob || col.Tp.Tp == mysql.TypeMediumBlob || col.Tp.Tp == mysql.TypeLongBlob {
		// mysql blob字段为二进制对象
		// https://dev.mysql.com/doc/refman/8.0/en/blob.html
		if col.Tp.Flag != mysql.BinaryFlag {
			return true
		}
	}
	return false
}

func checkText(input *RuleHandlerInput) error {
	textColumns := []string{}
	switch stmt := input.Node.(type) {
	case *ast.CreateTableStmt:
		var hasPk bool
		columnsWithoutPkAndText := make(map[string]struct{})
		for _, col := range stmt.Cols {
			isText := judgeTextField(col)
			if isText {
				textColumns = append(textColumns, col.Name.Name.O)
				continue
			}
			if util.IsAllInOptions(col.Options, ast.ColumnOptionPrimaryKey) {
				hasPk = true
				continue
			}
			columnsWithoutPkAndText[col.Name.Name.O] = struct{}{}
		}
		for _, constraint := range stmt.Constraints {
			if constraint.Tp != ast.ConstraintPrimaryKey {
				continue
			}
			hasPk = true
			// 移除columnsWithoutPkAndText中主键的字段
			for _, key := range constraint.Keys {
				columnName := key.Column.Name.O
				delete(columnsWithoutPkAndText, columnName)
			}
		}
		if hasPk && len(textColumns) > 0 && len(columnsWithoutPkAndText) > 0 {
			addResult(input.Res, input.Rule, input.Rule.Name, strings.Join(textColumns, "，"))
		}
	case *ast.AlterTableStmt:
		for _, col := range stmt.Specs {
			if col.Tp != ast.AlterTableAddColumns {
				continue
			}
			for _, newColumn := range col.NewColumns {
				isText := judgeTextField(newColumn)
				if isText {
					textColumns = append(textColumns, newColumn.Name.Name.O)
				}
			}
		}
		if len(textColumns) == 0 {
			return nil
		}
		originTable, exist, err := input.Ctx.GetCreateTableStmt(stmt.Table)
		if err != nil {
			return err
		}
		if !exist {
			return nil
		}
		originPK, hasPk := util.GetPrimaryKey(originTable)
		if !hasPk {
			return nil
		}
		originTableAllColumns := []string{}
		for _, col := range originTable.Cols {
			originTableAllColumns = append(originTableAllColumns, col.Name.Name.L)
		}
		// 判断原表是否只存在主键
		if len(originPK) != len(originTableAllColumns) {
			addResult(input.Res, input.Rule, input.Rule.Name, strings.Join(textColumns, "，"))
		}
	}
	return nil
}

func checkSelectRows(input *RuleHandlerInput) error {
	if _, ok := input.Node.(*ast.SelectStmt); !ok {
		return nil
	}
	epRecords, err := input.Ctx.GetExecutionPlan(input.Node.Text())
	if err != nil {
		log.NewEntry().Errorf("get execution plan failed, sqle: %v, error: %v", input.Node.Text(), err)
		return nil
	}

	var notUseIndex bool
	for _, record := range epRecords {
		if record.Type == executor.ExplainRecordAccessTypeIndex || record.Type == executor.ExplainRecordAccessTypeAll {
			notUseIndex = true
			break
		}
	}

	if !notUseIndex {
		return nil
	}
	affectCount, err := util.GetAffectedRowNum(context.TODO(), input.Node.Text(), input.Ctx.GetExecutor())
	if err != nil {
		return err
	}
	max := input.Rule.Params.GetParam(DefaultSingleParamKeyName).Int()
	if affectCount > int64(max)*int64(TenThousand) {
		addResult(input.Res, input.Rule, input.Rule.Name)
	}

	return nil
}

func checkScanRows(input *RuleHandlerInput) error {
	switch input.Node.(type) {
	case *ast.SelectStmt, *ast.DeleteStmt, *ast.InsertStmt, *ast.UpdateStmt:
	default:
		return nil
	}

	max := input.Rule.Params.GetParam(DefaultSingleParamKeyName).Int()
	epRecords, err := input.Ctx.GetExecutionPlan(input.Node.Text())
	if err != nil {
		log.NewEntry().Errorf("get execution plan failed, sqle: %v, error: %v", input.Node.Text(), err)
		return nil
	}
	for _, record := range epRecords {
		if record.Rows > int64(max)*int64(TenThousand) {
			if record.Type == executor.ExplainRecordAccessTypeIndex || record.Type == executor.ExplainRecordAccessTypeAll {
				addResult(input.Res, input.Rule, input.Rule.Name)
				break
			}
		}
	}
	return nil
}

func mustMatchLeftMostPrefix(input *RuleHandlerInput) error {
	tables := []*ast.TableSource{}
	type colSets struct {
		AllCols    []string
		ColsWithEq []string
		ColsWithOr []string
	}
	tablesFromCondition := make(map[string]colSets)
	defaultTable := ""
	getTableName := func(tableName string) string {
		if tableName == "" {
			return defaultTable
		}
		return tableName
	}

	gatherColsWithOr := func(expr ast.ExprNode) {
		var col *ast.ColumnNameExpr
		var ok bool
		switch x := expr.(type) {
		case *ast.BinaryOperationExpr:
			col, ok = x.L.(*ast.ColumnNameExpr)
			if !ok {
				return
			}
		case *ast.PatternInExpr:
			col, ok = x.Expr.(*ast.ColumnNameExpr)
			if !ok {
				return
			}
		case *ast.PatternLikeExpr:
			col, ok = x.Expr.(*ast.ColumnNameExpr)
			if !ok {
				return
			}
		}

		if col == nil {
			return
		}
		tableName := getTableName(col.Name.Table.L)
		sets := tablesFromCondition[tableName]
		sets.AllCols = append(tablesFromCondition[tableName].AllCols, col.Name.Name.L)
		sets.ColsWithOr = append(tablesFromCondition[tableName].ColsWithOr, col.Name.Name.L)
		tablesFromCondition[tableName] = sets
	}
	var gatherColFromConditions func(expr ast.ExprNode) (skip bool)
	gatherColFromConditions = func(expr ast.ExprNode) (skip bool) {
		switch x := expr.(type) {
		case *ast.BinaryOperationExpr:
			if x.Op == opcode.LogicOr || x.Op == opcode.LogicXor {
				gatherColsWithOr(x.L)
				gatherColsWithOr(x.R)
				return false
			}
			// select * from tb1 where a > 1
			// select * from tb1 where a = 1
			col, ok := x.L.(*ast.ColumnNameExpr)
			if !ok {
				return false
			}
			tableName := getTableName(col.Name.Table.L)
			if x.Op == opcode.EQ {
				sets := tablesFromCondition[tableName]
				sets.AllCols = append(tablesFromCondition[tableName].AllCols, col.Name.Name.L)
				sets.ColsWithEq = append(tablesFromCondition[tableName].ColsWithEq, col.Name.Name.L)
				tablesFromCondition[tableName] = sets
			} else {
				sets := tablesFromCondition[tableName]
				sets.AllCols = append(tablesFromCondition[tableName].AllCols, col.Name.Name.L)
				tablesFromCondition[tableName] = sets
			}
		case *ast.SubqueryExpr:
			if selectStmt, ok := x.Query.(*ast.SelectStmt); ok && selectStmt != nil {
				util.ScanWhereStmt(gatherColFromConditions, selectStmt.Where)
			}
		case *ast.PatternInExpr:
			//select * from tb1 where a IN(1,2)
			col, ok := x.Expr.(*ast.ColumnNameExpr)
			if !ok {
				return false
			}
			tableName := getTableName(col.Name.Table.L)
			sets := tablesFromCondition[tableName]
			sets.AllCols = append(tablesFromCondition[tableName].AllCols, col.Name.Name.L)
			tablesFromCondition[tableName] = sets
		case *ast.PatternLikeExpr:
			// select * from tb1 where a LIKE '%abc'
			// todo issue1783
			//col, ok := x.Expr.(*ast.ColumnNameExpr)
			//if !ok {
			//	return false
			//}
			//tableName := getTableName(col.Name.Table.L)
			//tablesFromCondition[tableName] = colSets{
			//	AllCols:    append(tablesFromCondition[tableName].AllCols, col.Name.Name.L),
			//	ColsWithEq: tablesFromCondition[tableName].ColsWithEq,
			//}
		}
		return false
	}

	switch stmt := input.Node.(type) {
	case *ast.SelectStmt:
		if stmt.From == nil || stmt.Where == nil {
			return nil
		}
		if t, ok := stmt.From.TableRefs.Left.(*ast.TableSource); ok && t != nil {
			if name, ok := t.Source.(*ast.TableName); ok && name != nil {
				defaultTable = name.Name.L
			}
		}
		tables = util.GetTableSources(stmt.From.TableRefs)
		util.ScanWhereStmt(gatherColFromConditions, stmt.Where)
	case *ast.UpdateStmt:
		if stmt.Where == nil {
			return nil
		}
		if t, ok := stmt.TableRefs.TableRefs.Left.(*ast.TableSource); ok && t != nil {
			if name, ok := t.Source.(*ast.TableName); ok && name != nil {
				defaultTable = name.Name.L
			}
		}
		tables = util.GetTableSources(stmt.TableRefs.TableRefs)
		util.ScanWhereStmt(gatherColFromConditions, stmt.Where)
	case *ast.DeleteStmt:
		if stmt.Where == nil {
			return nil
		}
		if t, ok := stmt.TableRefs.TableRefs.Left.(*ast.TableSource); ok && t != nil {
			if name, ok := t.Source.(*ast.TableName); ok && name != nil {
				defaultTable = name.Name.L
			}
		}
		tables = util.GetTableSources(stmt.TableRefs.TableRefs)
		util.ScanWhereStmt(gatherColFromConditions, stmt.Where)
	case *ast.UnionStmt:
		for _, selectStmt := range stmt.SelectList.Selects {
			if selectStmt.Where == nil {
				continue
			}
			tables = util.GetTableSources(selectStmt.From.TableRefs)
			if t, ok := selectStmt.From.TableRefs.Left.(*ast.TableSource); ok && t != nil {
				if name, ok := t.Source.(*ast.TableName); ok && name != nil {
					defaultTable = name.Name.L
				}
			}
			util.ScanWhereStmt(gatherColFromConditions, selectStmt.Where)
		}
	default:
		return nil
	}

	for alias, cols := range tablesFromCondition {
		table, err := util.ConvertAliasToTable(alias, tables)
		if err != nil {
			log.NewEntry().Errorf("convert table alias failed, sqle: %v, error: %v", input.Node.Text(), err)
			return fmt.Errorf("convert table alias failed: %v", err)
		}
		createTable, exist, err := input.Ctx.GetCreateTableStmt(table)
		if err != nil {
			log.NewEntry().Errorf("get create table statement failed: %v", err)
			return nil
		}
		if !exist {
			log.NewEntry().Errorf("table [%v] doesn't exist", table.Name.O)
			return nil
		}

		if input.Rule.Name == DMLMustMatchLeftMostPrefix {
			if !isColumnMatchedALeftMostPrefix(cols.AllCols, cols.ColsWithEq, cols.ColsWithOr, createTable.Constraints) {
				addResult(input.Res, input.Rule, input.Rule.Name)
			}
		} else if input.Rule.Name == DMLMustUseLeftMostPrefix {
			if !isColumnUseLeftMostPrefix(cols.AllCols, createTable.Constraints) {
				addResult(input.Res, input.Rule, input.Rule.Name)
			}
		}
	}
	return nil
}

func isColumnMatchedALeftMostPrefix(allCols []string, colsWithEQ, colsWithOr []string, constraints []*ast.Constraint) bool {
	multiConstraints := make([]*ast.Constraint, 0)
	for _, constraint := range constraints {
		if len(constraint.Keys) == 1 {
			continue
		}
		multiConstraints = append(multiConstraints, constraint)
	}
	walkConstraint := func(constraint *ast.Constraint) bool {
		for i, key := range constraint.Keys {
			for _, col := range allCols {
				if col != key.Column.Name.L {
					// 不是这个索引字段，跳过
					continue
				}
				if i == 0 && (!utils.StringsContains(colsWithEQ, col) || utils.StringsContains(colsWithOr, col)) {
					// 1.是最左字段 2.该字段没有使用等值查询或使用了or
					return false
				}
			}
		}
		return true
	}

	for _, constraint := range multiConstraints {
		if !walkConstraint(constraint) {
			return false
		}
	}
	return true
}

func isColumnUseLeftMostPrefix(allCols []string, constraints []*ast.Constraint) bool {
	multiConstraints := make([]*ast.Constraint, 0)
	for _, constraint := range constraints {
		if len(constraint.Keys) == 1 {
			continue
		}
		multiConstraints = append(multiConstraints, constraint)
	}
	walkConstraint := func(constraint *ast.Constraint) bool {
		isCurrentIndexUsed := false
		for i, key := range constraint.Keys {
			for _, col := range allCols {
				if col != key.Column.Name.L {
					// 不是这个索引的字段，跳过
					continue
				}
				isCurrentIndexUsed = true
				if i == 0 {
					return true
				}
			}
		}
		return !isCurrentIndexUsed
	}

	for _, constraint := range multiConstraints {
		if !walkConstraint(constraint) {
			return false
		}
	}
	return true
}

func judgeColumnIsIndex(columnNameExpr *ast.ColumnNameExpr, columnNames []*ast.ColumnName) bool {
	for _, column := range columnNames {
		if column.Name.L == columnNameExpr.Name.Name.L {
			return true
		}
	}
	return false
}

func checkJoinFieldUseIndex(input *RuleHandlerInput) error {
	tableNameCreateTableStmtMap, onConditions := getCreateTableAndOnCondition(input)
	if tableNameCreateTableStmtMap == nil || onConditions == nil {
		return nil
	}
	tableNameIndexMap := make(map[string][]*ast.ColumnName)

	for table, createTableStmt := range tableNameCreateTableStmtMap {
		indexes := []*ast.ColumnName{}
		for _, constraint := range createTableStmt.Constraints {
			// 联合索引只取第一个字段
			if len(constraint.Keys) > 0 {
				indexes = append(indexes, constraint.Keys[0].Column)
			}
		}
		tableNameIndexMap[table] = indexes
	}
	for _, onCondition := range onConditions {
		var isUseIndex bool
		binaryOperation, ok := onCondition.Expr.(*ast.BinaryOperationExpr)
		if !ok {
			continue
		}
		if columnNameExpr, ok := binaryOperation.L.(*ast.ColumnNameExpr); ok {
			if columnNames, ok := tableNameIndexMap[columnNameExpr.Name.Table.L]; ok {
				isUseIndex = judgeColumnIsIndex(columnNameExpr, columnNames)
				if !isUseIndex {
					addResult(input.Res, input.Rule, input.Rule.Name)
					return nil
				}
			}
		}

		if columnNameExpr, ok := binaryOperation.R.(*ast.ColumnNameExpr); ok {
			if columnNames, ok := tableNameIndexMap[columnNameExpr.Name.Table.L]; ok {
				isUseIndex = judgeColumnIsIndex(columnNameExpr, columnNames)
				if !isUseIndex {
					addResult(input.Res, input.Rule, input.Rule.Name)
					return nil
				}
			}
		}
	}
	return nil
}

func getTableDefaultCharset(createTableStmt *ast.CreateTableStmt) string {
	characterSet := ""
	for _, op := range createTableStmt.Options {
		switch op.Tp {
		case ast.TableOptionCharset:
			characterSet = op.StrValue
		}
	}
	return characterSet
}

func getTableDefaultCollation(createTableStmt *ast.CreateTableStmt) string {
	collation := ""
	for _, op := range createTableStmt.Options {
		switch op.Tp {
		case ast.TableOptionCollate:
			collation = op.StrValue
		}
	}
	return collation
}

func getColumnCSCollation(columnName *ast.ColumnNameExpr, tableColumnCSCT map[string]map[string]columnCSCollation) columnCSCollation {
	var cSCollation columnCSCollation
	if columnCSCT, ok := tableColumnCSCT[columnName.Name.Table.L]; ok {
		cSCollation = columnCSCT[columnName.Name.Name.L]
	}

	return cSCollation
}

func getOnConditionLeftAndRightCSCollation(onCondition *ast.OnCondition, tableColumnCSCT map[string]map[string]columnCSCollation) (columnCSCollation, columnCSCollation) {
	var leftCSCollation, rightCSCollation columnCSCollation

	if binaryOperation, ok := onCondition.Expr.(*ast.BinaryOperationExpr); ok {
		if columnName, ok := binaryOperation.L.(*ast.ColumnNameExpr); ok {
			leftCSCollation = getColumnCSCollation(columnName, tableColumnCSCT)
		}

		if columnName, ok := binaryOperation.R.(*ast.ColumnNameExpr); ok {
			rightCSCollation = getColumnCSCollation(columnName, tableColumnCSCT)
		}
	}

	return leftCSCollation, rightCSCollation
}

type columnCSCollation struct {
	Charset   string
	Collation string
}

func checkJoinFieldCharacterSetAndCollation(input *RuleHandlerInput) error {
	tableNameCreateTableStmtMap, onConditions := getCreateTableAndOnCondition(input)
	if tableNameCreateTableStmtMap == nil || onConditions == nil {
		return nil
	}

	// 存储表名和列名的字符集排序规则映射关系, {tableName: {columnName: columnCSCollation}}
	tableColumnCSCT := make(map[string]map[string]columnCSCollation)
	for tableName, createTableStmt := range tableNameCreateTableStmtMap {
		tableDefaultCS := getTableDefaultCharset(createTableStmt)
		tableDefaultCollation := getTableDefaultCollation(createTableStmt)
		for _, col := range createTableStmt.Cols {
			cSCollation := columnCSCollation{}
			charset, hasCharset := getSingleColumnCSFromColumnsDef(col)
			if !hasCharset {
				continue
			}
			if charset == "" {
				charset = tableDefaultCS
			}
			cSCollation.Charset = charset
			for _, op := range col.Options {
				if op.Tp == ast.ColumnOptionCollate {
					cSCollation.Collation = op.StrValue
					break
				}
			}
			if cSCollation.Collation == "" {
				cSCollation.Collation = tableDefaultCollation
			}
			if tableColumnCSCT[tableName] == nil {
				tableColumnCSCT[tableName] = make(map[string]columnCSCollation)
			}
			tableColumnCSCT[tableName][col.Name.Name.L] = cSCollation
		}
	}

	for _, onCondition := range onConditions {
		leftCSCollation, righCSCollation := getOnConditionLeftAndRightCSCollation(onCondition, tableColumnCSCT)
		if leftCSCollation.Charset == "" || righCSCollation.Charset == "" {
			continue
		}
		if leftCSCollation.Charset != righCSCollation.Charset {
			addResult(input.Res, input.Rule, input.Rule.Name)
			return nil
		}
		if leftCSCollation.Collation != righCSCollation.Collation {
			addResult(input.Res, input.Rule, input.Rule.Name)
			return nil
		}

	}

	return nil
}

<<<<<<< HEAD
func avoidFullText(input *RuleHandlerInput) error {
	switch stmt := input.Node.(type) {
	case *ast.CreateTableStmt:
		for _, constraint := range stmt.Constraints {
			switch constraint.Tp {
			case ast.ConstraintFulltext:
				addResult(input.Res, input.Rule, input.Rule.Name)
				return nil
			}
		}
	case *ast.AlterTableStmt:
		for _, spec := range util.GetAlterTableSpecByTp(stmt.Specs, ast.AlterTableAddConstraint) {
			switch spec.Constraint.Tp {
			case ast.ConstraintFulltext:
				addResult(input.Res, input.Rule, input.Rule.Name)
				return nil
			}
		}
	case *ast.CreateIndexStmt:
		switch stmt.KeyType {
		case ast.IndexKeyTypeFullText:
			addResult(input.Res, input.Rule, input.Rule.Name)
			return nil
		}
	}
	return nil
}

func avoidGeometry(input *RuleHandlerInput) error {
	switch stmt := input.Node.(type) {
	case *ast.CreateTableStmt:
		for _, col := range stmt.Cols {
			if util.IsGeometryColumn(col) {
				addResult(input.Res, input.Rule, input.Rule.Name)
				return nil
			}
		}
	case *ast.AlterTableStmt:
		for _, spec := range util.GetAlterTableSpecByTp(stmt.Specs, ast.AlterTableAddConstraint, ast.AlterTableAddColumns) {
			if spec.Constraint == nil {
				for _, newColumn := range spec.NewColumns {
					if util.IsGeometryColumn(newColumn) {
						addResult(input.Res, input.Rule, input.Rule.Name)
						return nil
					}
				}
			} else {
				switch spec.Constraint.Tp {
				case ast.ConstraintSpatial:
					addResult(input.Res, input.Rule, input.Rule.Name)
					return nil
				}
			}
		}
	case *ast.CreateIndexStmt:
		switch stmt.KeyType {
		case ast.IndexKeyTypeSpatial:
			addResult(input.Res, input.Rule, input.Rule.Name)
=======
func checkSQLExplainLowsetLevel(input *RuleHandlerInput) error {
	switch input.Node.(type) {
	case *ast.SelectStmt, *ast.DeleteStmt, *ast.UpdateStmt:
	default:
		return nil
	}

	levelStr := input.Rule.Params.GetParam(DefaultSingleParamKeyName).String()
	splitStr := strings.Split(levelStr, ",")
	levelMap := make(map[string]struct{})
	for _, s := range splitStr {
		s = strings.ToLower(strings.TrimSpace(s))
		levelMap[s] = struct{}{}
	}

	epRecords, err := input.Ctx.GetExecutionPlan(input.Node.Text())
	if err != nil {
		log.NewEntry().Errorf("get execution plan failed, sqle: %v, error: %v", input.Node.Text(), err)
		return nil
	}
	for _, record := range epRecords {
		explainType := strings.ToLower(record.Type)
		if _, ok := levelMap[explainType]; !ok {
			addResult(input.Res, input.Rule, DMLSQLExplainLowestLevel, levelStr)
>>>>>>> f6ba07f9
			return nil
		}
	}
	return nil
}<|MERGE_RESOLUTION|>--- conflicted
+++ resolved
@@ -2334,29 +2334,6 @@
 	},
 	{
 		Rule: driverV2.Rule{
-<<<<<<< HEAD
-			Name:       DDLAvoidFullText,
-			Desc:       "禁止使用全文索引",
-			Annotation: "全文索引的使用会增加存储开销，并对写操作性能产生一定影响。",
-			Level:      driverV2.RuleLevelError,
-			Category:   RuleTypeUsageSuggestion,
-		},
-		AllowOffline: true,
-		Message:      "禁止使用全文索引",
-		Func:         avoidFullText,
-	},
-	{
-		Rule: driverV2.Rule{
-			Name:       DDLAvoidGeometry,
-			Desc:       "禁止使用空间字段和空间索引",
-			Annotation: "使用空间字段和空间索引会增加存储需求，对数据库性能造成一定影响",
-			Level:      driverV2.RuleLevelError,
-			Category:   RuleTypeUsageSuggestion,
-		},
-		AllowOffline: true,
-		Message:      "禁止使用空间字段和空间索引",
-		Func:         avoidGeometry,
-=======
 			Name:       DMLSQLExplainLowestLevel,
 			Desc:       "SQL执行计划中type字段建议满足规定的级别",
 			Annotation: "验证 SQL 执行计划中的 type 字段，确保满足要求级别，以保证查询性能。",
@@ -2374,7 +2351,30 @@
 		AllowOffline: false,
 		Message:      "建议修改SQL，确保执行计划中type字段可以满足规定中的任一等级：%v",
 		Func:         checkSQLExplainLowsetLevel,
->>>>>>> f6ba07f9
+	},
+	{
+		Rule: driverV2.Rule{
+			Name:       DDLAvoidFullText,
+			Desc:       "禁止使用全文索引",
+			Annotation: "全文索引的使用会增加存储开销，并对写操作性能产生一定影响。",
+			Level:      driverV2.RuleLevelError,
+			Category:   RuleTypeUsageSuggestion,
+		},
+		AllowOffline: true,
+		Message:      "禁止使用全文索引",
+		Func:         avoidFullText,
+	},
+	{
+		Rule: driverV2.Rule{
+			Name:       DDLAvoidGeometry,
+			Desc:       "禁止使用空间字段和空间索引",
+			Annotation: "使用空间字段和空间索引会增加存储需求，对数据库性能造成一定影响",
+			Level:      driverV2.RuleLevelError,
+			Category:   RuleTypeUsageSuggestion,
+		},
+		AllowOffline: true,
+		Message:      "禁止使用空间字段和空间索引",
+		Func:         avoidGeometry,
 	},
 }
 
@@ -7622,7 +7622,36 @@
 	return nil
 }
 
-<<<<<<< HEAD
+func checkSQLExplainLowsetLevel(input *RuleHandlerInput) error {
+	switch input.Node.(type) {
+	case *ast.SelectStmt, *ast.DeleteStmt, *ast.UpdateStmt:
+	default:
+		return nil
+	}
+
+	levelStr := input.Rule.Params.GetParam(DefaultSingleParamKeyName).String()
+	splitStr := strings.Split(levelStr, ",")
+	levelMap := make(map[string]struct{})
+	for _, s := range splitStr {
+		s = strings.ToLower(strings.TrimSpace(s))
+		levelMap[s] = struct{}{}
+	}
+
+	epRecords, err := input.Ctx.GetExecutionPlan(input.Node.Text())
+	if err != nil {
+		log.NewEntry().Errorf("get execution plan failed, sqle: %v, error: %v", input.Node.Text(), err)
+		return nil
+	}
+	for _, record := range epRecords {
+		explainType := strings.ToLower(record.Type)
+		if _, ok := levelMap[explainType]; !ok {
+			addResult(input.Res, input.Rule, DMLSQLExplainLowestLevel, levelStr)
+			return nil
+		}
+	}
+	return nil
+}
+
 func avoidFullText(input *RuleHandlerInput) error {
 	switch stmt := input.Node.(type) {
 	case *ast.CreateTableStmt:
@@ -7681,32 +7710,6 @@
 		switch stmt.KeyType {
 		case ast.IndexKeyTypeSpatial:
 			addResult(input.Res, input.Rule, input.Rule.Name)
-=======
-func checkSQLExplainLowsetLevel(input *RuleHandlerInput) error {
-	switch input.Node.(type) {
-	case *ast.SelectStmt, *ast.DeleteStmt, *ast.UpdateStmt:
-	default:
-		return nil
-	}
-
-	levelStr := input.Rule.Params.GetParam(DefaultSingleParamKeyName).String()
-	splitStr := strings.Split(levelStr, ",")
-	levelMap := make(map[string]struct{})
-	for _, s := range splitStr {
-		s = strings.ToLower(strings.TrimSpace(s))
-		levelMap[s] = struct{}{}
-	}
-
-	epRecords, err := input.Ctx.GetExecutionPlan(input.Node.Text())
-	if err != nil {
-		log.NewEntry().Errorf("get execution plan failed, sqle: %v, error: %v", input.Node.Text(), err)
-		return nil
-	}
-	for _, record := range epRecords {
-		explainType := strings.ToLower(record.Type)
-		if _, ok := levelMap[explainType]; !ok {
-			addResult(input.Res, input.Rule, DMLSQLExplainLowestLevel, levelStr)
->>>>>>> f6ba07f9
 			return nil
 		}
 	}
