package rule

import (
	"bytes"
	"context"
	"fmt"
	"reflect"
	"regexp"
	"sort"
	"strconv"
	"strings"
	"unicode"

	"github.com/actiontech/sqle/sqle/driver/mysql/executor"
	"github.com/actiontech/sqle/sqle/driver/mysql/keyword"
	"github.com/actiontech/sqle/sqle/driver/mysql/session"
	"github.com/actiontech/sqle/sqle/driver/mysql/util"
	driverV2 "github.com/actiontech/sqle/sqle/driver/v2"
	"github.com/actiontech/sqle/sqle/log"
	"github.com/actiontech/sqle/sqle/pkg/params"
	"github.com/actiontech/sqle/sqle/utils"

	"github.com/pingcap/parser/ast"
	"github.com/pingcap/parser/mysql"
	"github.com/pingcap/parser/opcode"
	"github.com/pingcap/parser/types"
	tidbTypes "github.com/pingcap/tidb/types"
	parserdriver "github.com/pingcap/tidb/types/parser_driver"
	dry "github.com/ungerik/go-dry"
)

// rule type
const (
	RuleTypeGlobalConfig       = "全局配置"
	RuleTypeNamingConvention   = "命名规范"
	RuleTypeIndexingConvention = "索引规范"
	RuleTypeDDLConvention      = "DDL规范"
	RuleTypeDMLConvention      = "DML规范"
	RuleTypeUsageSuggestion    = "使用建议"
	RuleTypeIndexOptimization  = "索引优化"
)

const (
	AllCheckPrepareStatementPlaceholders = "all_check_prepare_statement_placeholders"
)

// inspector DDL rules
const (
	DDLCheckPKWithoutIfNotExists                       = "ddl_check_table_without_if_not_exists"
	DDLCheckObjectNameLength                           = "ddl_check_object_name_length"
	DDLCheckObjectNameUsingKeyword                     = "ddl_check_object_name_using_keyword"
	DDLCheckPKNotExist                                 = "ddl_check_pk_not_exist"
	DDLCheckPKWithoutBigintUnsigned                    = "ddl_check_pk_without_bigint_unsigned"
	DDLCheckPKWithoutAutoIncrement                     = "ddl_check_pk_without_auto_increment"
	DDLCheckPKProhibitAutoIncrement                    = "ddl_check_pk_prohibit_auto_increment"
	DDLCheckColumnCharLength                           = "ddl_check_column_char_length"
	DDLDisableFK                                       = "ddl_disable_fk"
	DDLCheckIndexCount                                 = "ddl_check_index_count"
	DDLCheckIndexNotNullConstraint                     = "ddl_check_index_not_null_constraint"
	DDLCheckCompositeIndexMax                          = "ddl_check_composite_index_max"
	DDLCheckTableDBEngine                              = "ddl_check_table_db_engine"
	DDLCheckTableCharacterSet                          = "ddl_check_table_character_set"
	DDLCheckIndexedColumnWithBlob                      = "ddl_check_index_column_with_blob"
	DDLCheckAlterTableNeedMerge                        = "ddl_check_alter_table_need_merge"
	DDLDisableDropStatement                            = "ddl_disable_drop_statement"
	DDLCheckTableWithoutComment                        = "ddl_check_table_without_comment"
	DDLCheckColumnWithoutComment                       = "ddl_check_column_without_comment"
	DDLCheckIndexPrefix                                = "ddl_check_index_prefix"
	DDLCheckUniqueIndexPrefix                          = "ddl_check_unique_index_prefix"
	DDLCheckUniqueIndex                                = "ddl_check_unique_index"
	DDLCheckColumnWithoutDefault                       = "ddl_check_column_without_default"
	DDLCheckColumnTimestampWithoutDefault              = "ddl_check_column_timestamp_without_default"
	DDLCheckColumnBlobWithNotNull                      = "ddl_check_column_blob_with_not_null"
	DDLCheckColumnBlobDefaultIsNotNull                 = "ddl_check_column_blob_default_is_not_null"
	DDLCheckColumnEnumNotice                           = "ddl_check_column_enum_notice"
	DDLCheckColumnSetNotice                            = "ddl_check_column_set_notice"
	DDLCheckColumnBlobNotice                           = "ddl_check_column_blob_notice"
	DDLCheckIndexesExistBeforeCreateConstraints        = "ddl_check_indexes_exist_before_creat_constraints"
	DDLCheckDatabaseCollation                          = "ddl_check_collation_database"
	DDLCheckDecimalTypeColumn                          = "ddl_check_decimal_type_column"
	DDLCheckBigintInsteadOfDecimal                     = "ddl_check_bigint_instead_of_decimal"
	DDLCheckDatabaseSuffix                             = "ddl_check_database_suffix"
	DDLCheckPKName                                     = "ddl_check_pk_name"
	DDLCheckTransactionIsolationLevel                  = "ddl_check_transaction_isolation_level"
	DDLCheckTablePartition                             = "ddl_check_table_partition"
	DDLCheckIsExistLimitOffset                         = "ddl_check_is_exist_limit_offset"
	DDLCheckIndexOption                                = "ddl_check_index_option"
	DDLCheckObjectNameUseCN                            = "ddl_check_object_name_using_cn"
	DDLCheckCreateView                                 = "ddl_check_create_view"
	DDLCheckCreateTrigger                              = "ddl_check_create_trigger"
	DDLCheckCreateFunction                             = "ddl_check_create_function"
	DDLCheckCreateProcedure                            = "ddl_check_create_procedure"
	DDLCheckTableSize                                  = "ddl_check_table_size"
	DDLCheckIndexTooMany                               = "ddl_check_index_too_many"
	DDLCheckRedundantIndex                             = "ddl_check_redundant_index"
	DDLDisableTypeTimestamp                            = "ddl_disable_type_timestamp"
	DDLDisableAlterFieldUseFirstAndAfter               = "ddl_disable_alter_field_use_first_and_after"
	DDLCheckCreateTimeColumn                           = "ddl_check_create_time_column"
	DDLCheckUpdateTimeColumn                           = "ddl_check_update_time_column"
	DDLHintUpdateTableCharsetWillNotUpdateFieldCharset = "ddl_hint_update_table_charset_will_not_update_field_charset"
	DDLHintDropColumn                                  = "ddl_hint_drop_column"
	DDLHintDropPrimaryKey                              = "ddl_hint_drop_primary_key"
	DDLHintDropForeignKey                              = "ddl_hint_drop_foreign_key"
	DDLCheckFullWidthQuotationMarks                    = "ddl_check_full_width_quotation_marks"
	DDLCheckColumnQuantity                             = "ddl_check_column_quantity"
	DDLRecommendTableColumnCharsetSame                 = "ddl_table_column_charset_same"
	DDLCheckColumnTypeInteger                          = "ddl_check_column_type_integer"
	DDLCheckVarcharSize                                = "ddl_check_varchar_size"
	DDLCheckColumnQuantityInPK                         = "ddl_check_column_quantity_in_pk"
	DDLCheckAutoIncrement                              = "ddl_check_auto_increment"
	DDLNotAllowRenaming                                = "ddl_not_allow_renaming"
	DDLCheckObjectNameIsUpperAndLowerLetterMixed       = "ddl_check_object_name_is_upper_and_lower_letter_mixed"
	DDLCheckFieldNotNUllMustContainDefaultValue        = "ddl_check_field_not_null_must_contain_default_value"
	DDLCheckAutoIncrementFieldNum                      = "ddl_check_auto_increment_field_num"
	DDLCheckAllIndexNotNullConstraint                  = "ddl_check_all_index_not_null_constraint"
	DDLCheckColumnNotNULL                              = "ddl_check_column_not_null"
)

// inspector DML rules
const (
	DMLCheckWithLimit                         = "dml_check_with_limit"
	DMLCheckSelectLimit                       = "dml_check_select_limit"
	DMLCheckWithOrderBy                       = "dml_check_with_order_by"
	DMLCheckSelectWithOrderBy                 = "dml_check_select_with_order_by"
	DMLCheckWhereIsInvalid                    = "all_check_where_is_invalid"
	DMLDisableSelectAllColumn                 = "dml_disable_select_all_column"
	DMLCheckInsertColumnsExist                = "dml_check_insert_columns_exist"
	DMLCheckBatchInsertListsMax               = "dml_check_batch_insert_lists_max"
	DMLCheckInQueryNumber                     = "dml_check_in_query_limit"
	DMLCheckWhereExistFunc                    = "dml_check_where_exist_func"
	DMLCheckWhereExistNot                     = "dml_check_where_exist_not"
	DMLCheckWhereExistImplicitConversion      = "dml_check_where_exist_implicit_conversion"
	DMLCheckLimitMustExist                    = "dml_check_limit_must_exist"
	DMLCheckWhereExistScalarSubquery          = "dml_check_where_exist_scalar_sub_queries"
	DMLWhereExistNull                         = "dml_check_where_exist_null"
	DMLCheckSelectForUpdate                   = "dml_check_select_for_update"
	DMLCheckNeedlessFunc                      = "dml_check_needless_func"
	DMLCheckFuzzySearch                       = "dml_check_fuzzy_search"
	DMLCheckNumberOfJoinTables                = "dml_check_number_of_join_tables"
	DMLCheckIfAfterUnionDistinct              = "dml_check_is_after_union_distinct"
	DMLCheckExplainAccessTypeAll              = "dml_check_explain_access_type_all"
	DMLCheckExplainExtraUsingFilesort         = "dml_check_explain_extra_using_filesort"
	DMLCheckExplainExtraUsingTemporary        = "dml_check_explain_extra_using_temporary"
	DMLCheckTableSize                         = "dml_check_table_size"
	DMLCheckJoinFieldType                     = "dml_check_join_field_type"
	DMLCheckJoinHasOn                         = "dml_check_join_has_on"
	DMLCheckAlias                             = "dml_check_alias"
	DMLNotRecommendNotWildcardLike            = "dml_not_recommend_not_wildcard_like"
	DMLHintInNullOnlyFalse                    = "dml_hint_in_null_only_false"
	DMLNotRecommendIn                         = "dml_not_recommend_in"
	DMLCheckSpacesAroundTheString             = "dml_check_spaces_around_the_string"
	DMLNotRecommendOrderByRand                = "dml_not_recommend_order_by_rand"
	DMLNotRecommendGroupByConstant            = "dml_not_recommend_group_by_constant"
	DMLCheckSortDirection                     = "dml_check_sort_direction"
	DMLHintGroupByRequiresConditions          = "dml_hint_group_by_requires_conditions"
	DMLNotRecommendGroupByExpression          = "dml_not_recommend_group_by_expression"
	DMLCheckSQLLength                         = "dml_check_sql_length"
	DMLNotRecommendHaving                     = "dml_not_recommend_having"
	DMLHintUseTruncateInsteadOfDelete         = "dml_hint_use_truncate_instead_of_delete"
	DMLNotRecommendUpdatePK                   = "dml_not_recommend_update_pk"
	DMLNotRecommendFuncInWhere                = "dml_not_recommend_func_in_where"
	DMLNotRecommendSysdate                    = "dml_not_recommend_sysdate"
	DMLHintSumFuncTips                        = "dml_hint_sum_func_tips"
	DMLHintCountFuncWithCol                   = "dml_hint_count_func_with_col"
	DMLHintLimitMustBeCombinedWithOrderBy     = "dml_hint_limit_must_be_combined_with_order_by"
	DMLHintTruncateTips                       = "dml_hint_truncate_tips"
	DMLHintDeleteTips                         = "dml_hint_delete_tips"
	DMLCheckSQLInjectionFunc                  = "dml_check_sql_injection_func"
	DMLCheckNotEqualSymbol                    = "dml_check_not_equal_symbol"
	DMLNotRecommendSubquery                   = "dml_not_recommend_subquery"
	DMLCheckSubqueryLimit                     = "dml_check_subquery_limit"
	DMLCheckSubQueryNestNum                   = "dml_check_sub_query_depth"
	DMLCheckExplainFullIndexScan              = "dml_check_explain_full_index_scan"
	DMLCheckExplainExtraUsingIndexForSkipScan = "dml_check_explain_extra_using_index_for_skip_scan"
	DMLCheckAffectedRows                      = "dml_check_affected_rows"
	DMLCheckLimitOffsetNum                    = "dml_check_limit_offset_num"
	DMLCheckUpdateOrDeleteHasWhere            = "dml_check_update_or_delete_has_where"
	DMLCheckSortColumnLength                  = "dml_check_order_by_field_length"
	DMLCheckSameTableJoinedMultipleTimes      = "dml_check_same_table_joined_multiple_times"
	DMLCheckInsertSelect                      = "dml_check_insert_select"
	DMLCheckAggregate                         = "dml_check_aggregate"
	DMLCheckExplainUsingIndex                 = "dml_check_using_index"
	DMLCheckIndexSelectivity                  = "dml_check_index_selectivity"
)

// inspector config code
const (
	ConfigDMLRollbackMaxRows       = "dml_rollback_max_rows"
	ConfigDDLOSCMinSize            = "ddl_osc_min_size"
	ConfigDDLGhostMinSize          = "ddl_ghost_min_size"
	ConfigOptimizeIndexEnabled     = "optimize_index_enabled"
	ConfigDMLExplainPreCheckEnable = "dml_enable_explain_pre_check"
	ConfigSQLIsExecuted            = "sql_is_executed"
)

type RuleHandlerInput struct {
	Ctx  *session.Context
	Rule driverV2.Rule
	Res  *driverV2.AuditResults
	Node ast.Node
}

type RuleHandlerFunc func(input *RuleHandlerInput) error

type RuleHandler struct {
	Rule                 driverV2.Rule
	Message              string
	Func                 RuleHandlerFunc
	AllowOffline         bool
	NotAllowOfflineStmts []ast.Node
	// 开始事后审核时将会跳过这个值为ture的规则
	OnlyAuditNotExecutedSQL bool
	// 事后审核时将会跳过下方列表中的类型
	NotSupportExecutedSQLAuditStmts []ast.Node
}

// In order to reuse some code, some rules use the same rule handler.
// Then following code is the side effect of the purpose.
//
// It's not a good idea to use the same rule handler for different rules.
// FIXME: once we map one rule to one rule handler, we should remove the side effect.
func addResult(result *driverV2.AuditResults, currentRule driverV2.Rule, ruleName string, args ...interface{}) {
	// if rule is not current rule, ignore save the message.
	if ruleName != currentRule.Name {
		return
	}
	level := currentRule.Level
	message := RuleHandlerMap[ruleName].Message
	result.Add(level, ruleName, message, args...)
}

func (rh *RuleHandler) IsAllowOfflineRule(node ast.Node) bool {
	if !rh.AllowOffline {
		return false
	}
	for _, stmt := range rh.NotAllowOfflineStmts {
		if reflect.TypeOf(stmt) == reflect.TypeOf(node) {
			return false
		}
	}
	return true
}

func (rh *RuleHandler) IsDisableExecutedSQLRule(node ast.Node) bool {
	for _, stmt := range rh.NotSupportExecutedSQLAuditStmts {
		if reflect.TypeOf(stmt) == reflect.TypeOf(node) {
			return true
		}
	}
	return false
}

var (
	RuleHandlerMap = map[string]RuleHandler{}
)

const DefaultSingleParamKeyName = "first_key" // For most of the rules, it is just has one param, this is first params.

const (
	DefaultMultiParamsFirstKeyName  = "multi_params_first_key"
	DefaultMultiParamsSecondKeyName = "multi_params_second_key"
)

var RuleHandlers = []RuleHandler{
	// config
	{
		Rule: driverV2.Rule{
			Name:       ConfigDMLRollbackMaxRows,
			Desc:       "在 DML 语句中预计影响行数超过指定值则不回滚",
			Annotation: "大事务回滚，容易影响数据库性能，使得业务发生波动；具体规则阈值可以根据业务需求调整，默认值：1000",
			//Value:    "1000",
			Level:    driverV2.RuleLevelNotice,
			Category: RuleTypeGlobalConfig,
			Params: params.Params{
				&params.Param{
					Key:   DefaultSingleParamKeyName,
					Value: "1000",
					Desc:  "最大影响行数",
					Type:  params.ParamTypeInt,
				},
			},
		},
		Func: nil,
	},
	{
		Rule: driverV2.Rule{
			Name:       ConfigDDLOSCMinSize,
			Desc:       "改表时，表空间超过指定大小(MB)审核时输出osc改写建议",
			Annotation: "开启该规则后会对大表的DDL语句给出 pt-osc工具的改写建议【需要参考命令进行手工执行，后续会支持自动执行】；直接对大表进行DDL变更时可能会导致长时间锁表问题，影响业务可持续性。具体对大表定义的阈值可以根据业务需求调整，默认值：1024",
			//Value:    "16",
			Level:    driverV2.RuleLevelNormal,
			Category: RuleTypeGlobalConfig,
			Params: params.Params{
				&params.Param{
					Key:   DefaultSingleParamKeyName,
					Value: "1024",
					Desc:  "表空间大小（MB）",
					Type:  params.ParamTypeInt,
				},
			},
		},
		Func: nil,
	},
	{
		Rule: driverV2.Rule{
			Name:       DDLCheckTableSize,
			Desc:       "不建议对数据量过大的表执行DDL操作",
			Annotation: "大表执行DDL，耗时较久且负载较高，长时间占用锁资源，会影响数据库性能；具体规则阈值可以根据业务需求调整，默认值：1024",
			Level:      driverV2.RuleLevelWarn,
			Category:   RuleTypeDDLConvention,
			Params: params.Params{
				&params.Param{
					Key:   DefaultSingleParamKeyName,
					Value: "1024",
					Desc:  "表空间大小（MB）",
					Type:  params.ParamTypeInt,
				},
			},
		},
		Message:                 "执行DDL的表 %v 空间不建议超过 %vMB",
		OnlyAuditNotExecutedSQL: true,
		Func:                    checkDDLTableSize,
	}, {
		Rule: driverV2.Rule{
			Name:       DDLCheckIndexTooMany,
			Desc:       "单字段上的索引数量不建议超过阈值",
			Annotation: "单字段上存在过多索引，一般情况下这些索引都是没有存在价值的；相反，还会降低数据增加删除时的性能，特别是对频繁更新的表来说，负面影响更大；具体规则阈值可以根据业务需求调整，默认值：2",
			Level:      driverV2.RuleLevelWarn,
			Category:   RuleTypeIndexingConvention,
			Params: params.Params{
				&params.Param{
					Key:   DefaultSingleParamKeyName,
					Value: "2",
					Desc:  "单字段的索引数最大值",
					Type:  params.ParamTypeInt,
				},
			},
		},
		Message:                         "字段 %v 上的索引数量不建议超过%v个",
		NotSupportExecutedSQLAuditStmts: []ast.Node{&ast.AlterTableStmt{}, &ast.CreateIndexStmt{}},
		Func:                            checkIndex,
	},
	{
		Rule: driverV2.Rule{
			Name:       ConfigDMLExplainPreCheckEnable,
			Desc:       "使用EXPLAIN加强预检查能力",
			Annotation: "通过 EXPLAIN 的形式将待上线的DML进行SQL是否能正确执行的检查，提前发现语句的错误，提高上线成功率",
			Level:      driverV2.RuleLevelWarn,
			Category:   RuleTypeGlobalConfig,
		},
		Func: nil,
	},
	{
		Rule: driverV2.Rule{
			Name:       DDLCheckRedundantIndex,
			Desc:       "不建议创建冗余索引",
			Annotation: "MySQL需要单独维护重复的索引，冗余索引增加维护成本，并且优化器在优化查询时需要逐个进行代价计算，影响查询性能",
			Level:      driverV2.RuleLevelError,
			Category:   RuleTypeIndexOptimization,
		},
		Message:                         "%v",
		AllowOffline:                    true,
		NotSupportExecutedSQLAuditStmts: []ast.Node{&ast.AlterTableStmt{}, &ast.CreateIndexStmt{}},
		Func:                            checkIndex,
	},
	{
		Rule: driverV2.Rule{
			Name:       DMLCheckTableSize,
			Desc:       "不建议对数据量过大的表执行DML操作",
			Annotation: "DML操作大表，耗时较久且负载较高，容易影响数据库性能；具体规则阈值可以根据业务需求调整，默认值：1024",
			Level:      driverV2.RuleLevelWarn,
			Category:   RuleTypeDMLConvention,
			Params: params.Params{
				&params.Param{
					Key:   DefaultSingleParamKeyName,
					Value: "1024",
					Desc:  "表空间大小（MB）",
					Type:  params.ParamTypeInt,
				},
			},
		},
		Message: "执行DML的表 %v 空间不建议超过 %vMB",
		Func:    checkDMLTableSize,
	},
	{
		Rule: driverV2.Rule{
			Name:       ConfigOptimizeIndexEnabled,
			Desc:       "索引创建建议",
			Annotation: "通过该规则开启索引优化建议，提供两个参数配置来定义索引优化建议的行为。1. 计算列基数阈值：配置当表数据量超过多少行时不再计算列的区分度来排序索引优先级，防止对大表进行操作影响性能；2. 联合索引最大列数：限制联合索引给到的列数最大值，防止给出建议的联合索引不符合其他SQL标准",
			Level:      driverV2.RuleLevelNotice,
			Category:   RuleTypeIndexOptimization,
			Params: params.Params{
				&params.Param{
					Key:   DefaultMultiParamsFirstKeyName,
					Value: "1000000",
					Desc:  "计算列基数阈值",
					Type:  params.ParamTypeInt,
				},
				&params.Param{
					Key:   DefaultMultiParamsSecondKeyName,
					Value: "3",
					Desc:  "联合索引最大列数",
					Type:  params.ParamTypeInt,
				},
			},
		},
	},

	{
		Rule: driverV2.Rule{
			Name:       ConfigSQLIsExecuted,
			Desc:       "停用上线审核模式",
			Annotation: "启用该规则来兼容事后审核的场景，对于事后采集的DDL 和 DML 语句将不再进行上线校验。例如库表元数据的扫描任务可开启该规则",
			Level:      driverV2.RuleLevelNotice,
			Category:   RuleTypeGlobalConfig,
		},
	},

	{
		Rule: driverV2.Rule{
			Name:       ConfigDDLGhostMinSize,
			Desc:       "改表时，表空间超过指定大小(MB)时使用gh-ost上线",
			Annotation: "开启该规则后会自动对大表的DDL操作使用gh-ost 工具进行在线改表；直接对大表进行DDL变更时可能会导致长时间锁表问题，影响业务可持续性。具体对大表定义的阈值可以根据业务需求调整，默认值：1024",
			//Value:    "16",
			Level:    driverV2.RuleLevelNormal,
			Category: RuleTypeGlobalConfig,
			Params: params.Params{
				&params.Param{
					Key:   DefaultSingleParamKeyName,
					Value: "1024",
					Desc:  "表空间大小（MB）",
					Type:  params.ParamTypeInt,
				},
			},
		},
		Func: nil,
	},

	// rule
	{
		Rule: driverV2.Rule{
			Name:       DDLCheckPKWithoutIfNotExists,
			Desc:       "新建表必须加入 IF NOT EXISTS，保证重复执行不报错",
			Annotation: "新建表如果表已经存在，不添加IF NOT EXISTS CREATE执行SQL会报错，建议开启此规则，避免SQL实际执行报错",
			Level:      driverV2.RuleLevelError,
			Category:   RuleTypeUsageSuggestion,
		},
		Message:      "新建表必须加入 IF NOT EXISTS，保证重复执行不报错",
		AllowOffline: true,
		Func:         checkIfNotExist,
	},
	{
		Rule: driverV2.Rule{
			Name:       DDLCheckObjectNameLength,
			Desc:       "表名、列名、索引名的长度不建议超过阈值",
			Annotation: "通过配置该规则可以规范指定业务的对象命名长度，具体长度可以自定义设置，默认最大长度：64。是MySQL规定标识符命名最大长度为64字节",
			Level:      driverV2.RuleLevelError,
			Category:   RuleTypeNamingConvention,
			//Value:    "64",
			Params: params.Params{
				&params.Param{
					Key:   DefaultSingleParamKeyName,
					Value: "64",
					Desc:  "最大长度（字节）",
					Type:  params.ParamTypeInt,
				},
			},
		},
		Message:      "表名、列名、索引名的长度不建议大于%v字节",
		AllowOffline: true,
		Func:         checkNewObjectName,
	},
	{
		Rule: driverV2.Rule{
			Name:       DDLCheckObjectNameIsUpperAndLowerLetterMixed,
			Desc:       "数据库对象命名不建议大小写字母混合",
			Annotation: "数据库对象命名规范，不推荐采用大小写混用的形式建议词语之间使用下划线连接，提高代码可读性",
			Category:   RuleTypeNamingConvention,
			Level:      driverV2.RuleLevelNotice,
		},
		Message:      "数据库对象命名不建议大小写字母混合，以下对象命名不规范：%v",
		Func:         checkIsObjectNameUpperAndLowerLetterMixed,
		AllowOffline: true,
	},
	{
		Rule: driverV2.Rule{
			Name:       DDLCheckPKNotExist,
			Desc:       "表必须有主键",
			Annotation: "主键使数据达到全局唯一，可提高数据检索效率",
			Level:      driverV2.RuleLevelError,
			Category:   RuleTypeIndexingConvention,
		},
		Message:                         "表必须有主键",
		AllowOffline:                    true,
		NotAllowOfflineStmts:            []ast.Node{&ast.AlterTableStmt{}},
		NotSupportExecutedSQLAuditStmts: []ast.Node{&ast.AlterTableStmt{}},
		Func:                            checkPrimaryKey,
	},
	{
		Rule: driverV2.Rule{
			Name:       DDLCheckPKWithoutAutoIncrement,
			Desc:       "主键建议使用自增",
			Annotation: "自增主键，数字型速度快，而且是增量增长，占用空间小，更快速的做数据插入操作，避免增加维护索引的开销",
			Level:      driverV2.RuleLevelError,
			Category:   RuleTypeIndexingConvention,
		},
		Message:                         "主键建议使用自增",
		AllowOffline:                    true,
		NotAllowOfflineStmts:            []ast.Node{&ast.AlterTableStmt{}},
		NotSupportExecutedSQLAuditStmts: []ast.Node{&ast.AlterTableStmt{}},
		Func:                            checkPrimaryKey,
	},
	{
		Rule: driverV2.Rule{
			Name:       DDLCheckPKWithoutBigintUnsigned,
			Desc:       "主键建议使用 BIGINT 无符号类型，即 BIGINT UNSIGNED",
			Annotation: "BIGINT UNSIGNED拥有更大的取值范围，建议开启此规则，避免发生溢出",
			Level:      driverV2.RuleLevelError,
			Category:   RuleTypeIndexingConvention,
		},
		Message:                         "主键建议使用 BIGINT 无符号类型，即 BIGINT UNSIGNED",
		AllowOffline:                    true,
		NotAllowOfflineStmts:            []ast.Node{&ast.AlterTableStmt{}},
		NotSupportExecutedSQLAuditStmts: []ast.Node{&ast.AlterTableStmt{}},
		Func:                            checkPrimaryKey,
	},
	{
		Rule: driverV2.Rule{
			Name:       DMLCheckJoinFieldType,
			Desc:       "建议JOIN字段类型保持一致",
			Annotation: "JOIN字段类型不一致会导致类型不匹配发生隐式准换，建议开启此规则，避免索引失效",
			Level:      driverV2.RuleLevelWarn,
			Category:   RuleTypeDMLConvention,
		},
		Message:      "建议JOIN字段类型保持一致, 否则会导致隐式转换",
		AllowOffline: false,
		Func:         checkJoinFieldType,
	},
	{
		Rule: driverV2.Rule{
			Name:       DMLCheckJoinHasOn,
			Desc:       "连接操作必须指定连接条件",
			Annotation: "指定连接条件可以确保连接操作的正确性和可靠性，如果没有指定连接条件，可能会导致连接失败或连接不正确的情况。",
			Level:      driverV2.RuleLevelWarn,
			Category:   RuleTypeDMLConvention,
		},
		Message:      "连接操作必须指定连接条件，JOIN字段后必须有ON条件",
		AllowOffline: true,
		Func:         checkJoinHasOn,
	},
	{
		Rule: driverV2.Rule{
			Name:       DDLCheckColumnCharLength,
			Desc:       "CHAR长度大于20时，必须使用VARCHAR类型",
			Annotation: "VARCHAR是变长字段，存储空间小，可节省存储空间，同时相对较小的字段检索效率显然也要高些",
			Level:      driverV2.RuleLevelError,
			Category:   RuleTypeDDLConvention,
		},
		Message:      "CHAR长度大于20时，必须使用VARCHAR类型",
		AllowOffline: true,
		Func:         checkStringType,
	},
	{
		Rule: driverV2.Rule{
			Name:       DDLCheckFieldNotNUllMustContainDefaultValue,
			Desc:       "字段约束为NOT NULL时必须带默认值",
			Annotation: "如存在NOT NULL且不带默认值的字段，INSERT时不包含该字段，会导致插入报错",
			Level:      driverV2.RuleLevelWarn,
			Category:   RuleTypeDDLConvention,
		},
		Message:      "字段约束为NOT NULL时必须带默认值，以下字段不规范:%v",
		AllowOffline: true,
		Func:         checkFieldNotNUllMustContainDefaultValue,
	},
	{
		Rule: driverV2.Rule{
			Name:       DDLDisableFK,
			Desc:       "禁止使用外键",
			Annotation: "外键在高并发场景下性能较差，容易造成死锁，同时不利于后期维护（拆分、迁移）",
			Level:      driverV2.RuleLevelError,
			Category:   RuleTypeIndexingConvention,
		},
		Message:      "禁止使用外键",
		AllowOffline: true,
		Func:         checkForeignKey,
	},
	{
		Rule: driverV2.Rule{
			Name:       DDLDisableAlterFieldUseFirstAndAfter,
			Desc:       "ALTER表字段禁止使用FIRST,AFTER",
			Annotation: "FIRST,AFTER 的ALTER操作通过COPY TABLE的方式完成，对业务影响较大",
			Level:      driverV2.RuleLevelError,
			Category:   RuleTypeDDLConvention,
		},
		Message:      "ALTER表字段禁止使用FIRST,AFTER",
		AllowOffline: true,
		Func:         disableAlterUseFirstAndAfter,
	},
	{
		Rule: driverV2.Rule{
			Name:       DDLCheckCreateTimeColumn,
			Desc:       "建表DDL必须包含创建时间字段且默认值为CURRENT_TIMESTAMP",
			Annotation: "使用CREATE_TIME字段，有利于问题查找跟踪和检索数据，同时避免后期对数据生命周期管理不便 ，默认值为CURRENT_TIMESTAMP可保证时间的准确性",
			Level:      driverV2.RuleLevelWarn,
			Category:   RuleTypeDDLConvention,
			Params: params.Params{
				&params.Param{
					Key:   DefaultSingleParamKeyName,
					Value: "CREATE_TIME",
					Desc:  "创建时间字段名",
					Type:  params.ParamTypeString,
				},
			},
		},
		Message:      "建表DDL必须包含%v字段且默认值为CURRENT_TIMESTAMP",
		AllowOffline: true,
		Func:         checkFieldCreateTime,
	},
	{
		Rule: driverV2.Rule{
			Name:       DDLCheckIndexCount,
			Desc:       "索引个数建议不超过阈值",
			Annotation: "在表上建立的每个索引都会增加存储开销，索引对于插入、删除、更新操作也会增加处理上的开销，太多与不充分、不正确的索引对性能都毫无益处；具体规则阈值可以根据业务需求调整，默认值：5",
			Level:      driverV2.RuleLevelNotice,
			//Value:    "5",
			Category: RuleTypeIndexingConvention,
			Params: params.Params{
				&params.Param{
					Key:   DefaultSingleParamKeyName,
					Value: "5",
					Desc:  "最大索引个数",
					Type:  params.ParamTypeInt,
				},
			},
		},
		Message:                         "索引个数建议不超过%v个",
		AllowOffline:                    true,
		NotAllowOfflineStmts:            []ast.Node{&ast.AlterTableStmt{}, &ast.CreateIndexStmt{}},
		NotSupportExecutedSQLAuditStmts: []ast.Node{&ast.AlterTableStmt{}, &ast.CreateIndexStmt{}},
		Func:                            checkIndex,
	},
	{
		Rule: driverV2.Rule{
			Name:       DDLCheckUpdateTimeColumn,
			Desc:       "建表DDL必须包含更新时间字段且默认值为CURRENT_TIMESTAMP ON UPDATE CURRENT_TIMESTAMP",
			Annotation: "使用更新时间字段，有利于问题查找跟踪和检索数据，同时避免后期对数据生命周期管理不便 ，默认值为UPDATE_TIME可保证时间的准确性",
			Level:      driverV2.RuleLevelWarn,
			Category:   RuleTypeDDLConvention,
			Params: params.Params{
				&params.Param{
					Key:   DefaultSingleParamKeyName,
					Value: "UPDATE_TIME",
					Desc:  "更新时间字段名",
					Type:  params.ParamTypeString,
				},
			},
		},
		Message:      "建表DDL必须包含%v字段且默认值为CURRENT_TIMESTAMP ON UPDATE CURRENT_TIMESTAMP",
		AllowOffline: true,
		Func:         checkFieldUpdateTime,
	},
	{
		Rule: driverV2.Rule{
			Name:       DDLCheckCompositeIndexMax,
			Desc:       "复合索引的列数量不建议超过阈值",
			Annotation: "复合索引会根据索引列数创建对应组合的索引，列数越多，创建的索引越多，每个索引都会增加磁盘空间的开销，同时增加索引维护的开销；具体规则阈值可以根据业务需求调整，默认值：3",
			Level:      driverV2.RuleLevelNotice,
			//Value:    "3",
			Category: RuleTypeIndexingConvention,
			Params: params.Params{
				&params.Param{
					Key:   DefaultSingleParamKeyName,
					Value: "3",
					Desc:  "最大索引列数量",
					Type:  params.ParamTypeInt,
				},
			},
		},
		Message:                         "复合索引的列数量不建议超过%v个",
		AllowOffline:                    true,
		NotAllowOfflineStmts:            []ast.Node{&ast.AlterTableStmt{}, &ast.CreateIndexStmt{}},
		NotSupportExecutedSQLAuditStmts: []ast.Node{&ast.AlterTableStmt{}, &ast.CreateIndexStmt{}},
		Func:                            checkIndex,
	},
	{
		Rule: driverV2.Rule{
			Name:       DDLCheckIndexNotNullConstraint,
			Desc:       "索引字段需要有非空约束",
			Annotation: "索引字段上如果没有非空约束，则表记录与索引记录不会完全映射。",
			Level:      driverV2.RuleLevelWarn,
			Category:   RuleTypeIndexingConvention,
		},
		Message:              "这些索引字段(%v)需要有非空约束",
		AllowOffline:         true,
		NotAllowOfflineStmts: []ast.Node{&ast.AlterTableStmt{}, &ast.CreateIndexStmt{}},
		Func:                 checkIndexNotNullConstraint,
	},
	{
		Rule: driverV2.Rule{
			Name:       DDLCheckObjectNameUsingKeyword,
			Desc:       "数据库对象命名禁止使用保留字",
			Annotation: "通过配置该规则可以规范指定业务的数据对象命名规则，避免发生冲突，以及混淆",
			Level:      driverV2.RuleLevelError,
			Category:   RuleTypeNamingConvention,
		},
		Message:      "数据库对象命名禁止使用保留字 %s",
		AllowOffline: true,
		Func:         checkNewObjectName,
	},
	{
		Rule: driverV2.Rule{
			Name:       DDLCheckObjectNameUseCN,
			Desc:       "数据库对象命名只能使用英文、下划线或数字，首字母必须是英文",
			Annotation: "通过配置该规则可以规范指定业务的数据对象命名规则",
			Level:      driverV2.RuleLevelError,
			Category:   RuleTypeNamingConvention,
		},
		Message:      "数据库对象命名只能使用英文、下划线或数字，首字母必须是英文",
		AllowOffline: true,
		Func:         checkNewObjectName,
	},
	{
		Rule: driverV2.Rule{
			Name:       DDLCheckTableDBEngine,
			Desc:       "必须使用指定数据库引擎",
			Annotation: "通过配置该规则可以规范指定业务的数据库引擎，具体规则可以自定义设置。默认值是INNODB，INNODB 支持事务，支持行级锁，更好的恢复性，高并发下性能更好",
			Level:      driverV2.RuleLevelNotice,
			Category:   RuleTypeDDLConvention,
			//Value:    "Innodb",
			Params: params.Params{
				&params.Param{
					Key:   DefaultSingleParamKeyName,
					Value: "Innodb",
					Desc:  "数据库引擎",
					Type:  params.ParamTypeString,
				},
			},
		},
		Message:      "必须使用%v数据库引擎",
		AllowOffline: false,
		Func:         checkEngine,
	},
	{
		Rule: driverV2.Rule{
			Name:       DDLCheckTableCharacterSet,
			Desc:       "必须使用指定数据库字符集",
			Annotation: "通过该规则约束全局的数据库字符集，避免创建非预期的字符集，防止业务侧出现“乱码”等问题。建议项目内库表使用统一的字符集和字符集排序，部分连表查询的情况下字段的字符集或排序规则不一致可能会导致索引失效且不易发现",
			Level:      driverV2.RuleLevelNotice,
			Category:   RuleTypeDDLConvention,
			//Value:    "utf8mb4",
			Params: params.Params{
				&params.Param{
					Key:   DefaultSingleParamKeyName,
					Value: "utf8mb4",
					Desc:  "数据库字符集",
					Type:  params.ParamTypeString,
				},
			},
		},
		Message:      "必须使用%v数据库字符集",
		AllowOffline: false,
		Func:         checkCharacterSet,
	},
	{
		Rule: driverV2.Rule{
			Name:       DDLCheckIndexedColumnWithBlob,
			Desc:       "禁止将BLOB类型的列加入索引",
			Annotation: "BLOB类型属于大字段类型，作为索引会占用很大的存储空间",
			Level:      driverV2.RuleLevelError,
			Category:   RuleTypeIndexingConvention,
		},
		Message:                         "禁止将BLOB类型的列加入索引",
		AllowOffline:                    true,
		NotAllowOfflineStmts:            []ast.Node{&ast.AlterTableStmt{}, &ast.CreateIndexStmt{}},
		NotSupportExecutedSQLAuditStmts: []ast.Node{&ast.AlterTableStmt{}, &ast.CreateIndexStmt{}},
		Func:                            disableAddIndexForColumnsTypeBlob,
	},
	{
		Rule: driverV2.Rule{
			Name:       DMLCheckWhereIsInvalid,
			Desc:       "禁止使用没有WHERE条件或者WHERE条件恒为TRUE的SQL",
			Annotation: "SQL缺少WHERE条件在执行时会进行全表扫描产生额外开销，建议在大数据量高并发环境下开启，避免影响数据库查询性能",
			Level:      driverV2.RuleLevelError,
			Category:   RuleTypeDMLConvention,
		},
		Message:      "禁止使用没有WHERE条件或者WHERE条件恒为TRUE的SQL",
		AllowOffline: true,
		Func:         checkSelectWhere,
	},
	{
		Rule: driverV2.Rule{
			Name:       DDLCheckAlterTableNeedMerge,
			Desc:       "存在多条对同一个表的修改语句，建议合并成一个ALTER语句",
			Annotation: "避免多次 TABLE REBUILD 带来的消耗、以及对线上业务的影响",
			Level:      driverV2.RuleLevelNotice,
			Category:   RuleTypeUsageSuggestion,
		},
		Message:                 "已存在对该表的修改语句，建议合并成一个ALTER语句",
		AllowOffline:            false,
		OnlyAuditNotExecutedSQL: true,
		Func:                    checkMergeAlterTable,
	},
	{
		Rule: driverV2.Rule{
			Name:       DMLDisableSelectAllColumn,
			Desc:       "不建议使用SELECT *",
			Annotation: "当表结构变更时，使用*通配符选择所有列将导致查询行为会发生更改，与业务期望不符；同时SELECT * 中的无用字段会带来不必要的磁盘I/O，以及网络开销，且无法覆盖索引进而回表，大幅度降低查询效率",
			Level:      driverV2.RuleLevelNotice,
			Category:   RuleTypeDMLConvention,
		},
		Message:      "不建议使用SELECT *",
		AllowOffline: true,
		Func:         checkSelectAll,
	},
	{
		Rule: driverV2.Rule{
			Name:       DDLDisableDropStatement,
			Desc:       "禁止除索引外的DROP操作",
			Annotation: "DROP是DDL，数据变更不会写入日志，无法进行回滚；建议开启此规则，避免误删除操作",
			Level:      driverV2.RuleLevelError,
			Category:   RuleTypeUsageSuggestion,
		},
		Message:      "禁止除索引外的DROP操作",
		AllowOffline: true,
		Func:         disableDropStmt,
	},
	{
		Rule: driverV2.Rule{
			Name:       DDLCheckTableWithoutComment,
			Desc:       "表建议添加注释",
			Annotation: "表添加注释能够使表的意义更明确，方便日后的维护",
			Level:      driverV2.RuleLevelNotice,
			Category:   RuleTypeDDLConvention,
		},
		Message:      "表建议添加注释",
		AllowOffline: true,
		Func:         checkTableWithoutComment,
	},
	{
		Rule: driverV2.Rule{
			Name:       DDLCheckColumnWithoutComment,
			Desc:       "列建议添加注释",
			Annotation: "列添加注释能够使列的意义更明确，方便日后的维护",
			Level:      driverV2.RuleLevelNotice,
			Category:   RuleTypeDDLConvention,
		},
		Message:      "列建议添加注释",
		AllowOffline: true,
		Func:         checkColumnWithoutComment,
	},
	{
		Rule: driverV2.Rule{
			Name:       DDLCheckIndexPrefix,
			Desc:       "普通索引必须使用固定前缀",
			Annotation: "通过配置该规则可以规范指定业务的索引命名规则，具体命名规范可以自定义设置，默认提示值：idx_",
			Level:      driverV2.RuleLevelError,
			Category:   RuleTypeNamingConvention,
			//Value:    "idx_",
			Params: params.Params{
				&params.Param{
					Key:   DefaultSingleParamKeyName,
					Value: "idx_",
					Desc:  "索引前缀",
					Type:  params.ParamTypeString,
				},
			},
		},
		Message:      "普通索引必须要以\"%v\"为前缀",
		AllowOffline: true,
		Func:         checkIndexPrefix,
	},
	{
		Rule: driverV2.Rule{
			Name:       DDLCheckUniqueIndexPrefix,
			Desc:       "UNIQUE索引必须使用固定前缀",
			Annotation: "通过配置该规则可以规范指定业务的UNIQUE索引命名规则，具体命名规范可以自定义设置，默认提示值：uniq_",
			Level:      driverV2.RuleLevelError,
			Category:   RuleTypeNamingConvention,
			//Value:    "uniq_",
			Params: params.Params{
				&params.Param{
					Key:   DefaultSingleParamKeyName,
					Value: "uniq_",
					Desc:  "索引前缀",
					Type:  params.ParamTypeString,
				},
			},
		},
		Message:      "UNIQUE索引必须要以\"%v\"为前缀",
		AllowOffline: true,
		Func:         checkUniqIndexPrefix,
	},
	{
		Rule: driverV2.Rule{
			Name:       DDLCheckUniqueIndex,
			Desc:       "UNIQUE索引名必须使用 IDX_UK_表名_字段名",
			Annotation: "通过配置该规则可以规范指定业务的UNIQUE索引命名规则",
			Level:      driverV2.RuleLevelError,
			Category:   RuleTypeNamingConvention,
		},
		Message:      "UNIQUE索引名必须使用 IDX_UK_表名_字段名",
		AllowOffline: true,
		Func:         checkUniqIndex,
	},
	{
		Rule: driverV2.Rule{
			Name:       DDLCheckColumnWithoutDefault,
			Desc:       "除了自增列及大字段列之外，每个列都必须添加默认值",
			Annotation: "列添加默认值，可避免列为NULL值时对查询的影响",
			Level:      driverV2.RuleLevelError,
			Category:   RuleTypeDDLConvention,
		},
		Message:      "除了自增列及大字段列之外，每个列都必须添加默认值",
		AllowOffline: true,
		Func:         checkColumnWithoutDefault,
	},
	{
		Rule: driverV2.Rule{
			Name:       DDLCheckColumnTimestampWithoutDefault,
			Desc:       "TIMESTAMP 类型的列必须添加默认值",
			Annotation: "TIMESTAMP添加默认值，可避免出现全为0的日期格式与业务预期不符",
			Level:      driverV2.RuleLevelError,
			Category:   RuleTypeDDLConvention,
		},
		Message:      "TIMESTAMP 类型的列必须添加默认值",
		AllowOffline: true,
		Func:         checkColumnTimestampWithoutDefault,
	},
	{
		Rule: driverV2.Rule{
			Name:       DDLCheckColumnBlobWithNotNull,
			Desc:       "BLOB 和 TEXT 类型的字段不建议设置为 NOT NULL",
			Annotation: "BLOB 和 TEXT 类型的字段无法指定默认值，如插入数据不指定字段默认为NULL，如果添加了 NOT NULL 限制，写入数据时又未对该字段指定值会导致写入失败",
			Level:      driverV2.RuleLevelError,
			Category:   RuleTypeDDLConvention,
		},
		Message:      "BLOB 和 TEXT 类型的字段不建议设置为 NOT NULL",
		AllowOffline: true,
		Func:         checkColumnBlobNotNull,
	},
	{
		Rule: driverV2.Rule{
			Name:       DDLCheckColumnBlobDefaultIsNotNull,
			Desc:       "BLOB 和 TEXT 类型的字段默认值只能为NULL",
			Annotation: "在SQL_MODE严格模式下BLOB 和 TEXT 类型无法设置默认值，如插入数据不指定值，字段会被设置为NULL",
			Level:      driverV2.RuleLevelError,
			Category:   RuleTypeDDLConvention,
		},
		Message:      "BLOB 和 TEXT 类型的字段默认值只能为NULL",
		AllowOffline: true,
		Func:         checkColumnBlobDefaultNull,
	},
	{
		Rule: driverV2.Rule{
			Name:       DDLCheckAutoIncrementFieldNum,
			Desc:       "建表时，自增字段只能设置一个",
			Annotation: "MySQL InnoDB，MyISAM 引擎不允许存在多个自增字段，设置多个自增字段会导致上线失败。",
			Level:      driverV2.RuleLevelWarn,
			Category:   RuleTypeDDLConvention,
		},
		AllowOffline: true,
		Message:      "建表时，自增字段只能设置一个",
		Func:         checkAutoIncrementFieldNum,
	},
	{
		Rule: driverV2.Rule{
			Name:       DDLCheckAllIndexNotNullConstraint,
			Desc:       "建议为至少一个索引添加非空约束",
			Annotation: "所有索引字段均未做非空约束，请确认下表索引规划的合理性。",
			Level:      driverV2.RuleLevelWarn,
			Category:   RuleTypeDDLConvention,
		},
		AllowOffline: true,
		Message:      "建议为至少一个索引添加非空约束",
		Func:         checkAllIndexNotNullConstraint,
	},
	{
		Rule: driverV2.Rule{
			Name:       DMLCheckWithLimit,
			Desc:       "DELETE/UPDATE 语句不能有LIMIT条件",
			Annotation: "DELETE/UPDATE 语句使用LIMIT条件将随机选取数据进行删除或者更新，业务无法预期",
			Level:      driverV2.RuleLevelError,
			Category:   RuleTypeDMLConvention,
		},
		Message:      "DELETE/UPDATE 语句不能有LIMIT条件",
		AllowOffline: true,
		Func:         checkDMLWithLimit,
	},
	{
		Rule: driverV2.Rule{
			Name:       DMLCheckSelectLimit,
			Desc:       "SELECT 语句必须带LIMIT",
			Annotation: "如果查询的扫描行数很大，可能会导致优化器选择错误的索引甚至不走索引；具体规则阈值可以根据业务需求调整，默认值：1000",
			Level:      driverV2.RuleLevelWarn,
			Category:   RuleTypeDMLConvention,
			Params: params.Params{
				&params.Param{
					Key:   DefaultSingleParamKeyName,
					Value: "1000",
					Desc:  "最大查询行数",
					Type:  params.ParamTypeInt,
				},
			},
		},
		Message:      "SELECT 语句必须带LIMIT,且限制数不得超过%v",
		AllowOffline: true,
		Func:         checkSelectLimit,
	},
	{
		Rule: driverV2.Rule{
			Name:       DMLCheckWithOrderBy,
			Desc:       "DELETE/UPDATE 语句不能有ORDER BY",
			Annotation: "DELETE/UPDATE 存在ORDER BY会使用排序，带来无谓的开销",
			Level:      driverV2.RuleLevelError,
			Category:   RuleTypeDMLConvention,
		},
		Message:      "DELETE/UPDATE 语句不能有ORDER BY",
		AllowOffline: true,
		Func:         checkDMLWithOrderBy,
	},
	{
		Rule: driverV2.Rule{
			Name:       DMLCheckSelectWithOrderBy,
			Desc:       "SELECT 语句不能有ORDER BY",
			Annotation: "ORDER BY 对查询性能影响较大，同时不便于优化维护，建议将排序部分放到业务处理",
			Level:      driverV2.RuleLevelWarn,
			Category:   RuleTypeDMLConvention,
		},
		Message:      "SELECT 语句不能有ORDER BY",
		AllowOffline: true,
		Func:         checkSelectWithOrderBy,
	},
	{
		// TODO: 修改level以适配默认模板
		Rule: driverV2.Rule{
			Name:       DMLCheckInsertColumnsExist,
			Desc:       "INSERT 语句必须指定COLUMN",
			Annotation: "当表结构发生变更，INSERT请求不明确指定列名，会发生插入数据不匹配的情况；建议开启此规则，避免插入结果与业务预期不符",
			Level:      driverV2.RuleLevelNotice,
			Category:   RuleTypeDMLConvention,
		},
		Message:      "INSERT 语句必须指定COLUMN",
		AllowOffline: true,
		Func:         checkDMLWithInsertColumnExist,
	},
	{
		Rule: driverV2.Rule{
			Name:       DMLCheckBatchInsertListsMax,
			Desc:       "单条INSERT语句，建议批量插入不超过阈值",
			Annotation: "避免大事务，以及降低发生回滚对业务的影响；具体规则阈值可以根据业务需求调整，默认值：100",
			Level:      driverV2.RuleLevelNotice,
			//Value:    "5000",
			Category: RuleTypeDMLConvention,
			Params: params.Params{
				&params.Param{
					Key:   DefaultSingleParamKeyName,
					Value: "100",
					Desc:  "最大插入行数",
					Type:  params.ParamTypeInt,
				},
			},
		},
		Message:      "单条INSERT语句，建议批量插入不超过%v条",
		AllowOffline: true,
		Func:         checkDMLWithBatchInsertMaxLimits,
	},
	{
		Rule: driverV2.Rule{
			Name:       DMLCheckInQueryNumber,
			Desc:       "WHERE条件内IN语句中的参数个数不能超过阈值",
			Annotation: "当IN值过多时，有可能会导致查询进行全表扫描，使得MySQL性能急剧下降；具体规则阈值可以根据业务需求调整，默认值：50",
			Level:      driverV2.RuleLevelWarn,
			Category:   RuleTypeDMLConvention,
			Params: params.Params{
				&params.Param{
					Key:   DefaultSingleParamKeyName,
					Value: "50",
					Desc:  "in语句参数最大个数",
					Type:  params.ParamTypeInt,
				},
			},
		},
		Message:      "WHERE条件内IN语句中的参数已有%v个，不建议超过阙值%v",
		AllowOffline: true,
		Func:         checkInQueryLimit,
	},
	{
		Rule: driverV2.Rule{
			Name:       DDLCheckPKProhibitAutoIncrement,
			Desc:       "主键禁止使用自增",
			Annotation: "后期维护相对不便，过于依赖数据库自增机制达到全局唯一，不易拆分，容易造成主键冲突",
			Level:      driverV2.RuleLevelWarn,
			Category:   RuleTypeIndexingConvention,
		},
		Message:                         "主键禁止使用自增",
		AllowOffline:                    true,
		NotAllowOfflineStmts:            []ast.Node{&ast.AlterTableStmt{}},
		NotSupportExecutedSQLAuditStmts: []ast.Node{&ast.AlterTableStmt{}},
		Func:                            checkPrimaryKey,
	},
	{
		Rule: driverV2.Rule{
			Name:       DMLCheckWhereExistFunc,
			Desc:       "避免对条件字段使用函数操作",
			Annotation: "对条件字段做函数操作，可能会破坏索引值的有序性，导致优化器选择放弃走索引，使查询性能大幅度降低",
			Level:      driverV2.RuleLevelNotice,
			Category:   RuleTypeDMLConvention,
		},
		Message:      "避免对条件字段使用函数操作",
		AllowOffline: false,
		Func:         checkWhereExistFunc,
	},
	{
		Rule: driverV2.Rule{
			Name:       DMLCheckWhereExistNot,
			Desc:       "不建议对条件字段使用负向查询",
			Annotation: "使用负向查询，将导致全表扫描，出现慢SQL",
			Level:      driverV2.RuleLevelNotice,
			Category:   RuleTypeDMLConvention,
		},
		Message:      "不建议对条件字段使用负向查询",
		AllowOffline: true,
		Func:         checkSelectWhere,
	},
	{
		Rule: driverV2.Rule{
			Name:       DMLWhereExistNull,
			Desc:       "不建议对条件字段使用 NULL 值判断",
			Annotation: "使用 IS NULL 或 IS NOT NULL 可能导致查询放弃使用索引而进行全表扫描",
			Level:      driverV2.RuleLevelNotice,
			Category:   RuleTypeDMLConvention,
		},
		Message:      "不建议对条件字段使用 NULL 值判断",
		Func:         checkWhereExistNull,
		AllowOffline: true,
	},
	{
		Rule: driverV2.Rule{
			Name:       DMLCheckWhereExistImplicitConversion,
			Desc:       "禁止WHERE条件中使用与过滤字段不一致的数据类型",
			Annotation: "WHERE条件中使用与过滤字段不一致的数据类型会引发隐式数据类型转换，导致查询有无法命中索引的风险，在高并发、大数据量的情况下，不走索引会使得数据库的查询性能严重下降",
			Level:      driverV2.RuleLevelNotice,
			Category:   RuleTypeDMLConvention,
		},
		Message: "禁止WHERE条件中使用与过滤字段不一致的数据类型",
		Func:    checkWhereColumnImplicitConversion,
	},
	{
		Rule: driverV2.Rule{
			Name:       DMLCheckLimitMustExist,
			Desc:       "DELETE/UPDATE 语句必须有LIMIT条件",
			Annotation: "LIMIT条件可以降低写错 SQL 的代价（删错数据），同时避免长事务影响业务",
			Level:      driverV2.RuleLevelWarn,
			Category:   RuleTypeDMLConvention,
		},
		Message:      "DELETE/UPDATE 语句必须有LIMIT条件",
		Func:         checkDMLLimitExist,
		AllowOffline: true,
	},
	{
		Rule: driverV2.Rule{
			Name:       DMLCheckWhereExistScalarSubquery,
			Desc:       "避免使用标量子查询",
			Annotation: "标量子查询存在多次访问同一张表的问题，执行开销大效率低，可使用LEFT JOIN 替代标量子查询",
			Level:      driverV2.RuleLevelNotice,
			Category:   RuleTypeDMLConvention,
		},
		Message:      "避免使用标量子查询",
		AllowOffline: true,
		Func:         checkSelectWhere,
	},
	{
		Rule: driverV2.Rule{
			Name:       DDLCheckIndexesExistBeforeCreateConstraints,
			Desc:       "对字段创建约束前，建议先创建索引",
			Annotation: "创建约束前，先行创建索引，约束可作用于二级索引，避免全表扫描，提高性能",
			Level:      driverV2.RuleLevelNotice,
			Category:   RuleTypeIndexingConvention,
		},
		Message:                 "对字段创建约束前，建议先创建索引",
		OnlyAuditNotExecutedSQL: true,
		Func:                    checkIndexesExistBeforeCreatConstraints,
	},
	{
		Rule: driverV2.Rule{
			Name:       DMLCheckSelectForUpdate,
			Desc:       "不建议使用SELECT FOR UPDATE",
			Annotation: "SELECT FOR UPDATE 会对查询结果集中每行数据都添加排他锁，其他线程对该记录的更新与删除操作都会阻塞，在高并发下，容易造成数据库大量锁等待，影响数据库查询性能",
			Level:      driverV2.RuleLevelNotice,
			Category:   RuleTypeDMLConvention,
		},
		Message:      "不建议使用SELECT FOR UPDATE",
		Func:         checkDMLSelectForUpdate,
		AllowOffline: true,
	},
	{
		Rule: driverV2.Rule{
			Name:       DDLCheckDatabaseCollation,
			Desc:       "建议使用规定的数据库排序规则",
			Annotation: "通过该规则约束全局的数据库排序规则，避免创建非预期的数据库排序规则，防止业务侧出现排序结果非预期等问题。建议项目内库表使用统一的字符集和字符集排序，部分连表查询的情况下字段的字符集或排序规则不一致可能会导致索引失效且不易发现",
			Level:      driverV2.RuleLevelNotice,
			//Value:    "utf8mb4_0900_ai_ci",
			Category: RuleTypeDDLConvention,
			Params: params.Params{
				&params.Param{
					Key:   DefaultSingleParamKeyName,
					Value: "utf8mb4_0900_ai_ci",
					Desc:  "数据库排序规则",
					Type:  params.ParamTypeString,
				},
			},
		},
		Message: "建议使用规定的数据库排序规则为%s",
		Func:    checkCollationDatabase,
	},
	{
		Rule: driverV2.Rule{
			Name:       DDLCheckDecimalTypeColumn,
			Desc:       "精确浮点数建议使用DECIMAL",
			Annotation: "对于浮点数运算，DECIMAL精确度较高",
			Level:      driverV2.RuleLevelNotice,
			Category:   RuleTypeDDLConvention,
		},
		Message:      "精确浮点数建议使用DECIMAL",
		Func:         checkDecimalTypeColumn,
		AllowOffline: true,
	},
	{
		Rule: driverV2.Rule{
			Name:       DDLCheckBigintInsteadOfDecimal,
			Desc:       "建议用BIGINT类型代替DECIMAL",
			Annotation: "因为CPU不支持对DECIMAL的直接运算，只是MySQL自身实现了DECIMAL的高精度计算，但是计算代价高，并且存储同样范围值的时候，空间占用也更多；使用BIGINT代替DECIMAL，可根据小数的位数乘以相应的倍数，即可达到精确的浮点存储计算，避免DECIMAL计算代价高的问题",
			Level:      driverV2.RuleLevelNotice,
			Category:   RuleTypeDDLConvention,
		},
		Message:      "建议列%s用BIGINT类型代替DECIMAL",
		Func:         checkBigintInsteadOfDecimal,
		AllowOffline: true,
	},
	{
		Rule: driverV2.Rule{
			Name:       DMLCheckSubQueryNestNum,
			Desc:       "子查询嵌套层数不建议超过阈值",
			Annotation: "子查询嵌套层数超过阈值，有些情况下，子查询并不能使用到索引。同时对于返回结果集比较大的子查询，会产生大量的临时表，消耗过多的CPU和IO资源，产生大量的慢查询",
			Level:      driverV2.RuleLevelWarn,
			Category:   RuleTypeDMLConvention,
			Params: params.Params{
				&params.Param{
					Key:   DefaultSingleParamKeyName,
					Value: "3",
					Desc:  "子查询嵌套层数不建议超过阈值",
					Type:  params.ParamTypeInt,
				},
			},
		},
		Message:      "子查询嵌套层数超过阈值%v",
		Func:         checkSubQueryNestNum,
		AllowOffline: true,
	},
	{
		Rule: driverV2.Rule{
			Name:       DMLCheckNeedlessFunc,
			Desc:       "避免使用不必要的内置函数",
			Annotation: "通过配置该规则可以指定业务中需要禁止使用的内置函数，使用内置函数可能会导致SQL无法走索引或者产生一些非预期的结果。实际需要禁用的函数可通过规则设置",
			Level:      driverV2.RuleLevelNotice,
			//Value:    "sha(),sqrt(),md5()",
			Category: RuleTypeDMLConvention,
			Params: params.Params{
				&params.Param{
					Key:   DefaultSingleParamKeyName,
					Value: "sha(),sqrt(),md5()",
					Desc:  "指定的函数集合（逗号分割）",
					Type:  params.ParamTypeString,
				},
			},
		},
		Message:      "避免使用不必要的内置函数%v",
		Func:         checkNeedlessFunc,
		AllowOffline: true,
	},
	{
		Rule: driverV2.Rule{
			Name:       DDLCheckDatabaseSuffix,
			Desc:       "数据库名称必须使用固定后缀结尾",
			Annotation: "通过配置该规则可以规范指定业务的数据库命名规则，具体命名规范可以自定义设置，默认提示值：_DB",
			Level:      driverV2.RuleLevelNotice,
			Category:   RuleTypeNamingConvention,
			//Value:    "_DB",
			Params: params.Params{
				&params.Param{
					Key:   DefaultSingleParamKeyName,
					Value: "_DB",
					Desc:  "数据库名称后缀",
					Type:  params.ParamTypeString,
				},
			},
		},
		Message:      "数据库名称必须以\"%v\"结尾",
		Func:         checkDatabaseSuffix,
		AllowOffline: true,
	},
	{
		Rule: driverV2.Rule{
			Name:       DDLCheckPKName,
			Desc:       "建议主键命名为\"PK_表名\"",
			Annotation: "通过配置该规则可以规范指定业务的主键命名规则",
			Level:      driverV2.RuleLevelNotice,
			Category:   RuleTypeNamingConvention,
		},
		Message:      "建议主键命名为\"PK_表名\"",
		Func:         checkPKIndexName,
		AllowOffline: true,
	},
	{
		Rule: driverV2.Rule{
			Name:       DDLCheckTransactionIsolationLevel,
			Desc:       "事物隔离级别建议设置成RC",
			Annotation: "RC避免了脏读的现象，但没有解决幻读的问题；使用RR，能避免幻读，但是由于引入间隙锁导致加锁的范围可能扩大，从而会影响并发，还容易造成死锁，所以在大多数业务场景下，幻读出现的机率较少，RC基本上能满足业务需求",
			Level:      driverV2.RuleLevelNotice,
			Category:   RuleTypeUsageSuggestion,
		},
		Message:      "事物隔离级别建议设置成RC",
		Func:         checkTransactionIsolationLevel,
		AllowOffline: true,
	},
	{
		Rule: driverV2.Rule{
			Name:       DMLCheckFuzzySearch,
			Desc:       "禁止使用全模糊搜索或左模糊搜索",
			Annotation: "使用全模糊搜索或左模糊搜索将导致查询无法使用索引，导致全表扫描",
			Level:      driverV2.RuleLevelError,
			Category:   RuleTypeDMLConvention,
		},
		Message:      "禁止使用全模糊搜索或左模糊搜索",
		AllowOffline: true,
		Func:         checkSelectWhere,
	},
	{
		Rule: driverV2.Rule{
			Name:       DDLCheckTablePartition,
			Desc:       "不建议使用分区表相关功能",
			Annotation: "分区表在物理上表现为多个文件，在逻辑上表现为一个表，跨分区查询效率可能更低，建议采用物理分表的方式管理大数据",
			Level:      driverV2.RuleLevelNotice,
			Category:   RuleTypeUsageSuggestion,
		},
		Message:      "不建议使用分区表相关功能",
		AllowOffline: true,
		Func:         checkTablePartition,
	},
	{
		Rule: driverV2.Rule{
			Name:       DMLCheckNumberOfJoinTables,
			Desc:       "使用JOIN连接表查询建议不超过阈值",
			Annotation: "表关联越多，意味着各种驱动关系组合就越多，比较各种结果集的执行成本的代价也就越高，进而SQL查询性能会大幅度下降；具体规则阈值可以根据业务需求调整，默认值：3",
			Level:      driverV2.RuleLevelNotice,
			//Value:    "3",
			Category: RuleTypeDMLConvention,
			Params: params.Params{
				&params.Param{
					Key:   DefaultSingleParamKeyName,
					Value: "3",
					Desc:  "最大连接表个数",
					Type:  params.ParamTypeInt,
				},
			},
		},
		Message:      "使用JOIN连接表查询建议不超过%v张",
		AllowOffline: true,
		Func:         checkNumberOfJoinTables,
	},
	{
		Rule: driverV2.Rule{
			Name:       DMLCheckIfAfterUnionDistinct,
			Desc:       "建议使用UNION ALL,替代UNION",
			Annotation: "UNION会按照字段的顺序进行排序同时去重，UNION ALL只是简单的将两个结果合并后就返回，从效率上看，UNION ALL 要比UNION快很多；如果合并的两个结果集中允许包含重复数据且不需要排序时的话，建议开启此规则，使用UNION ALL替代UNION",
			Level:      driverV2.RuleLevelNotice,
			Category:   RuleTypeDMLConvention,
		},
		Message:      "建议使用UNION ALL,替代UNION",
		AllowOffline: true,
		Func:         checkIsAfterUnionDistinct,
	},
	{
		Rule: driverV2.Rule{
			Name:       DDLCheckIsExistLimitOffset,
			Desc:       "使用分页查询时，避免使用偏移量",
			Annotation: "例如：LIMIT N OFFSET M 或 LIMIT M,N。当偏移量m过大的时候，查询效率会很低，因为MySQL是先查出m+n个数据，然后抛弃掉前m个数据；对于有大数据量的MySQL表来说，使用LIMIT分页存在很严重的性能问题",
			Level:      driverV2.RuleLevelNotice,
			Category:   RuleTypeDMLConvention,
		},
		Message:      "使用分页查询时，避免使用偏移量",
		AllowOffline: true,
		Func:         checkIsExistLimitOffset,
	},
	{
		Rule: driverV2.Rule{
			Name:       DDLCheckIndexOption,
			Desc:       "建议索引字段对区分度大于阈值",
			Annotation: "选择区分度高的字段作为索引，可快速定位数据；区分度太低，无法有效利用索引，甚至可能需要扫描大量数据页，拖慢SQL；具体规则阈值可以根据业务需求调整，默认值：70",
			Level:      driverV2.RuleLevelNotice,
			//Value:    "0.7",
			Category: RuleTypeIndexOptimization,
			Params: params.Params{
				&params.Param{
					Key:   DefaultSingleParamKeyName,
					Value: "70",
					Desc:  "可选择性（百分比）",
					Type:  params.ParamTypeInt,
				},
			},
		},
		Message:      "索引 %v 未超过区分度阈值 百分之%v, 不建议选为索引",
		AllowOffline: false,
		Func:         checkIndexOption,
	},
	{
		Rule: driverV2.Rule{
			Name:       DDLCheckColumnEnumNotice,
			Desc:       "不建议使用 ENUM 类型",
			Annotation: "ENUM类型不是SQL标准，移植性较差，后期如修改或增加枚举值需重建整张表，代价较大，且无法通过字面量值进行排序",
			Level:      driverV2.RuleLevelNotice,
			Category:   RuleTypeDDLConvention,
		},
		Message:      "不建议使用 ENUM 类型",
		AllowOffline: true,
		Func:         checkColumnEnumNotice,
	},
	{
		Rule: driverV2.Rule{
			Name:       DDLCheckColumnSetNotice,
			Desc:       "不建议使用 SET 类型",
			Annotation: "集合的修改需要重新定义列，后期修改的代价大，建议在业务层实现",
			Level:      driverV2.RuleLevelNotice,
			Category:   RuleTypeDDLConvention,
		},
		Message:      "不建议使用 SET 类型",
		AllowOffline: true,
		Func:         checkColumnSetNotice,
	},
	{
		Rule: driverV2.Rule{
			Name:       DDLCheckColumnBlobNotice,
			Desc:       "不建议使用 BLOB 或 TEXT 类型",
			Annotation: "BLOB 或 TEXT 类型消耗大量的网络和IO带宽，同时在该表上的DML操作都会变得很慢",
			Level:      driverV2.RuleLevelNotice,
			Category:   RuleTypeDDLConvention,
		},
		Message:      "不建议使用 BLOB 或 TEXT 类型",
		AllowOffline: true,
		Func:         checkColumnBlobNotice,
	},
	{
		Rule: driverV2.Rule{
			Name: DMLCheckExplainAccessTypeAll,
			//Value:    "10000",
			Desc:       "查询的扫描不建议超过指定行数（默认值：10000）",
			Annotation: "查询的扫描行数多大，可能会导致优化器选择错误的索引甚至不走索引；具体规则阈值可以根据业务需求调整，默认值：10000",
			Level:      driverV2.RuleLevelWarn,
			Category:   RuleTypeDMLConvention,
			Params: params.Params{
				&params.Param{
					Key:   DefaultSingleParamKeyName,
					Value: "10000",
					Desc:  "最大扫描行数",
					Type:  params.ParamTypeInt,
				},
			},
		},
		Message:      "该查询的扫描行数为%v",
		AllowOffline: false,
		Func:         checkExplain,
	},
	{
		Rule: driverV2.Rule{
			Name:       DMLCheckExplainExtraUsingFilesort,
			Desc:       "不建议使用文件排序",
			Annotation: "大数据量的情况下，文件排序意味着SQL性能较低，会增加OS的开销，影响数据库性能",
			Level:      driverV2.RuleLevelWarn,
			Category:   RuleTypeDMLConvention,
		},
		Message:      "不建议使用文件排序",
		AllowOffline: false,
		Func:         checkExplain,
	},
	{
		Rule: driverV2.Rule{
			Name:       DMLCheckExplainExtraUsingTemporary,
			Desc:       "不建议使用临时表",
			Annotation: "大数据量的情况下，临时表意味着SQL性能较低，会增加OS的开销，影响数据库性能",
			Level:      driverV2.RuleLevelWarn,
			Category:   RuleTypeDMLConvention,
		},
		Message:      "不建议使用临时表",
		AllowOffline: false,
		Func:         checkExplain,
	},
	{
		Rule: driverV2.Rule{
			Name:       DDLCheckCreateView,
			Desc:       "禁止使用视图",
			Annotation: "视图的查询性能较差，同时基表结构变更，需要对视图进行维护，如果视图可读性差且包含复杂的逻辑，都会增加维护的成本",
			Level:      driverV2.RuleLevelError,
			Category:   RuleTypeUsageSuggestion,
		},
		Message:      "禁止使用视图",
		AllowOffline: true,
		Func:         checkCreateView,
	},
	{
		Rule: driverV2.Rule{
			Name:       DDLCheckCreateTrigger,
			Desc:       "禁止使用触发器",
			Annotation: "触发器难以开发和维护，不能高效移植，且在复杂的逻辑以及高并发下，容易出现死锁影响业务",
			Level:      driverV2.RuleLevelError,
			Category:   RuleTypeUsageSuggestion,
		},
		Message:      "禁止使用触发器",
		AllowOffline: true,
		Func:         checkCreateTrigger,
	},
	{
		Rule: driverV2.Rule{
			Name:       DDLCheckCreateFunction,
			Desc:       "禁止使用自定义函数",
			Annotation: "自定义函数，维护较差，且依赖性高会导致SQL无法跨库使用",
			Level:      driverV2.RuleLevelError,
			Category:   RuleTypeUsageSuggestion,
		},
		Message:      "禁止使用自定义函数",
		AllowOffline: true,
		Func:         checkCreateFunction,
	},
	{
		Rule: driverV2.Rule{
			Name:       DDLCheckCreateProcedure,
			Desc:       "禁止使用存储过程",
			Annotation: "存储过程在一定程度上会使程序难以调试和拓展，各种数据库的存储过程语法相差很大，给将来的数据库移植带来很大的困难，且会极大的增加出现BUG的概率",
			Level:      driverV2.RuleLevelError,
			Category:   RuleTypeUsageSuggestion,
		},
		Message:      "禁止使用存储过程",
		AllowOffline: true,
		Func:         checkCreateProcedure,
	},
	{
		Rule: driverV2.Rule{
			Name:       DDLDisableTypeTimestamp,
			Desc:       "禁止使用TIMESTAMP字段",
			Annotation: "TIMESTAMP 有最大值限制（'2038-01-19 03:14:07' UTC），且会时区转换的问题",
			Level:      driverV2.RuleLevelWarn,
			Category:   RuleTypeDDLConvention,
		},
		Message:      "禁止使用TIMESTAMP字段",
		AllowOffline: true,
		Func:         disableUseTypeTimestampField,
	},
	{
		Rule: driverV2.Rule{ //select a as id, id , b as user  from mysql.user;
			Name:       DMLCheckAlias,
			Desc:       "别名不建议与表或列的名字相同",
			Annotation: "表或列的别名与其真实名称相同, 这样的别名会使得查询更难去分辨",
			Level:      driverV2.RuleLevelWarn,
			Category:   RuleTypeDMLConvention,
		},
		Message: "这些别名(%v)与列名或表名相同",
		Func:    checkAlias,
	},
	{
		Rule: driverV2.Rule{ //ALTER TABLE test CONVERT TO CHARACTER SET utf8 COLLATE utf8_general_ci;
			Name:       DDLHintUpdateTableCharsetWillNotUpdateFieldCharset,
			Desc:       "不建议修改表的默认字符集",
			Annotation: "修改表的默认字符集，只会影响后续新增的字段，不会修表已有字段的字符集；如需修改整张表所有字段的字符集建议开启此规则",
			Level:      driverV2.RuleLevelWarn,
			Category:   RuleTypeDDLConvention,
		},
		Message: "不建议修改表的默认字符集",
		Func:    hintUpdateTableCharsetWillNotUpdateFieldCharset,
	}, {
		Rule: driverV2.Rule{ //ALTER TABLE tbl DROP COLUMN col;
			Name:       DDLHintDropColumn,
			Desc:       "禁止进行删除列的操作",
			Annotation: "业务逻辑与删除列依赖未完全消除，列被删除后可能导致程序异常（无法正常读写）的情况；开启该规则，SQLE将提醒删除列为高危操作",
			Level:      driverV2.RuleLevelError,
			Category:   RuleTypeDDLConvention,
		},
		Message: "禁止进行删除列的操作",
		Func:    hintDropColumn,
	}, {
		Rule: driverV2.Rule{ //ALTER TABLE tbl DROP PRIMARY KEY;
			Name:       DDLHintDropPrimaryKey,
			Desc:       "禁止进行删除主键的操作",
			Annotation: "删除已有约束会影响已有业务逻辑；开启该规则，SQLE将提醒删除主键为高危操作",
			Level:      driverV2.RuleLevelError,
			Category:   RuleTypeDDLConvention,
		},
		Message: "禁止进行删除主键的操作",
		Func:    hintDropPrimaryKey,
	}, {
		Rule: driverV2.Rule{ //ALTER TABLE tbl DROP FOREIGN KEY a;
			Name:       DDLHintDropForeignKey,
			Desc:       "禁止进行删除外键的操作",
			Annotation: "删除已有约束会影响已有业务逻辑；开启该规则，SQLE将提醒删除外键为高危操作",
			Level:      driverV2.RuleLevelError,
			Category:   RuleTypeDDLConvention,
		},
		Message: "禁止进行删除外键的操作",
		Func:    hintDropForeignKey,
	},
	{
		Rule: driverV2.Rule{ //select * from user where id like "a";
			Name:       DMLNotRecommendNotWildcardLike,
			Desc:       "不建议使用没有通配符的 LIKE 查询",
			Annotation: "不包含通配符的 LIKE 查询逻辑上与等值查询相同，建议使用等值查询替代",
			Level:      driverV2.RuleLevelWarn,
			Category:   RuleTypeDMLConvention,
		},
		Message: "不建议使用没有通配符的 LIKE 查询",
		Func:    notRecommendNotWildcardLike,
	}, {
		Rule: driverV2.Rule{ //SELECT * FROM tb WHERE col IN (NULL);
			Name:       DMLHintInNullOnlyFalse,
			Desc:       "避免使用 IN (NULL) 或者 NOT IN (NULL)",
			Annotation: "查询条件永远非真，这将导致查询无匹配到的结果",
			Level:      driverV2.RuleLevelError,
			Category:   RuleTypeDMLConvention,
		},
		Message: "避免使用IN (NULL)/NOT IN (NULL) ，该用法永远非真将导致条件失效",
		Func:    hintInNullOnlyFalse,
	}, {
		Rule: driverV2.Rule{ //select * from user where id in (a);
			Name:       DMLNotRecommendIn,
			Desc:       "不建议使用IN",
			Annotation: "当IN值过多时，有可能会导致查询进行全表扫描，使得MySQL性能急剧下降",
			Level:      driverV2.RuleLevelWarn,
			Category:   RuleTypeDMLConvention,
		},
		Message: "不建议使用IN",
		Func:    notRecommendIn,
	},
	{
		Rule: driverV2.Rule{ //select * from user where id = ' 1';
			Name:       DMLCheckSpacesAroundTheString,
			Desc:       "引号中的字符串开头或结尾不建议包含空格",
			Annotation: "字符串前后存在空格将可能导致查询判断逻辑出错，如在MySQL 5.5中'a'和'a '在查询中被认为是相同的值",
			Level:      driverV2.RuleLevelError,
			Category:   RuleTypeDMLConvention,
		},
		Message: "引号中的字符串开头或结尾不建议包含空格",
		Func:    checkSpacesAroundTheString,
	}, {
		Rule: driverV2.Rule{ //CREATE TABLE tb (a varchar(10) default '“');
			Name:       DDLCheckFullWidthQuotationMarks,
			Desc:       "DDL语句中不建议使用中文全角引号",
			Annotation: "建议开启此规则，可避免MySQL会将中文全角引号识别为命名的一部分，执行结果与业务预期不符",
			Level:      driverV2.RuleLevelError,
			Category:   RuleTypeDDLConvention,
		},
		Message: "DDL语句中不建议使用中文全角引号，这可能是书写错误",
		Func:    checkFullWidthQuotationMarks,
	}, {
		Rule: driverV2.Rule{ //select name from tbl where id < 1000 order by rand(1)
			Name:       DMLNotRecommendOrderByRand,
			Desc:       "不建议使用 ORDER BY RAND()",
			Annotation: "ORDER BY RAND()使用了临时表，同时还要对其进行排序，在数据量很大的情况下会增加服务器负载以及增加查询时间",
			Level:      driverV2.RuleLevelWarn,
			Category:   RuleTypeDMLConvention,
		},
		Message: "不建议使用 ORDER BY RAND()",
		Func:    notRecommendOrderByRand,
	}, {
		Rule: driverV2.Rule{ //select col1,col2 from tbl group by 1
			Name:       DMLNotRecommendGroupByConstant,
			Desc:       "不建议对常量进行 GROUP BY",
			Annotation: "GROUP BY 1 表示按第一列进行GROUP BY；在GROUP BY子句中使用数字，而不是表达式或列名称，当查询列顺序改变时，会导致查询逻辑出现问题",
			Level:      driverV2.RuleLevelWarn,
			Category:   RuleTypeDMLConvention,
		},
		Message: "不建议对常量进行 GROUP BY",
		Func:    notRecommendGroupByConstant,
	}, {
		Rule: driverV2.Rule{ //select c1,c2,c3 from t1 where c1='foo' order by c2 desc, c3 asc
			Name:       DMLCheckSortDirection,
			Desc:       "不建议在 ORDER BY 语句中对多个不同条件使用不同方向的排序",
			Annotation: "在 MySQL 8.0 之前当 ORDER BY 多个列指定的排序方向不同时将无法使用已经建立的索引。在MySQL8.0 之后可以建立对应的排序顺序的联合索引来优化",
			Level:      driverV2.RuleLevelWarn,
			Category:   RuleTypeDMLConvention,
		},
		Message: "不建议在 ORDER BY 语句中对多个不同条件使用不同方向的排序",
		Func:    checkSortDirection,
	}, {
		Rule: driverV2.Rule{ //select col1,col2 from tbl group by 1
			Name:       DMLHintGroupByRequiresConditions,
			Desc:       "建议为GROUP BY语句添加ORDER BY条件",
			Annotation: "在5.7中，MySQL默认会对’GROUP BY col1, …’按如下顺序’ORDER BY col1,…’隐式排序，导致产生无谓的排序，带来额外的开销；在8.0中，则不会出现这种情况。如果不需要排序建议显示添加’ORDER BY NULL’",
			Level:      driverV2.RuleLevelWarn,
			Category:   RuleTypeDMLConvention,
		},
		Message: "建议为GROUP BY语句添加ORDER BY条件",
		Func:    hintGroupByRequiresConditions,
	}, {
		Rule: driverV2.Rule{ //select description from film where title ='ACADEMY DINOSAUR' order by length-language_id;
			Name:       DMLNotRecommendGroupByExpression,
			Desc:       "不建议ORDER BY 的条件为表达式",
			Annotation: "当ORDER BY条件为表达式或函数时会使用到临时表，如果在未指定WHERE或WHERE条件返回的结果集较大时性能会很差",
			Level:      driverV2.RuleLevelWarn,
			Category:   RuleTypeDMLConvention,
		},
		Message: "不建议ORDER BY 的条件为表达式",
		Func:    notRecommendGroupByExpression,
	}, {
		Rule: driverV2.Rule{ //select description from film where title ='ACADEMY DINOSAUR' order by length-language_id;
			Name:       DMLCheckSQLLength,
			Desc:       "建议将过长的SQL分解成几个简单的SQL",
			Annotation: "过长的SQL可读性较差，难以维护，且容易引发性能问题；具体规则阈值可以根据业务需求调整，默认值：1024",
			Level:      driverV2.RuleLevelNotice,
			Category:   RuleTypeDMLConvention,
			Params: params.Params{
				&params.Param{
					Key:   DefaultSingleParamKeyName,
					Value: "1024",
					Desc:  "SQL最大长度",
					Type:  params.ParamTypeInt,
				},
			},
		},
		Message: "建议将过长的SQL分解成几个简单的SQL",
		Func:    checkSQLLength,
	}, {
		Rule: driverV2.Rule{ //SELECT s.c_id,count(s.c_id) FROM s where c = test GROUP BY s.c_id HAVING s.c_id <> '1660' AND s.c_id <> '2' order by s.c_id
			Name:       DMLNotRecommendHaving,
			Desc:       "不建议使用 HAVING 子句",
			Annotation: "对于索引字段，放在HAVING子句中时不会走索引；建议将HAVING子句改写为WHERE中的查询条件，可以在查询处理期间使用索引，提高SQL的执行效率",
			Level:      driverV2.RuleLevelWarn,
			Category:   RuleTypeDMLConvention,
		},
		Message: "不建议使用 HAVING 子句",
		Func:    notRecommendHaving,
	}, {
		Rule: driverV2.Rule{ //delete from tbl
			Name:       DMLHintUseTruncateInsteadOfDelete,
			Desc:       "删除全表时建议使用 TRUNCATE 替代 DELETE",
			Annotation: "TRUNCATE TABLE 比 DELETE 速度快，且使用的系统和事务日志资源少，同时TRUNCATE后表所占用的空间会被释放，而DELETE后需要手工执行OPTIMIZE才能释放表空间",
			Level:      driverV2.RuleLevelNotice,
			Category:   RuleTypeDMLConvention,
		},
		Message: "删除全表时建议使用 TRUNCATE 替代 DELETE",
		Func:    hintUseTruncateInsteadOfDelete,
	}, {
		Rule: driverV2.Rule{ //update mysql.func set name ="hello";
			Name:       DMLNotRecommendUpdatePK,
			Desc:       "不建议UPDATE主键",
			Annotation: "主键索引数据列的顺序就是表记录的物理存储顺序，频繁更新主键将导致整个表记录的顺序的调整，会耗费相当大的资源",
			Level:      driverV2.RuleLevelError,
			Category:   RuleTypeDMLConvention,
		},
		Message: "不建议UPDATE主键",
		Func:    notRecommendUpdatePK,
	}, {
		Rule: driverV2.Rule{ //create table t(c1 int,c2 int,c3 int,c4 int,c5 int,c6 int);
			Name:       DDLCheckColumnQuantity,
			Desc:       "表的列数不建议超过阈值",
			Annotation: "避免在OLTP系统上做宽表设计，后期对性能影响很大；具体规则阈值可根据业务需求调整，默认值：40",
			Level:      driverV2.RuleLevelNotice,
			Category:   RuleTypeDDLConvention,
			Params: params.Params{
				&params.Param{
					Key:   DefaultSingleParamKeyName,
					Value: "40",
					Desc:  "最大列数",
					Type:  params.ParamTypeInt,
				},
			},
		},
		Message:      "表的列数不建议超过阈值",
		Func:         checkColumnQuantity,
		AllowOffline: true,
	}, {
		Rule: driverV2.Rule{ //CREATE TABLE `tb2` ( `id` int(11) DEFAULT NULL, `col` char(10) CHARACTER SET utf8 DEFAULT NULL)
			Name:       DDLRecommendTableColumnCharsetSame,
			Desc:       "建议列与表使用同一个字符集",
			Annotation: "统一字符集可以避免由于字符集转换产生的乱码，不同的字符集进行比较前需要进行转换会造成索引失效",
			Level:      driverV2.RuleLevelWarn,
			Category:   RuleTypeDDLConvention,
		},
		Message: "建议列与表使用同一个字符集",
		Func:    recommendTableColumnCharsetSame,
	}, {
		Rule: driverV2.Rule{ //CREATE TABLE tab (a INT(1));
			Name:       DDLCheckColumnTypeInteger,
			Desc:       "整型定义建议采用 INT(10) 或 BIGINT(20)",
			Annotation: "INT(M) 或 BIGINT(M)，M 表示最大显示宽度，可存储最大值的宽度分别为10、20，采用 INT(10) 或 BIGINT(20)可避免发生显示截断的可能",
			Level:      driverV2.RuleLevelNotice,
			Category:   RuleTypeDDLConvention,
		},
		Message: "整型定义建议采用 INT(10) 或 BIGINT(20)",
		Func:    checkColumnTypeInteger,
	}, {
		Rule: driverV2.Rule{ //CREATE TABLE tab (a varchar(3500));
			Name:       DDLCheckVarcharSize,
			Desc:       "定义VARCHAR 长度时不建议大于阈值",
			Annotation: "MySQL建立索引时没有限制索引的大小，索引长度会默认采用的该字段的长度，VARCHAR 定义长度越长建立的索引存储大小越大；具体规则阈值可以根据业务需求调整，默认值：1024",
			Level:      driverV2.RuleLevelError,
			Category:   RuleTypeDDLConvention,
			Params: params.Params{
				&params.Param{
					Key:   DefaultSingleParamKeyName,
					Value: "1024",
					Desc:  "VARCHAR最大长度",
					Type:  params.ParamTypeInt,
				},
			},
		},
		Message: "定义VARCHAR 长度时不建议大于阈值, 阈值为%d",
		Func:    checkVarcharSize,
	}, {
		Rule: driverV2.Rule{ //select id from t where substring(name,1,3)='abc'
			Name:       DMLNotRecommendFuncInWhere,
			Desc:       "应避免在 WHERE 条件中使用函数或其他运算符",
			Annotation: "函数或运算符会导致查询无法利用表中的索引，该查询将会全表扫描，性能较差",
			Level:      driverV2.RuleLevelWarn,
			Category:   RuleTypeDMLConvention,
		},
		Message: "应避免在 WHERE 条件中使用函数或其他运算符",
		Func:    notRecommendFuncInWhere,
	}, {
		Rule: driverV2.Rule{ //SELECT SYSDATE();
			Name:       DMLNotRecommendSysdate,
			Desc:       "不建议使用 SYSDATE() 函数",
			Annotation: "当SYSDATE()函数在基于STATEMENT模式的主从环境下可能造成数据的不一致，因为语句在主库中执行到日志传递到备库，存在时间差，到备库执行的时候就会变成不同的时间值，建议采取ROW模式的复制环境",
			Level:      driverV2.RuleLevelNotice,
			Category:   RuleTypeDMLConvention,
		},
		Message: "不建议使用 SYSDATE() 函数",
		Func:    notRecommendSysdate,
	}, {
		Rule: driverV2.Rule{ //SELECT SUM(COL) FROM tbl;
			Name:       DMLHintSumFuncTips,
			Desc:       "避免使用 SUM(COL)",
			Annotation: "当某一列的值全是NULL时，COUNT(COL)的返回结果为0，但SUM(COL)的返回结果为NULL，因此使用SUM()时需注意NPE问题（指数据返回NULL）；如业务需避免NPE问题，建议开启此规则",
			Level:      driverV2.RuleLevelNotice,
			Category:   RuleTypeDMLConvention,
		},
		Message: "避免使用 SUM(COL) ，该用法存在返回NULL值导致程序空指针的风险",
		Func:    hintSumFuncTips,
	}, {
		Rule: driverV2.Rule{
			Name:       DMLHintCountFuncWithCol,
			Desc:       "避免使用 COUNT(COL)",
			Annotation: "建议使用COUNT(*)，因为使用 COUNT(COL) 需要对表进行全表扫描，这可能会导致性能下降。",
			Level:      driverV2.RuleLevelError,
			Category:   RuleTypeDMLConvention,
		},
		Message:      "避免使用 COUNT(COL)",
		Func:         hintCountFuncWithCol,
		AllowOffline: true,
	}, {
		Rule: driverV2.Rule{
			Name:       DDLCheckColumnQuantityInPK,
			Desc:       "主键包含的列数不建议超过阈值",
			Annotation: "主建中的列过多，会导致二级索引占用更多的空间，同时增加索引维护的开销；具体规则阈值可根据业务需求调整，默认值：2",
			Level:      driverV2.RuleLevelWarn,
			Category:   RuleTypeDDLConvention,
			Params: params.Params{
				&params.Param{
					Key:   DefaultSingleParamKeyName,
					Value: "2",
					Desc:  "最大列数",
					Type:  params.ParamTypeInt,
				},
			},
		},
		Message: "主键包含的列数不建议超过阈值",
		Func:    checkColumnQuantityInPK,
	}, {
		Rule: driverV2.Rule{ //select col1,col2 from tbl where name=xx limit 10
			Name:       DMLHintLimitMustBeCombinedWithOrderBy,
			Desc:       "LIMIT 查询建议使用ORDER BY",
			Annotation: "没有ORDER BY的LIMIT会导致非确定性的结果可能与业务需求不符，这取决于执行计划",
			Level:      driverV2.RuleLevelNotice,
			Category:   RuleTypeDMLConvention,
		},
		Message: "LIMIT 查询建议使用ORDER BY",
		Func:    hintLimitMustBeCombinedWithOrderBy,
	},
	{
		Rule: driverV2.Rule{ //TRUNCATE TABLE tbl_name
			Name:       DMLHintTruncateTips,
			Desc:       "禁止使用TRUNCATE操作",
			Annotation: "TRUNCATE是DLL，数据不能回滚，在没有备份情况下，谨慎使用TRUNCATE",
			Level:      driverV2.RuleLevelNotice,
			Category:   RuleTypeDMLConvention,
		},
		Message: "禁止使用TRUNCATE操作",
		Func:    hintTruncateTips,
	}, {
		Rule: driverV2.Rule{ //delete from t where col = 'condition'
			Name:       DMLHintDeleteTips,
			Desc:       "建议在执行DELETE/DROP/TRUNCATE等操作前进行备份",
			Annotation: "DROP/TRUNCATE是DDL，操作立即生效，不会写入日志，所以无法回滚，在执行高危操作之前对数据进行备份是很有必要的",
			Level:      driverV2.RuleLevelNotice,
			Category:   RuleTypeDMLConvention,
		},
		Message: "建议在执行DELETE/DROP/TRUNCATE等操作前进行备份",
		Func:    hintDeleteTips,
	}, {
		Rule: driverV2.Rule{ //SELECT BENCHMARK(10, RAND())
			Name:       DMLCheckSQLInjectionFunc,
			Desc:       "禁止使用常见 SQL 注入函数",
			Annotation: "攻击者通过SQL注入，可未经授权可访问数据库中的数据，存在盗取用户信息，造成用户数据泄露等安全漏洞问题",
			Level:      driverV2.RuleLevelWarn,
			Category:   RuleTypeDMLConvention,
		},
		Message: "禁止使用常见 SQL 注入函数",
		Func:    checkSQLInjectionFunc,
	}, {
		Rule: driverV2.Rule{ //select col1,col2 from tbl where type!=0
			Name:       DMLCheckNotEqualSymbol,
			Desc:       "建议使用'<>'代替'!='",
			Annotation: "'!=' 是非标准的运算符，'<>' 才是SQL中标准的不等于运算符",
			Level:      driverV2.RuleLevelNotice,
			Category:   RuleTypeDMLConvention,
		},
		Message: "建议使用'<>'代替'!='",
		Func:    checkNotEqualSymbol,
	}, {
		Rule: driverV2.Rule{ //select col1,col2,col3 from table1 where col2 in(select col from table2)
			Name:       DMLNotRecommendSubquery,
			Desc:       "不推荐使用子查询",
			Annotation: "有些情况下，子查询并不能使用到索引，同时对于返回结果集比较大的子查询，会产生大量的临时表，消耗过多的CPU和IO资源，产生大量的慢查询",
			Level:      driverV2.RuleLevelNotice,
			Category:   RuleTypeDMLConvention,
		},
		Message: "不推荐使用子查询",
		Func:    notRecommendSubquery,
	}, {
		Rule: driverV2.Rule{ //SELECT * FROM staff WHERE name IN (SELECT NAME FROM customer ORDER BY name LIMIT 1)
			Name:       DMLCheckSubqueryLimit,
			Desc:       "禁止在子查询中使用LIMIT",
			Annotation: "部分MySQL版本不支持在子查询中进行'LIMIT & IN/ALL/ANY/SOME'",
			Level:      driverV2.RuleLevelWarn,
			Category:   RuleTypeDMLConvention,
		},
		Message: "禁止在子查询中使用LIMIT",
		Func:    checkSubqueryLimit,
	}, {
		Rule: driverV2.Rule{ //CREATE TABLE tbl (a int) AUTO_INCREMENT = 10;
			Name:       DDLCheckAutoIncrement,
			Desc:       "表的初始AUTO_INCREMENT值建议为0",
			Annotation: "创建表时AUTO_INCREMENT设置为0则自增从1开始，可以避免数据空洞。例如在导出表结构DDL时，表结构内AUTO_INCREMENT通常为当前的自增值，如果建表时没有把AUTO_INCREMENT设置为0，那么通过该DDL进行建表操作会导致自增值从一个无意义数字开始。",
			Level:      driverV2.RuleLevelWarn,
			Category:   RuleTypeDDLConvention,
		},
		Message: "表的初始AUTO_INCREMENT值建议为0",
		Func:    checkAutoIncrement,
	}, {
		Rule: driverV2.Rule{ // rename table t1 to t2;
			Name:       DDLNotAllowRenaming,
			Desc:       "禁止使用RENAME或CHANGE对表名字段名进行修改",
			Annotation: "RENAME/CHANGE 表名/列名会对线上业务不停机发布造成影响，如需这种操作应当DBA手工干预",
			Level:      driverV2.RuleLevelError,
			Category:   RuleTypeDDLConvention,
		},
		AllowOffline: true,
		Message:      "禁止使用RENAME或CHANGE对表名字段名进行修改",
		Func:         ddlNotAllowRenaming,
	}, {
		Rule: driverV2.Rule{
			Name:       DMLCheckExplainFullIndexScan,
			Desc:       "不建议对表进行全索引扫描",
			Annotation: "在数据量大的情况下索引全扫描严重影响SQL性能。",
			Level:      driverV2.RuleLevelWarn,
			Category:   RuleTypeDMLConvention,
		},
		AllowOffline: false,
		Message:      "不建议对表进行全索引扫描",
		Func:         checkExplain,
	}, {
		Rule: driverV2.Rule{
			Name:       DMLCheckLimitOffsetNum,
			Desc:       "不建议LIMIT的偏移OFFSET大于阈值",
			Annotation: "因为OFFSET指定了结果集的起始位置，如果起始位置过大，那么 MySQL 需要处理更多的数据才能返回结果集，这可能会导致查询性能下降。",
			Level:      driverV2.RuleLevelError,
			Category:   RuleTypeDMLConvention,
			Params: params.Params{
				&params.Param{
					Key:   DefaultSingleParamKeyName,
					Value: "100",
					Desc:  "offset 大小",
					Type:  params.ParamTypeInt,
				},
			},
		},
		Message:      "不建议LIMIT的偏移OFFSET大于阈值，OFFSET=%v（阈值为%v）",
		AllowOffline: true,
		Func:         checkLimitOffsetNum,
	}, {
		Rule: driverV2.Rule{
			Name:       DMLCheckUpdateOrDeleteHasWhere,
			Desc:       "建议UPDATE/DELETE操作使用WHERE条件",
			Annotation: "因为这些语句的目的是修改数据库中的数据，需要使用 WHERE 条件来过滤需要更新或删除的记录，以确保数据的正确性。另外，使用 WHERE 条件还可以提高查询性能。",
			Level:      driverV2.RuleLevelError,
			Category:   RuleTypeDMLConvention,
		},
		Message:      "建议UPDATE/DELETE操作使用WHERE条件",
		AllowOffline: true,
		Func:         checkUpdateOrDeleteHasWhere,
	}, {
		Rule: driverV2.Rule{
			Name:       DMLCheckSortColumnLength,
			Desc:       "禁止对长字段排序",
			Annotation: "对例如VARCHAR(2000)这样的长字段进行ORDER BY、DISTINCT、GROUP BY、UNION之类的操作，会引发排序，有性能隐患",
			Level:      driverV2.RuleLevelError,
			Category:   RuleTypeUsageSuggestion,
			Params: params.Params{
				&params.Param{
					Key:   DefaultSingleParamKeyName,
					Value: "2000",
					Desc:  "可排序字段的最大长度",
					Type:  params.ParamTypeInt,
				},
			},
		},
		AllowOffline: false,
		Message:      "长度超过阈值的字段不建议用于ORDER BY、DISTINCT、GROUP BY、UNION，这些字段有：%v",
		Func:         checkSortColumnLength,
	}, {
		Rule: driverV2.Rule{
			Name:       AllCheckPrepareStatementPlaceholders,
			Desc:       "绑定的变量个数不建议超过阈值",
			Annotation: "因为过度使用绑定变量会增加查询的复杂度，从而降低查询性能。过度使用绑定变量还会增加维护成本。默认阈值:100",
			Level:      driverV2.RuleLevelError,
			Category:   RuleTypeUsageSuggestion,
			Params: params.Params{
				&params.Param{
					Key:   DefaultSingleParamKeyName,
					Value: "100",
					Desc:  "最大绑定变量数量",
					Type:  params.ParamTypeInt,
				},
			},
		},
		AllowOffline: true,
		Message:      "使用绑定变量数量为 %v，不建议超过设定阈值 %v",
		Func:         checkPrepareStatementPlaceholders,
	},
	{
		Rule: driverV2.Rule{
			Name:       DMLCheckExplainExtraUsingIndexForSkipScan,
			Desc:       "不建议对表进行索引跳跃扫描",
			Annotation: "索引扫描是跳跃扫描，未遵循最左匹配原则，可能降低索引的使用效率，影响查询性能",
			Level:      driverV2.RuleLevelError,
			Category:   RuleTypeDMLConvention,
		},
		AllowOffline: false,
		Message:      "不建议对表进行索引跳跃扫描",
		Func:         checkExplain,
	},
	{
		Rule: driverV2.Rule{
			Name:       DMLCheckAffectedRows,
			Desc:       "UPDATE/DELETE操作影响行数不建议超过阈值",
			Annotation: "如果 DML 操作影响行数过多，会导致查询性能下降，因为需要扫描更多的数据。",
			Level:      driverV2.RuleLevelError,
			Category:   RuleTypeDMLConvention,
			Params: params.Params{
				&params.Param{
					Key:   DefaultSingleParamKeyName,
					Value: "10000",
					Desc:  "最大影响行数",
					Type:  params.ParamTypeInt,
				},
			},
		},
		AllowOffline: false,
		Message:      "UPDATE/DELETE操作影响行数不建议超过阈值，影响行数为 %v，超过设定阈值 %v",
		Func:         checkAffectedRows,
	},
	{
		Rule: driverV2.Rule{
			Name:       DMLCheckSameTableJoinedMultipleTimes,
			Desc:       "不建议对同一张表连接多次",
			Annotation: "如果对单表查询多次，会导致查询性能下降。",
			Level:      driverV2.RuleLevelError,
			Category:   RuleTypeDMLConvention,
		},
		AllowOffline: false,
		Message:      "表%v被连接多次",
		Func:         checkSameTableJoinedMultipleTimes,
	},
	{
		Rule: driverV2.Rule{
			Name:       DMLCheckExplainUsingIndex,
			Desc:       "SQL查询条件必须走索引",
			Annotation: "使用索引可以显著提高SQL查询的性能。",
			Level:      driverV2.RuleLevelWarn,
			Category:   RuleTypeDMLConvention,
		},
		AllowOffline: false,
		Message:      "建议使用索引以优化 SQL 查询性能",
		Func:         checkExplain,
	},
	{
		Rule: driverV2.Rule{
			Name:       DMLCheckInsertSelect,
			Desc:       "禁止INSERT ... SELECT",
			Annotation: "使用 INSERT ... SELECT 在默认事务隔离级别下，可能会导致对查询的表施加表级锁。",
			Level:      driverV2.RuleLevelWarn,
			Category:   RuleTypeDMLConvention,
		},
		AllowOffline: true,
		Message:      "禁止 INSERT ... SELECT",
		Func:         checkInsertSelect,
	},
	{
		Rule: driverV2.Rule{
			Name:       DMLCheckAggregate,
			Desc:       "禁止使用聚合函数",
			Annotation: "禁止使用SQL聚合函数是为了确保查询的简单性、高性能和数据一致性。",
			Level:      driverV2.RuleLevelError,
			Category:   RuleTypeDMLConvention,
		},
		AllowOffline: true,
		Message:      "禁止使用聚合函数计算",
		Func:         checkAggregateFunc,
	},
	{
		Rule: driverV2.Rule{
			Name:       DDLCheckColumnNotNULL,
			Desc:       "表字段必须有NOT NULL约束",
			Annotation: "表字段必须有 NOT NULL 约束可确保数据的完整性，防止插入空值，提升查询准确性。",
			Level:      driverV2.RuleLevelWarn,
			Category:   RuleTypeDDLConvention,
		},
		AllowOffline: false,
		Message:      "建议字段%v设置NOT NULL约束",
		Func:         checkColumnNotNull,
	},
	{
		Rule: driverV2.Rule{
			Name:       DMLCheckIndexSelectivity,
			Desc:       "建议连库查询时，确保SQL执行计划中使用的索引区分度大于阈值",
			Annotation: "确保SQL执行计划中使用的高索引区分度，有助于提升查询性能并优化查询效率。",
			Level:      driverV2.RuleLevelNotice,
			Category:   RuleTypeDMLConvention,
			Params: params.Params{
				&params.Param{
					Key:   DefaultSingleParamKeyName,
					Value: "70",
					Desc:  "可选择性（百分比）",
					Type:  params.ParamTypeInt,
				},
			},
		},
		AllowOffline: false,
		Message:      "索引：%v，未超过区分度阈值：%v，建议使用超过阈值的索引。",
		Func:         checkIndexSelectivity,
	},
}

func checkFieldNotNUllMustContainDefaultValue(input *RuleHandlerInput) error {
	names := make([]string, 0)

	switch stmt := input.Node.(type) {
	case *ast.CreateTableStmt:
		// 获取主键的列名
		// 联合主键的情况，只需要取第一个字段的列名，因为自增字段必须是联合主键的第一个字段，否则建表会报错
		var primaryKeyColName string
		for _, constraint := range stmt.Constraints {
			if constraint.Tp == ast.ConstraintPrimaryKey {
				primaryKeyColName = constraint.Keys[0].Column.Name.O
				break
			}
		}

		for _, col := range stmt.Cols {
			if col.Options == nil {
				continue
			}

			// 跳过主键自增的列，因为主键自增的列不需要设置默认值
			if (isFieldContainColumnOptionType(col, ast.ColumnOptionPrimaryKey) || primaryKeyColName == col.Name.Name.O) &&
				isFieldContainColumnOptionType(col, ast.ColumnOptionAutoIncrement) {
				continue
			}

			if isFieldContainColumnOptionType(col, ast.ColumnOptionNotNull) && !isFieldContainColumnOptionType(col, ast.ColumnOptionDefaultValue) {
				names = append(names, col.Name.Name.String())
			}
		}
	case *ast.AlterTableStmt:
		for _, spec := range stmt.Specs {
			for _, col := range spec.NewColumns {
				if col.Options == nil {
					continue
				}

				if isFieldContainColumnOptionType(col, ast.ColumnOptionPrimaryKey) && isFieldContainColumnOptionType(col, ast.ColumnOptionAutoIncrement) {
					continue
				}

				if isFieldContainColumnOptionType(col, ast.ColumnOptionNotNull) && !isFieldContainColumnOptionType(col, ast.ColumnOptionDefaultValue) {
					names = append(names, col.Name.Name.String())
				}
			}
		}
	default:
		return nil
	}

	if len(names) > 0 {
		addResult(input.Res, input.Rule, DDLCheckFieldNotNUllMustContainDefaultValue, strings.Join(names, ","))
	}

	return nil
}

func isFieldContainColumnOptionType(field *ast.ColumnDef, optionType ast.ColumnOptionType) bool {
	for _, option := range field.Options {
		if option.Tp == optionType {
			return true
		}
	}
	return false
}

func checkSubQueryNestNum(in *RuleHandlerInput) error {
	if _, ok := in.Node.(ast.DMLNode); ok {
		var maxNestNum int
		subQueryNestNumExtract := util.SubQueryMaxNestNumExtractor{MaxNestNum: &maxNestNum, CurrentNestNum: 1}
		in.Node.Accept(&subQueryNestNumExtract)
		expectNestNum := in.Rule.Params.GetParam(DefaultSingleParamKeyName).Int()
		if *subQueryNestNumExtract.MaxNestNum > expectNestNum {
			addResult(in.Res, in.Rule, DMLCheckSubQueryNestNum, expectNestNum)
		}
	}
	return nil
}

func checkJoinFieldType(input *RuleHandlerInput) error {
	//nolint:staticcheck
	tableNameCreateTableStmtMap := make(map[string]*ast.CreateTableStmt)
	//nolint:staticcheck
	onConditions := make([]*ast.OnCondition, 0)

	switch stmt := input.Node.(type) {
	case *ast.SelectStmt:
		if stmt.From == nil {
			return nil
		}
		tableNameCreateTableStmtMap = getTableNameCreateTableStmtMap(input.Ctx, stmt.From.TableRefs)
		onConditions = util.GetTableFromOnCondition(stmt.From.TableRefs)
	case *ast.UpdateStmt:
		if stmt.TableRefs == nil {
			return nil
		}
		tableNameCreateTableStmtMap = getTableNameCreateTableStmtMap(input.Ctx, stmt.TableRefs.TableRefs)
		onConditions = util.GetTableFromOnCondition(stmt.TableRefs.TableRefs)
	case *ast.DeleteStmt:
		if stmt.TableRefs == nil {
			return nil
		}
		tableNameCreateTableStmtMap = getTableNameCreateTableStmtMap(input.Ctx, stmt.TableRefs.TableRefs)
		onConditions = util.GetTableFromOnCondition(stmt.TableRefs.TableRefs)
	default:
		return nil
	}

	for _, onCondition := range onConditions {
		leftType, rightType := getOnConditionLeftAndRightType(onCondition, tableNameCreateTableStmtMap)
		// 没有类型的情况下不检查
		if leftType == 0 || rightType == 0 {
			continue
		}
		if leftType != rightType {
			addResult(input.Res, input.Rule, DMLCheckJoinFieldType)
		}
	}

	return nil
}

func checkJoinHasOn(input *RuleHandlerInput) error {
	var tableRefs *ast.Join
	switch stmt := input.Node.(type) {
	case *ast.SelectStmt:
		if stmt.From == nil {
			return nil
		}
		tableRefs = stmt.From.TableRefs
	case *ast.UpdateStmt:
		if stmt.TableRefs == nil {
			return nil
		}
		tableRefs = stmt.TableRefs.TableRefs
	case *ast.DeleteStmt:
		if stmt.TableRefs == nil {
			return nil
		}
		tableRefs = stmt.TableRefs.TableRefs
	default:
		return nil
	}
	checkSuccessfully, _ := checkOnCondition(tableRefs)
	if !checkSuccessfully {
		addResult(input.Res, input.Rule, input.Rule.Name)
	}

	return nil
}

func checkOnCondition(resultSetNode ast.ResultSetNode) (checkSuccessfully, continueCheck bool) {
	if resultSetNode == nil {
		return true, false
	}
	switch t := resultSetNode.(type) {
	case *ast.Join:
		_, rightIsTableSource := t.Right.(*ast.TableSource)
		if t.On == nil && rightIsTableSource {
			return false, false
		}

		if hasOnCondition, c := checkOnCondition(t.Left); !c {
			return hasOnCondition, c
		}
		return checkOnCondition(t.Right)
	}
	return true, true
}

func getTableNameCreateTableStmtMap(sessionContext *session.Context, joinStmt *ast.Join) map[string]*ast.CreateTableStmt {
	tableNameCreateTableStmtMap := make(map[string]*ast.CreateTableStmt)
	tableSources := util.GetTableSources(joinStmt)
	for _, tableSource := range tableSources {
		if tableNameStmt, ok := tableSource.Source.(*ast.TableName); ok {
			tableName := tableNameStmt.Name.L
			if tableSource.AsName.L != "" {
				tableName = tableSource.AsName.L
			}

			createTableStmt, exist, err := sessionContext.GetCreateTableStmt(tableNameStmt)
			if err != nil || !exist {
				continue
			}
			tableNameCreateTableStmtMap[tableName] = createTableStmt
		}
	}
	return tableNameCreateTableStmtMap
}

func getOnConditionLeftAndRightType(onCondition *ast.OnCondition, createTableStmtMap map[string]*ast.CreateTableStmt) (byte, byte) {
	var leftType, rightType byte

	if binaryOperation, ok := onCondition.Expr.(*ast.BinaryOperationExpr); ok {
		if columnName, ok := binaryOperation.L.(*ast.ColumnNameExpr); ok {
			leftType = getColumnType(columnName, createTableStmtMap)
		}

		if columnName, ok := binaryOperation.R.(*ast.ColumnNameExpr); ok {
			rightType = getColumnType(columnName, createTableStmtMap)
		}
	}

	return leftType, rightType
}

func getColumnType(columnName *ast.ColumnNameExpr, createTableStmtMap map[string]*ast.CreateTableStmt) byte {
	var columnType byte
	if createTableStmt, ok := createTableStmtMap[columnName.Name.Table.L]; ok {
		for _, col := range createTableStmt.Cols {
			if col.Tp == nil {
				continue
			}

			if col.Name.Name.L == columnName.Name.Name.L {
				columnType = col.Tp.Tp
			}
		}
	}

	return columnType
}

func checkFieldCreateTime(input *RuleHandlerInput) error {
	var hasCreateTimeAndDefaultValue bool
	createTimeFieldName := input.Rule.Params.GetParam(DefaultSingleParamKeyName).String()

	switch stmt := input.Node.(type) {
	case *ast.CreateTableStmt:
		if stmt.Cols == nil {
			return nil
		}
		for _, col := range stmt.Cols {
			if strings.EqualFold(col.Name.Name.O, createTimeFieldName) && hasDefaultValueCurrentTimeStamp(col.Options) {
				hasCreateTimeAndDefaultValue = true
			}
		}
	default:
		return nil
	}

	if !hasCreateTimeAndDefaultValue {
		addResult(input.Res, input.Rule, DDLCheckCreateTimeColumn, createTimeFieldName)
	}

	return nil
}

func checkSelectWithOrderBy(input *RuleHandlerInput) error {
	var hasOrderBy bool
	switch stmt := input.Node.(type) {
	case *ast.SelectStmt:
		if stmt.OrderBy != nil {
			hasOrderBy = true
			break
		}

		selectStmtExtractor := util.SelectStmtExtractor{}
		stmt.Accept(&selectStmtExtractor)

		for _, selectStmt := range selectStmtExtractor.SelectStmts {
			if selectStmt.OrderBy != nil {
				hasOrderBy = true
			}
		}
	}

	if hasOrderBy {
		addResult(input.Res, input.Rule, DMLCheckSelectWithOrderBy)
	}

	return nil
}

func hasDefaultValueCurrentTimeStamp(options []*ast.ColumnOption) bool {
	for _, option := range options {
		if option.Tp == ast.ColumnOptionDefaultValue {
			funcCallExpr, ok := option.Expr.(*ast.FuncCallExpr)
			if !ok {
				return false
			}
			if funcCallExpr.FnName.L == "current_timestamp" {
				return true
			}
		}
	}

	return false
}

func checkInQueryLimit(input *RuleHandlerInput) error {
	where := getWhereExpr(input.Node)
	if where == nil {
		return nil
	}

	paramThresholdNumber := input.Rule.Params.GetParam(DefaultSingleParamKeyName).Int()
	util.ScanWhereStmt(func(expr ast.ExprNode) bool {
		switch stmt := expr.(type) {
		case *ast.PatternInExpr:
			inQueryParamActualNumber := len(stmt.List)
			if inQueryParamActualNumber > paramThresholdNumber {
				addResult(input.Res, input.Rule, DMLCheckInQueryNumber, inQueryParamActualNumber, paramThresholdNumber)
			}
			return true
		}

		return false
	}, where)

	return nil
}

func checkFieldUpdateTime(input *RuleHandlerInput) error {
	var hasUpdateTimeAndDefaultValue bool
	updateTimeFieldName := input.Rule.Params.GetParam(DefaultSingleParamKeyName).String()

	switch stmt := input.Node.(type) {
	case *ast.CreateTableStmt:
		if stmt.Cols == nil {
			return nil
		}
		for _, col := range stmt.Cols {
			if strings.EqualFold(col.Name.Name.O, updateTimeFieldName) && hasDefaultValueUpdateTimeStamp(col.Options) {
				hasUpdateTimeAndDefaultValue = true
			}
		}
	default:
		return nil
	}

	if !hasUpdateTimeAndDefaultValue {
		addResult(input.Res, input.Rule, DDLCheckUpdateTimeColumn, updateTimeFieldName)
	}

	return nil
}

func hasDefaultValueUpdateTimeStamp(options []*ast.ColumnOption) bool {
	var hasDefaultCurrentStamp, hasUpdateCurrentTimestamp bool
	for _, option := range options {
		if hasDefaultValueCurrentTimestamp(option) {
			hasDefaultCurrentStamp = true
		}
		if hasUpdateValueCurrentTimestamp(option) {
			hasUpdateCurrentTimestamp = true
		}
	}

	if hasDefaultCurrentStamp && hasUpdateCurrentTimestamp {
		return true
	}

	return false
}

func hasUpdateValueCurrentTimestamp(option *ast.ColumnOption) bool {
	if option.Tp == ast.ColumnOptionOnUpdate {
		funcCallExpr, ok := option.Expr.(*ast.FuncCallExpr)
		if !ok {
			return false
		}

		if funcCallExpr.FnName.L == "current_timestamp" {
			return true
		}
	}

	return false
}

func hasDefaultValueCurrentTimestamp(option *ast.ColumnOption) bool {
	if option.Tp == ast.ColumnOptionDefaultValue {
		funcCallExpr, ok := option.Expr.(*ast.FuncCallExpr)
		if !ok {
			return false
		}

		if funcCallExpr.FnName.L == "current_timestamp" {
			return true
		}
	}

	return false
}

func disableUseTypeTimestampField(input *RuleHandlerInput) error {
	switch stmt := input.Node.(type) {
	case *ast.CreateTableStmt:
		if stmt.Cols == nil {
			return nil
		}
		for _, col := range stmt.Cols {
			if col.Tp.Tp == mysql.TypeTimestamp {
				addResult(input.Res, input.Rule, DDLDisableTypeTimestamp)
				return nil
			}
		}
	case *ast.AlterTableStmt:
		if stmt.Specs == nil {
			return nil
		}
		specs := util.GetAlterTableSpecByTp(stmt.Specs, ast.AlterTableAddColumns, ast.AlterTableModifyColumn,
			ast.AlterTableChangeColumn)
		for _, spec := range specs {
			for _, newColumn := range spec.NewColumns {
				if newColumn.Tp.Tp == mysql.TypeTimestamp {
					addResult(input.Res, input.Rule, DDLDisableTypeTimestamp)
					return nil
				}
			}
		}
	}

	return nil
}

func checkBigintInsteadOfDecimal(input *RuleHandlerInput) error {
	var columnNames []string
	switch stmt := input.Node.(type) {
	case *ast.CreateTableStmt:
		if stmt.Cols == nil {
			return nil
		}
		for _, col := range stmt.Cols {
			if col.Tp == nil {
				continue
			}
			if col.Tp.Tp == mysql.TypeNewDecimal {
				columnNames = append(columnNames, col.Name.Name.O)
			}
		}
	case *ast.AlterTableStmt:
		if stmt.Specs == nil {
			return nil
		}
		specs := util.GetAlterTableSpecByTp(stmt.Specs, ast.AlterTableAddColumns, ast.AlterTableModifyColumn,
			ast.AlterTableChangeColumn)

		for _, spec := range specs {
			if spec.NewColumns == nil {
				continue
			}
			for _, col := range spec.NewColumns {
				if col.Tp == nil {
					continue
				}
				if col.Tp.Tp == mysql.TypeNewDecimal {
					columnNames = append(columnNames, col.Name.Name.O)
				}
			}
		}
	default:
		return nil
	}

	if len(columnNames) > 0 {
		addResult(input.Res, input.Rule, DDLCheckBigintInsteadOfDecimal, strings.Join(columnNames, ","))
	}

	return nil
}

func disableAlterUseFirstAndAfter(input *RuleHandlerInput) error {
	switch stmt := input.Node.(type) {
	case *ast.AlterTableStmt:
		specs := util.GetAlterTableSpecByTp(stmt.Specs, ast.AlterTableAddColumns, ast.AlterTableModifyColumn,
			ast.AlterTableChangeColumn)

		for _, spec := range specs {
			if spec.Position == nil {
				continue
			}
			if spec.Position.Tp == ast.ColumnPositionFirst || spec.Position.Tp == ast.ColumnPositionAfter {
				addResult(input.Res, input.Rule, DDLDisableAlterFieldUseFirstAndAfter)
			}
		}
	}

	return nil
}

func init() {
	for _, rh := range RuleHandlers {
		RuleHandlerMap[rh.Rule.Name] = rh
	}
}

func checkSelectAll(input *RuleHandlerInput) error {
	switch stmt := input.Node.(type) {
	case *ast.SelectStmt:
		// check select all column
		if stmt.Fields != nil && stmt.Fields.Fields != nil {
			for _, field := range stmt.Fields.Fields {
				if field.WildCard != nil {
					addResult(input.Res, input.Rule, DMLDisableSelectAllColumn)
				}
			}
		}
	}
	return nil
}

func checkSelectWhere(input *RuleHandlerInput) error {

	switch stmt := input.Node.(type) {
	case *ast.SelectStmt:
		if stmt.From == nil { //If from is null skip check. EX: select 1;select version
			return nil
		}
		checkWhere(input.Rule, input.Res, stmt.Where)

	case *ast.UpdateStmt:
		checkWhere(input.Rule, input.Res, stmt.Where)
	case *ast.DeleteStmt:
		checkWhere(input.Rule, input.Res, stmt.Where)
	case *ast.UnionStmt:
		for _, ss := range stmt.SelectList.Selects {
			if checkWhere(input.Rule, input.Res, ss.Where) {
				break
			}
		}
	default:
		return nil
	}

	return nil
}

func checkWhere(rule driverV2.Rule, res *driverV2.AuditResults, where ast.ExprNode) bool {
	isAddResult := false

	if where == nil || !util.WhereStmtHasOneColumn(where) {
		addResult(res, rule, DMLCheckWhereIsInvalid)
		isAddResult = true
	}
	if where != nil && util.WhereStmtExistNot(where) {
		addResult(res, rule, DMLCheckWhereExistNot)
		isAddResult = true
	}
	if where != nil && util.WhereStmtExistScalarSubQueries(where) {
		addResult(res, rule, DMLCheckWhereExistScalarSubquery)
		isAddResult = true
	}
	if where != nil && util.CheckWhereFuzzySearch(where) {
		addResult(res, rule, DMLCheckFuzzySearch)
		isAddResult = true
	}
	return isAddResult
}
func checkWhereExistNull(input *RuleHandlerInput) error {
	if where := getWhereExpr(input.Node); where != nil {
		var existNull bool
		util.ScanWhereStmt(func(expr ast.ExprNode) (skip bool) {
			if _, ok := expr.(*ast.IsNullExpr); ok {
				existNull = true
				return true
			}
			return false
		}, where)
		if existNull {
			addResult(input.Res, input.Rule, input.Rule.Name)
		}
	}
	return nil
}

func getWhereExpr(node ast.Node) (where ast.ExprNode) {
	switch stmt := node.(type) {
	case *ast.SelectStmt:
		if stmt.From == nil { //If from is null skip check. EX: select 1;select version
			return nil
		}
		where = stmt.Where
	case *ast.UpdateStmt:
		where = stmt.Where
	case *ast.DeleteStmt:
		where = stmt.Where

	}
	return
}

func checkIndexesExistBeforeCreatConstraints(input *RuleHandlerInput) error {
	switch stmt := input.Node.(type) {
	case *ast.AlterTableStmt:
		constraintMap := make(map[string]struct{})
		cols := []string{}
		for _, spec := range util.GetAlterTableSpecByTp(stmt.Specs, ast.AlterTableAddConstraint) {
			if spec.Constraint != nil && (spec.Constraint.Tp == ast.ConstraintPrimaryKey ||
				spec.Constraint.Tp == ast.ConstraintUniq || spec.Constraint.Tp == ast.ConstraintUniqKey) {
				for _, key := range spec.Constraint.Keys {
					cols = append(cols, key.Column.Name.String())
				}
			}
		}
		createTableStmt, exist, err := input.Ctx.GetCreateTableStmt(stmt.Table)
		if err != nil {
			return err
		}
		if !exist {
			return nil
		}
		for _, constraints := range createTableStmt.Constraints {
			for _, key := range constraints.Keys {
				constraintMap[key.Column.Name.String()] = struct{}{}
			}
		}
		for _, col := range cols {
			if _, ok := constraintMap[col]; !ok {
				addResult(input.Res, input.Rule, DDLCheckIndexesExistBeforeCreateConstraints)
				return nil
			}
		}
	}
	return nil
}

func checkPrimaryKey(input *RuleHandlerInput) error {
	var pkIsAutoIncrement = false
	var pkIsBigIntUnsigned = false
	inspectCol := func(col *ast.ColumnDef) {
		if util.IsAllInOptions(col.Options, ast.ColumnOptionAutoIncrement) {
			pkIsAutoIncrement = true
		}
		if col.Tp.Tp == mysql.TypeLonglong && mysql.HasUnsignedFlag(col.Tp.Flag) {
			pkIsBigIntUnsigned = true
		}
	}

	switch stmt := input.Node.(type) {
	case *ast.CreateTableStmt:
		var hasPk = false
		var pkColumnExist = false

		if stmt.ReferTable != nil {
			return nil
		}
		// check primary key
		// TODO: tidb parser not support keyword for SERIAL; it is a alias for "BIGINT UNSIGNED NOT NULL AUTO_INCREMENT UNIQUE"
		/*
			match sql like:
			CREATE TABLE  tb1 (
			a1.id int(10) unsigned NOT NULL AUTO_INCREMENT PRIMARY KEY,
			);
		*/
		for _, col := range stmt.Cols {
			if util.IsAllInOptions(col.Options, ast.ColumnOptionPrimaryKey) {
				hasPk = true
				pkColumnExist = true
				inspectCol(col)
			}
		}
		/*
			match sql like:
			CREATE TABLE  tb1 (
			a1.id int(10) unsigned NOT NULL AUTO_INCREMENT,
			PRIMARY KEY (id)
			);
		*/
		for _, constraint := range stmt.Constraints {
			if constraint.Tp == ast.ConstraintPrimaryKey {
				hasPk = true
				if len(constraint.Keys) == 1 {
					columnName := constraint.Keys[0].Column.Name.String()
					for _, col := range stmt.Cols {
						if col.Name.Name.String() == columnName {
							pkColumnExist = true
							inspectCol(col)
						}
					}
				}
			}
		}
		if !hasPk {
			addResult(input.Res, input.Rule, DDLCheckPKNotExist)
		}
		if hasPk && pkColumnExist && !pkIsAutoIncrement {
			addResult(input.Res, input.Rule, DDLCheckPKWithoutAutoIncrement)
		}
		if hasPk && pkColumnExist && pkIsAutoIncrement {
			addResult(input.Res, input.Rule, DDLCheckPKProhibitAutoIncrement)
		}
		if hasPk && pkColumnExist && !pkIsBigIntUnsigned {
			addResult(input.Res, input.Rule, DDLCheckPKWithoutBigintUnsigned)
		}
	case *ast.AlterTableStmt:
		var alterPK bool
		if originTable, exist, err := input.Ctx.GetCreateTableStmt(stmt.Table); err == nil && exist {
			for _, spec := range stmt.Specs {
				switch spec.Tp {
				case ast.AlterTableAddColumns:
					for _, newColumn := range spec.NewColumns {
						if util.IsAllInOptions(newColumn.Options, ast.ColumnOptionPrimaryKey) {
							alterPK = true
							inspectCol(newColumn)
						}
					}
				case ast.AlterTableAddConstraint:
					if spec.Constraint.Tp == ast.ConstraintPrimaryKey {
						if len(spec.Constraint.Keys) == 1 {
							for _, col := range originTable.Cols {
								if col.Name.Name.L == spec.Constraint.Keys[0].Column.Name.L {
									alterPK = true
									inspectCol(col)
								}
							}
						}
					}
				}
			}

			if originPK, exist := util.GetPrimaryKey(originTable); exist {
				for _, spec := range stmt.Specs {
					switch spec.Tp {
					case ast.AlterTableModifyColumn:
						for _, newColumn := range spec.NewColumns {
							if _, exist := originPK[newColumn.Name.Name.L]; exist {
								alterPK = true
								inspectCol(newColumn)
							}
						}
					case ast.AlterTableChangeColumn:
						if _, exist = originPK[spec.OldColumnName.Name.L]; exist {
							for _, newColumn := range spec.NewColumns {
								alterPK = true
								inspectCol(newColumn)
							}
						}
					}
				}
			}
		}
		if alterPK && !pkIsAutoIncrement {
			addResult(input.Res, input.Rule, DDLCheckPKWithoutAutoIncrement)
		}
		if alterPK && pkIsAutoIncrement {
			addResult(input.Res, input.Rule, DDLCheckPKProhibitAutoIncrement)
		}
		if alterPK && !pkIsBigIntUnsigned {
			addResult(input.Res, input.Rule, DDLCheckPKWithoutBigintUnsigned)
		}
	default:
		return nil
	}
	return nil
}

func checkMergeAlterTable(input *RuleHandlerInput) error {
	switch stmt := input.Node.(type) {
	case *ast.AlterTableStmt:
		// merge alter table
		info, exist := input.Ctx.GetTableInfo(stmt.Table)
		if exist {
			if info.AlterTables != nil && len(info.AlterTables) > 0 {
				addResult(input.Res, input.Rule, DDLCheckAlterTableNeedMerge)
			}
		}
	}
	return nil
}

func checkEngine(input *RuleHandlerInput) error {
	var tableName *ast.TableName
	var engine string
	var err error
	schemaName := ""
	switch stmt := input.Node.(type) {
	case *ast.CreateTableStmt:
		tableName = stmt.Table
		if stmt.ReferTable != nil {
			return nil
		}
		for _, op := range stmt.Options {
			switch op.Tp {
			case ast.TableOptionEngine:
				engine = op.StrValue
			}
		}
	case *ast.AlterTableStmt:
		tableName = stmt.Table
		for _, ss := range stmt.Specs {
			for _, op := range ss.Options {
				switch op.Tp {
				case ast.TableOptionEngine:
					engine = op.StrValue
				}
			}
		}
	default:
		return nil
	}
	if engine == "" {
		engine, err = input.Ctx.GetSchemaEngine(tableName, schemaName)
		if err != nil {
			return err
		}
	}
	expectEngine := input.Rule.Params.GetParam(DefaultSingleParamKeyName).String()
	if !strings.EqualFold(engine, expectEngine) {
		addResult(input.Res, input.Rule, DDLCheckTableDBEngine, expectEngine)
		return nil
	}
	return nil
}

func getColumnCSFromColumnsDef(columns []*ast.ColumnDef) []string {
	columnCharacterSets := []string{}
	for _, column := range columns {
		// Just string data type and not binary can be set "character set".
		if column.Tp == nil || column.Tp.EvalType() != types.ETString || mysql.HasBinaryFlag(column.Tp.Flag) {
			continue
		}
		if column.Tp.Charset == "" {
			continue
		}
		columnCharacterSets = append(columnCharacterSets, column.Tp.Charset)
	}
	return columnCharacterSets
}

func checkCharacterSet(input *RuleHandlerInput) error {
	var tableName *ast.TableName
	var characterSet string
	var columnCharacterSets []string

	var err error
	schemaName := ""
	switch stmt := input.Node.(type) {
	case *ast.CreateTableStmt:
		tableName = stmt.Table
		if stmt.ReferTable != nil {
			return nil
		}
		for _, op := range stmt.Options {
			switch op.Tp {
			case ast.TableOptionCharset:
				characterSet = op.StrValue
			}
		}
		// https://github.com/actiontech/sqle/issues/389
		// character set can ben defined in columns, like:
		// create table t1 (
		//    id varchar(255) character set utf8
		// )
		columnCharacterSets = getColumnCSFromColumnsDef(stmt.Cols)

	case *ast.AlterTableStmt:
		tableName = stmt.Table
		for _, ss := range stmt.Specs {
			for _, op := range ss.Options {
				switch op.Tp {
				case ast.TableOptionCharset:
					characterSet = op.StrValue
				}
			}
			// https://github.com/actiontech/sqle/issues/389
			columnCharacterSets = append(columnCharacterSets, getColumnCSFromColumnsDef(ss.NewColumns)...)
		}
	case *ast.CreateDatabaseStmt:
		schemaName = stmt.Name
		for _, ss := range stmt.Options {
			if ss.Tp == ast.DatabaseOptionCharset {
				characterSet = ss.Value
				break
			}
		}
	case *ast.AlterDatabaseStmt:
		schemaName = stmt.Name
		for _, ss := range stmt.Options {
			if ss.Tp == ast.DatabaseOptionCharset {
				characterSet = ss.Value
				break
			}
		}
	default:
		return nil
	}

	if characterSet == "" {
		characterSet, err = input.Ctx.GetSchemaCharacter(tableName, schemaName)
		if err != nil {
			return err
		}
	}
	expectCS := input.Rule.Params.GetParam(DefaultSingleParamKeyName).String()
	if !strings.EqualFold(characterSet, expectCS) {
		addResult(input.Res, input.Rule, DDLCheckTableCharacterSet, expectCS)
		return nil
	}
	for _, cs := range columnCharacterSets {
		if !strings.EqualFold(cs, expectCS) {
			addResult(input.Res, input.Rule, DDLCheckTableCharacterSet, expectCS)
			return nil
		}
	}
	return nil
}

func disableAddIndexForColumnsTypeBlob(input *RuleHandlerInput) error {
	isTypeBlobCols := map[string]bool{}
	indexDataTypeIsBlob := false
	switch stmt := input.Node.(type) {
	case *ast.CreateTableStmt:
		for _, col := range stmt.Cols {
			if util.MysqlDataTypeIsBlob(col.Tp.Tp) {
				if util.HasOneInOptions(col.Options, ast.ColumnOptionUniqKey) {
					indexDataTypeIsBlob = true
					break
				}
				isTypeBlobCols[col.Name.Name.String()] = true
			} else {
				isTypeBlobCols[col.Name.Name.String()] = false
			}
		}
		for _, constraint := range stmt.Constraints {
			switch constraint.Tp {
			case ast.ConstraintIndex, ast.ConstraintUniqIndex, ast.ConstraintKey, ast.ConstraintUniqKey:
				for _, col := range constraint.Keys {
					if isTypeBlobCols[col.Column.Name.String()] {
						indexDataTypeIsBlob = true
						break
					}
				}
			}
		}
	case *ast.AlterTableStmt:
		// collect columns type from original table
		createTableStmt, exist, err := input.Ctx.GetCreateTableStmt(stmt.Table)
		if err != nil {
			return err
		}
		if exist {
			for _, col := range createTableStmt.Cols {
				if util.MysqlDataTypeIsBlob(col.Tp.Tp) {
					isTypeBlobCols[col.Name.Name.String()] = true
				} else {
					isTypeBlobCols[col.Name.Name.String()] = false
				}
			}
		}
		// collect columns type from alter table
		for _, spec := range util.GetAlterTableSpecByTp(stmt.Specs, ast.AlterTableAddColumns, ast.AlterTableModifyColumn,
			ast.AlterTableChangeColumn) {
			if spec.NewColumns == nil {
				continue
			}
			for _, col := range spec.NewColumns {
				if util.MysqlDataTypeIsBlob(col.Tp.Tp) {
					if util.HasOneInOptions(col.Options, ast.ColumnOptionUniqKey) {
						indexDataTypeIsBlob = true
						break
					}
					isTypeBlobCols[col.Name.Name.String()] = true
				} else {
					isTypeBlobCols[col.Name.Name.String()] = false
				}
			}
		}
		for _, spec := range util.GetAlterTableSpecByTp(stmt.Specs, ast.AlterTableAddConstraint) {
			switch spec.Constraint.Tp {
			case ast.ConstraintIndex, ast.ConstraintUniq:
				for _, col := range spec.Constraint.Keys {
					if isTypeBlobCols[col.Column.Name.String()] {
						indexDataTypeIsBlob = true
						break
					}
				}
			}
		}
	case *ast.CreateIndexStmt:
		createTableStmt, exist, err := input.Ctx.GetCreateTableStmt(stmt.Table)
		if err != nil || !exist {
			return err
		}
		for _, col := range createTableStmt.Cols {
			if util.MysqlDataTypeIsBlob(col.Tp.Tp) {
				isTypeBlobCols[col.Name.Name.String()] = true
			} else {
				isTypeBlobCols[col.Name.Name.String()] = false
			}
		}
		for _, indexColumns := range stmt.IndexPartSpecifications {
			if isTypeBlobCols[indexColumns.Column.Name.String()] {
				indexDataTypeIsBlob = true
				break
			}
		}
	default:
		return nil
	}
	if indexDataTypeIsBlob {
		addResult(input.Res, input.Rule, DDLCheckIndexedColumnWithBlob)
	}
	return nil
}

func checkIsObjectNameUpperAndLowerLetterMixed(input *RuleHandlerInput) error {
	names := getObjectNames(input.Node)

	invalidNames := make([]string, 0)
	for _, name := range names {
		if !utils.IsUpperAndLowerLetterMixed(name) {
			continue
		}
		invalidNames = append(invalidNames, name)
	}

	if len(invalidNames) > 0 {
		addResult(input.Res, input.Rule, DDLCheckObjectNameIsUpperAndLowerLetterMixed, strings.Join(invalidNames, ","))
	}

	return nil
}

func checkNewObjectName(input *RuleHandlerInput) error {
	names := getObjectNames(input.Node)

	// check length
	if input.Rule.Name == DDLCheckObjectNameLength {
		length := input.Rule.Params.GetParam(DefaultSingleParamKeyName).Int()
		//length, err := strconv.Atoi(input.Rule.Value)
		//if err != nil {
		//	return fmt.Errorf("parsing input.Rule[%v] value error: %v", input.Rule.Name, err)
		//}
		for _, name := range names {
			if len(name) > length {
				addResult(input.Res, input.Rule, DDLCheckObjectNameLength, length)
				break
			}
		}
	}

	// check exist non-latin and underscore
	for _, name := range names {
		// CASE:
		// 	CREATE TABLE t1(id int, INDEX (id)); // when index name is anonymous, skip inspect it
		if name == "" {
			continue
		}
		if !unicode.Is(unicode.Latin, rune(name[0])) ||
			bytes.IndexFunc([]byte(name), func(r rune) bool {
				return !(unicode.Is(unicode.Latin, r) || string(r) == "_" || unicode.IsDigit(r))
			}) != -1 {

			addResult(input.Res, input.Rule, DDLCheckObjectNameUseCN)
			break
		}
	}

	// check keyword
	invalidNames := []string{}
	for _, name := range names {
		if keyword.IsMysqlReservedKeyword(name) {
			invalidNames = append(invalidNames, name)
		}
	}
	if len(invalidNames) > 0 {
		addResult(input.Res, input.Rule, DDLCheckObjectNameUsingKeyword,
			strings.Join(util.RemoveArrayRepeat(invalidNames), ", "))
	}
	return nil
}

func getObjectNames(node ast.Node) []string {
	names := []string{}
	switch stmt := node.(type) {
	case *ast.CreateDatabaseStmt:
		// schema
		names = append(names, stmt.Name)
	case *ast.CreateTableStmt:

		// table
		names = append(names, stmt.Table.Name.String())

		// column
		for _, col := range stmt.Cols {
			names = append(names, col.Name.Name.String())
		}
		// index
		for _, constraint := range stmt.Constraints {
			switch constraint.Tp {
			case ast.ConstraintUniqKey, ast.ConstraintKey, ast.ConstraintUniqIndex, ast.ConstraintIndex:
				names = append(names, constraint.Name)
			}
		}
	case *ast.AlterTableStmt:
		for _, spec := range stmt.Specs {
			switch spec.Tp {
			case ast.AlterTableRenameTable:
				// rename table
				names = append(names, spec.NewTable.Name.String())
			case ast.AlterTableAddColumns:
				// new column
				for _, col := range spec.NewColumns {
					names = append(names, col.Name.Name.String())
				}
			case ast.AlterTableChangeColumn:
				// rename column
				for _, col := range spec.NewColumns {
					names = append(names, col.Name.Name.String())
				}
			case ast.AlterTableAddConstraint:
				// if spec.Constraint.Name not index name, it will be null
				names = append(names, spec.Constraint.Name)
			case ast.AlterTableRenameIndex:
				names = append(names, spec.ToKey.String())
			}
		}
	case *ast.CreateIndexStmt:
		names = append(names, stmt.IndexName)
	default:
		return nil
	}

	return names
}

func checkForeignKey(input *RuleHandlerInput) error {
	hasFk := false

	switch stmt := input.Node.(type) {
	case *ast.CreateTableStmt:
		for _, constraint := range stmt.Constraints {
			if constraint.Tp == ast.ConstraintForeignKey {
				hasFk = true
				break
			}
		}
	case *ast.AlterTableStmt:
		for _, spec := range stmt.Specs {
			if spec.Constraint != nil && spec.Constraint.Tp == ast.ConstraintForeignKey {
				hasFk = true
				break
			}
		}
	default:
		return nil
	}
	if hasFk {
		addResult(input.Res, input.Rule, DDLDisableFK)
	}
	return nil
}

func checkIndex(input *RuleHandlerInput) error {
	indexCounter := 0
	compositeIndexMax := 0
	singleIndexCounter := map[string] /*index*/ int /*count*/ {}
	tableIndexs, newIndexs := []index{}, []index{}
	switch stmt := input.Node.(type) {
	case *ast.CreateTableStmt:
		// check index
		for _, constraint := range stmt.Constraints {
			switch constraint.Tp {
			case ast.ConstraintIndex, ast.ConstraintUniqIndex, ast.ConstraintKey, ast.ConstraintUniqKey:
				indexCounter++
				if compositeIndexMax < len(constraint.Keys) {
					compositeIndexMax = len(constraint.Keys)
				}
			}
			singleConstraint := index{Name: constraint.Name, Column: []string{}}
			for _, key := range constraint.Keys {
				singleConstraint.Column = append(singleConstraint.Column, key.Column.Name.L)
				singleIndexCounter[key.Column.Name.L]++
			}
			newIndexs = append(newIndexs, singleConstraint)
		}
	case *ast.AlterTableStmt:
		hasAddConstraint := false
		for _, spec := range stmt.Specs {
			if spec.Constraint == nil {
				continue
			}
			switch spec.Constraint.Tp {
			case ast.ConstraintIndex, ast.ConstraintUniqIndex, ast.ConstraintKey, ast.ConstraintUniqKey:
				indexCounter++
				if compositeIndexMax < len(spec.Constraint.Keys) {
					compositeIndexMax = len(spec.Constraint.Keys)
				}
			}
			switch spec.Tp {
			case ast.AlterTableAddConstraint:
				hasAddConstraint = true
				singleConstraint := index{Name: spec.Constraint.Name, Column: []string{}}
				for _, key := range spec.Constraint.Keys {
					singleConstraint.Column = append(singleConstraint.Column, key.Column.Name.L)
					singleIndexCounter[key.Column.Name.L]++
				}
				newIndexs = append(newIndexs, singleConstraint)
			}
		}
		createTableStmt, exist, err := input.Ctx.GetCreateTableStmt(stmt.Table)
		if err != nil {
			return err
		}
		if exist {
			for _, constraint := range createTableStmt.Constraints {
				switch constraint.Tp {
				case ast.ConstraintIndex, ast.ConstraintUniqIndex, ast.ConstraintKey, ast.ConstraintUniqKey:
					indexCounter++
				}
				singleConstraint := index{Name: constraint.Name, Column: []string{}}
				for _, key := range constraint.Keys {
					singleConstraint.Column = append(singleConstraint.Column, key.Column.Name.L)
					if hasAddConstraint {
						singleIndexCounter[key.Column.Name.L]++
					}
				}
				tableIndexs = append(tableIndexs, singleConstraint)
			}
		}

	case *ast.CreateIndexStmt:
		indexCounter++
		if compositeIndexMax < len(stmt.IndexPartSpecifications) {
			compositeIndexMax = len(stmt.IndexPartSpecifications)
		}
		singleConstraint := index{Name: stmt.IndexName, Column: []string{}}
		for _, key := range stmt.IndexPartSpecifications {
			singleConstraint.Column = append(singleConstraint.Column, key.Column.Name.L)
			singleIndexCounter[key.Column.Name.L]++
		}
		newIndexs = append(newIndexs, singleConstraint)
		createTableStmt, exist, err := input.Ctx.GetCreateTableStmt(stmt.Table)
		if err != nil {
			return err
		}
		if exist {
			for _, constraint := range createTableStmt.Constraints {
				switch constraint.Tp {
				case ast.ConstraintIndex, ast.ConstraintUniqIndex, ast.ConstraintKey, ast.ConstraintUniqKey:
					indexCounter++
				}
				singleConstraint := index{Name: constraint.Name, Column: []string{}}
				for _, key := range constraint.Keys {
					singleConstraint.Column = append(singleConstraint.Column, key.Column.Name.L)
					singleIndexCounter[key.Column.Name.L]++
				}
				tableIndexs = append(tableIndexs, singleConstraint)
			}
		}
	default:
		return nil
	}
	//value, err := strconv.Atoi(input.Rule.Value)
	//if err != nil {
	//	return fmt.Errorf("parsing input.Rule[%v] value error: %v", input.Rule.Name, err)
	//}
	expectCounter := input.Rule.Params.GetParam(DefaultSingleParamKeyName).Int()
	if input.Rule.Name == DDLCheckIndexCount && indexCounter > expectCounter {
		addResult(input.Res, input.Rule, DDLCheckIndexCount, expectCounter)
	}
	if input.Rule.Name == DDLCheckCompositeIndexMax && compositeIndexMax > expectCounter {
		addResult(input.Res, input.Rule, DDLCheckCompositeIndexMax, expectCounter)
	}
	if input.Rule.Name == DDLCheckIndexTooMany {
		manyKeys := []string{}
		for s, i := range singleIndexCounter {
			if i > expectCounter {
				manyKeys = append(manyKeys, s)
			}
		}
		if len(manyKeys) > 0 {
			addResult(input.Res, input.Rule, DDLCheckIndexTooMany, strings.Join(manyKeys, " , "), expectCounter)
		}
	}
	if input.Rule.Name == DDLCheckRedundantIndex {
		// here's a false positive
		//nolint:staticcheck
		repeat, redundancy := []string{}, map[string]string{}
		if len(tableIndexs) == 0 {
			repeat, redundancy = checkRedundantIndex(newIndexs)
		} else {
			repeat, redundancy = checkAlterTableRedundantIndex(newIndexs, tableIndexs)
		}

		errStr := ""
		if len(repeat) > 0 {
			errStr = fmt.Sprintf("存在重复索引:%v; ", strings.Join(repeat, " , "))
		}
		for red, source := range redundancy {
			errStr += fmt.Sprintf("已存在索引 %v , 索引 %v 为冗余索引; ", source, red)
		}
		if errStr != "" {
			addResult(input.Res, input.Rule, DDLCheckRedundantIndex, errStr)
		}
	}
	return nil
}

// MySQL column index
type index struct {
	Name   string
	Column []string
}

func (i index) ColumnString() string {
	return strings.Join(i.Column, ",")
}

func (i index) String() string {
	return fmt.Sprintf("%v(%v)", i.Name, i.ColumnString())
}

func getIndexAndNotNullCols(input *RuleHandlerInput) ([]string, map[string]struct{}, error) {
	indexCols := []string{}
	colsWithNotNullConstraint := make(map[string] /*column name*/ struct{})

	checkNewColumns := func(newColumns []*ast.ColumnDef) {
		for _, column := range newColumns {
			hasNotNull, hasIndex := false, false
			for _, option := range column.Options {
				switch option.Tp {
				case ast.ColumnOptionUniqKey, ast.ColumnOptionPrimaryKey:
					hasIndex = true
				case ast.ColumnOptionNotNull:
					hasNotNull = true
				}
			}
			if hasIndex && !hasNotNull {
				indexCols = append(indexCols, column.Name.Name.L)
			}
		}
	}

	switch stmt := input.Node.(type) {
	case *ast.CreateTableStmt:
		for _, col := range stmt.Cols {
			for _, option := range col.Options {
				switch option.Tp {
				case ast.ColumnOptionNotNull:
					colsWithNotNullConstraint[col.Name.Name.L] = struct{}{}
				case ast.ColumnOptionPrimaryKey, ast.ColumnOptionUniqKey:
					indexCols = append(indexCols, col.Name.Name.L)
				}
			}
		}

		// check index
		for _, constraint := range stmt.Constraints {
			switch constraint.Tp {
			case ast.ConstraintIndex, ast.ConstraintUniqIndex, ast.ConstraintUniq, ast.ConstraintKey, ast.ConstraintUniqKey, ast.ConstraintPrimaryKey:
				for _, k := range constraint.Keys {
					indexCols = append(indexCols, k.Column.Name.L)
				}
			}
		}
	case *ast.AlterTableStmt:
		for _, spec := range stmt.Specs {
			if spec.Constraint != nil {
				switch spec.Constraint.Tp {
				case ast.ConstraintIndex, ast.ConstraintUniqIndex, ast.ConstraintKey, ast.ConstraintUniqKey:
					for _, key := range spec.Constraint.Keys {
						indexCols = append(indexCols, key.Column.Name.L)
					}
				}
			}

			switch spec.Tp {
			case ast.AlterTableAddConstraint:
				if spec.Constraint == nil {
					continue
				}
				for _, key := range spec.Constraint.Keys {
					indexCols = append(indexCols, key.Column.Name.L)
				}
			case ast.AlterTableAddColumns, ast.AlterTableModifyColumn:
				checkNewColumns(spec.NewColumns)
			}
		}
		createTableStmt, exist, err := input.Ctx.GetCreateTableStmt(stmt.Table)
		if err != nil {
			return indexCols, colsWithNotNullConstraint, err
		}
		if exist {
			for _, col := range createTableStmt.Cols {
				for _, option := range col.Options {
					switch option.Tp {
					case ast.ColumnOptionNotNull:
						colsWithNotNullConstraint[col.Name.Name.L] = struct{}{}
					}
				}
			}
		}
	case *ast.CreateIndexStmt:
		createTableStmt, exist, err := input.Ctx.GetCreateTableStmt(stmt.Table)
		if err != nil {
			return indexCols, colsWithNotNullConstraint, err
		}
		if exist {
			for _, col := range createTableStmt.Cols {
				for _, option := range col.Options {
					switch option.Tp {
					case ast.ColumnOptionNotNull:
						colsWithNotNullConstraint[col.Name.Name.L] = struct{}{}
					}
				}
			}
		}
		for _, specification := range stmt.IndexPartSpecifications {
			indexCols = append(indexCols, specification.Column.Name.L)
		}
	default:
		return indexCols, colsWithNotNullConstraint, nil
	}
	return indexCols, colsWithNotNullConstraint, nil
}

func checkIndexNotNullConstraint(input *RuleHandlerInput) error {
	indexCols, colsWithNotNullConstraint, err := getIndexAndNotNullCols(input)
	if err != nil {
		return err
	}

	idxColsWithoutNotNull := []string{}
	indexCols = utils.RemoveDuplicate(indexCols)
	for _, k := range indexCols {
		if _, ok := colsWithNotNullConstraint[k]; !ok {
			idxColsWithoutNotNull = append(idxColsWithoutNotNull, k)
		}
	}
	if len(idxColsWithoutNotNull) > 0 {
		addResult(input.Res, input.Rule, input.Rule.Name, strings.Join(idxColsWithoutNotNull, ","))
	}
	return nil
}

func checkRedundantIndex(indexs []index) (repeat []string /*column name*/, redundancy map[string] /* redundancy index's column name or index name*/ string /*source column name or index name*/) {
	redundancy = map[string]string{}
	repeat = []string{}
	if len(indexs) == 0 {
		return
	}
	sort.SliceStable(indexs, func(i, j int) bool {
		return indexs[i].ColumnString() < indexs[j].ColumnString()
	})
	lastIndex, lastNormalIndex := indexs[len(indexs)-1], indexs[len(indexs)-1]

	for i := len(indexs) - 2; i >= 0; i-- {
		ind := indexs[i]
		if ind.ColumnString() == lastIndex.ColumnString() &&
			(len(repeat) == 0 || repeat[len(repeat)-1] != ind.String()) {
			repeat = append(repeat, ind.String())
		} else if strings.HasPrefix(lastNormalIndex.ColumnString(), ind.ColumnString()) {
			redundancy[ind.String()] = lastNormalIndex.String()
		} else {
			lastNormalIndex = ind
		}
		lastIndex = ind
	}

	return
}

func checkAlterTableRedundantIndex(newIndexs, tableIndexs []index) (repeat []string /*column name*/, redundancy map[string] /* redundancy index's column name or index name*/ string /*source column name or index name*/) {
	repeat, redundancy = checkRedundantIndex(append(newIndexs, tableIndexs...))

	for i := len(repeat) - 1; i >= 0; i-- {
		hasIndex := false
		for _, newIndex := range newIndexs {
			if newIndex.String() == repeat[i] {
				hasIndex = true
				break
			}
		}
		if !hasIndex {
			repeat = append(repeat[:i], repeat[i+1:]...)
		}
	}

	for r, s := range redundancy {
		hasIndex := false
		for _, newIndex := range newIndexs {
			if r == newIndex.String() || s == newIndex.String() {
				hasIndex = true
				break
			}
		}
		if !hasIndex {
			delete(redundancy, r)
		}
	}

	return
}

func checkStringType(input *RuleHandlerInput) error {
	switch stmt := input.Node.(type) {
	case *ast.CreateTableStmt:
		// if char length >20 using varchar.
		for _, col := range stmt.Cols {
			if col.Tp != nil && col.Tp.Tp == mysql.TypeString && col.Tp.Flen > 20 {
				addResult(input.Res, input.Rule, DDLCheckColumnCharLength)
			}
		}
	case *ast.AlterTableStmt:
		for _, spec := range stmt.Specs {
			for _, col := range spec.NewColumns {
				if col.Tp != nil && col.Tp.Tp == mysql.TypeString && col.Tp.Flen > 20 {
					addResult(input.Res, input.Rule, DDLCheckColumnCharLength)
				}
			}
		}
	default:
		return nil
	}
	return nil
}

func checkIfNotExist(input *RuleHandlerInput) error {
	switch stmt := input.Node.(type) {
	case *ast.CreateTableStmt:
		// check `if not exists`
		if !stmt.IfNotExists {
			addResult(input.Res, input.Rule, DDLCheckPKWithoutIfNotExists)
		}
	}
	return nil
}

func checkDDLTableSize(input *RuleHandlerInput) error {
	min := input.Rule.Params.GetParam(DefaultSingleParamKeyName).Int()
	tables := []*ast.TableName{}
	switch stmt := input.Node.(type) {
	case *ast.AlterTableStmt:
		tables = append(tables, stmt.Table)
	case *ast.DropTableStmt:
		tables = append(tables, stmt.Tables...)
	default:
		return nil
	}

	beyond := []string{}
	for _, table := range tables {
		size, err := input.Ctx.GetTableSize(table)
		if err != nil {
			return err
		}
		if float64(min) < size {
			beyond = append(beyond, table.Name.String())
		}
	}

	if len(beyond) > 0 {
		addResult(input.Res, input.Rule, input.Rule.Name, strings.Join(beyond, " , "), min)
	}
	return nil
}

func checkDMLTableSize(input *RuleHandlerInput) error {
	min := input.Rule.Params.GetParam(DefaultSingleParamKeyName).Int()
	tables := []*ast.TableName{}
	switch stmt := input.Node.(type) {
	case *ast.SelectStmt:
		if stmt.From == nil {
			return nil
		}
		tables = append(tables, util.GetTables(stmt.From.TableRefs)...)
	case *ast.InsertStmt:
		tables = append(tables, util.GetTables(stmt.Table.TableRefs)...)
	case *ast.UpdateStmt:
		tables = append(tables, util.GetTables(stmt.TableRefs.TableRefs)...)
	case *ast.DeleteStmt:
		tables = append(tables, util.GetTables(stmt.TableRefs.TableRefs)...)
		if stmt.Tables != nil {
			tables = append(tables, stmt.Tables.Tables...)
		}
	case *ast.LockTablesStmt:
		for _, lock := range stmt.TableLocks {
			tables = append(tables, lock.Table)
		}
	default:
		return nil
	}

	beyond := []string{}
	for _, table := range tables {
		size, err := input.Ctx.GetTableSize(table)
		if err != nil {
			return err
		}
		if float64(min) < size {
			beyond = append(beyond, table.Name.String())
		}
	}

	if len(beyond) > 0 {
		addResult(input.Res, input.Rule, input.Rule.Name, strings.Join(beyond, " , "), min)
	}
	return nil
}

func disableDropStmt(input *RuleHandlerInput) error {
	// specific check
	switch input.Node.(type) {
	case *ast.DropDatabaseStmt:
		addResult(input.Res, input.Rule, DDLDisableDropStatement)
	case *ast.DropTableStmt:
		addResult(input.Res, input.Rule, DDLDisableDropStatement)
	}
	return nil
}

func checkTableWithoutComment(input *RuleHandlerInput) error {
	var tableHasComment bool
	switch stmt := input.Node.(type) {
	case *ast.CreateTableStmt:
		// if has refer table, sql is create table ... like ...
		if stmt.ReferTable != nil {
			return nil
		}
		if stmt.Options != nil {
			for _, option := range stmt.Options {
				if option.Tp == ast.TableOptionComment {
					tableHasComment = true
					break
				}
			}
		}
		if !tableHasComment {
			addResult(input.Res, input.Rule, DDLCheckTableWithoutComment)
		}
	}
	return nil
}

func checkColumnWithoutComment(input *RuleHandlerInput) error {
	switch stmt := input.Node.(type) {
	case *ast.CreateTableStmt:
		if stmt.Cols == nil {
			return nil
		}
		for _, col := range stmt.Cols {
			columnHasComment := false
			for _, option := range col.Options {
				if option.Tp == ast.ColumnOptionComment {
					columnHasComment = true
				}
			}
			if !columnHasComment {
				addResult(input.Res, input.Rule, DDLCheckColumnWithoutComment)
				return nil
			}
		}
	case *ast.AlterTableStmt:
		if stmt.Specs == nil {
			return nil
		}
		for _, spec := range util.GetAlterTableSpecByTp(stmt.Specs, ast.AlterTableAddColumns, ast.AlterTableChangeColumn) {
			for _, col := range spec.NewColumns {
				columnHasComment := false
				for _, op := range col.Options {
					if op.Tp == ast.ColumnOptionComment {
						columnHasComment = true
					}
				}
				if !columnHasComment {
					addResult(input.Res, input.Rule, DDLCheckColumnWithoutComment)
					return nil
				}
			}
		}
	}
	return nil
}

func checkIndexPrefix(input *RuleHandlerInput) error {
	indexesName := []string{}
	switch stmt := input.Node.(type) {
	case *ast.CreateTableStmt:
		for _, constraint := range stmt.Constraints {
			switch constraint.Tp {
			case ast.ConstraintIndex:
				indexesName = append(indexesName, constraint.Name)
			}
		}
	case *ast.AlterTableStmt:
		for _, spec := range util.GetAlterTableSpecByTp(stmt.Specs, ast.AlterTableAddConstraint) {
			switch spec.Constraint.Tp {
			case ast.ConstraintIndex:
				indexesName = append(indexesName, spec.Constraint.Name)
			}
		}
	case *ast.CreateIndexStmt:
		if stmt.KeyType == ast.IndexKeyTypeNone {
			indexesName = append(indexesName, stmt.IndexName)
		}
	default:
		return nil
	}
	prefix := input.Rule.Params.GetParam(DefaultSingleParamKeyName).String()
	for _, name := range indexesName {
		if !utils.HasPrefix(name, prefix, false) {
			addResult(input.Res, input.Rule, DDLCheckIndexPrefix, prefix)
			return nil
		}
	}
	return nil
}

func checkUniqIndexPrefix(input *RuleHandlerInput) error {
	_, indexes := getTableUniqIndex(input.Node)
	prefix := input.Rule.Params.GetParam(DefaultSingleParamKeyName).String()
	for index := range indexes {
		if !utils.HasPrefix(index, prefix, false) {
			addResult(input.Res, input.Rule, DDLCheckUniqueIndexPrefix, prefix)
			return nil
		}
	}
	return nil
}

func checkUniqIndex(input *RuleHandlerInput) error {
	tableName, indexes := getTableUniqIndex(input.Node)
	for index, indexedCols := range indexes {
		if !strings.EqualFold(index, fmt.Sprintf("IDX_UK_%v_%v", tableName, strings.Join(indexedCols, "_"))) {
			addResult(input.Res, input.Rule, DDLCheckUniqueIndex)
			return nil
		}
	}
	return nil
}

func getTableUniqIndex(node ast.Node) (string, map[string][]string) {
	var tableName string
	var indexes = make(map[string] /*unique index name*/ []string /*indexed columns*/)

	switch stmt := node.(type) {
	case *ast.CreateTableStmt:
		tableName = stmt.Table.Name.String()
		for _, constraint := range stmt.Constraints {
			switch constraint.Tp {
			case ast.ConstraintUniq:
				for _, key := range constraint.Keys {
					indexes[constraint.Name] = append(indexes[constraint.Name], key.Column.Name.String())
				}
			}
		}
	case *ast.AlterTableStmt:
		tableName = stmt.Table.Name.String()
		for _, spec := range util.GetAlterTableSpecByTp(stmt.Specs, ast.AlterTableAddConstraint) {
			switch spec.Constraint.Tp {
			case ast.ConstraintUniq:
				for _, key := range spec.Constraint.Keys {
					indexes[spec.Constraint.Name] = append(indexes[spec.Constraint.Name], key.Column.Name.String())
				}
			}
		}
	case *ast.CreateIndexStmt:
		tableName = stmt.Table.Name.String()
		if stmt.KeyType == ast.IndexKeyTypeUnique {
			for _, indexCol := range stmt.IndexPartSpecifications {
				indexes[stmt.IndexName] = append(indexes[stmt.IndexName], indexCol.Column.Name.String())
			}
		}
	default:
	}
	return tableName, indexes
}

func checkColumnWithoutDefault(input *RuleHandlerInput) error {
	switch stmt := input.Node.(type) {
	case *ast.CreateTableStmt:
		if stmt.Cols == nil {
			return nil
		}
		for _, col := range stmt.Cols {
			if col == nil {
				continue
			}
			isAutoIncrementColumn := false
			isBlobColumn := false
			columnHasDefault := false
			if util.HasOneInOptions(col.Options, ast.ColumnOptionAutoIncrement) {
				isAutoIncrementColumn = true
			}
			if util.MysqlDataTypeIsBlob(col.Tp.Tp) {
				isBlobColumn = true
			}
			if util.HasOneInOptions(col.Options, ast.ColumnOptionDefaultValue) {
				columnHasDefault = true
			}
			if isAutoIncrementColumn || isBlobColumn {
				continue
			}
			if !columnHasDefault {
				addResult(input.Res, input.Rule, DDLCheckColumnWithoutDefault)
				return nil
			}
		}
	case *ast.AlterTableStmt:
		if stmt.Specs == nil {
			return nil
		}
		for _, spec := range util.GetAlterTableSpecByTp(stmt.Specs, ast.AlterTableAddColumns, ast.AlterTableChangeColumn,
			ast.AlterTableModifyColumn) {
			for _, col := range spec.NewColumns {
				isAutoIncrementColumn := false
				isBlobColumn := false
				columnHasDefault := false

				if util.HasOneInOptions(col.Options, ast.ColumnOptionAutoIncrement) {
					isAutoIncrementColumn = true
				}
				if util.MysqlDataTypeIsBlob(col.Tp.Tp) {
					isBlobColumn = true
				}
				if util.HasOneInOptions(col.Options, ast.ColumnOptionDefaultValue) {
					columnHasDefault = true
				}

				if isAutoIncrementColumn || isBlobColumn {
					continue
				}
				if !columnHasDefault {
					addResult(input.Res, input.Rule, DDLCheckColumnWithoutDefault)
					return nil
				}
			}
		}
	}
	return nil
}

func checkColumnTimestampWithoutDefault(input *RuleHandlerInput) error {
	switch stmt := input.Node.(type) {
	case *ast.CreateTableStmt:
		if stmt.Cols == nil {
			return nil
		}
		for _, col := range stmt.Cols {
			columnHasDefault := false
			for _, option := range col.Options {
				if option.Tp == ast.ColumnOptionDefaultValue {
					columnHasDefault = true
				}
			}
			if !columnHasDefault && (col.Tp.Tp == mysql.TypeTimestamp || col.Tp.Tp == mysql.TypeDatetime) {
				addResult(input.Res, input.Rule, DDLCheckColumnTimestampWithoutDefault)
				return nil
			}
		}
	case *ast.AlterTableStmt:
		if stmt.Specs == nil {
			return nil
		}
		for _, spec := range util.GetAlterTableSpecByTp(stmt.Specs, ast.AlterTableAddColumns, ast.AlterTableChangeColumn) {
			for _, col := range spec.NewColumns {
				columnHasDefault := false
				for _, op := range col.Options {
					if op.Tp == ast.ColumnOptionDefaultValue {
						columnHasDefault = true
					}
				}
				if !columnHasDefault && (col.Tp.Tp == mysql.TypeTimestamp || col.Tp.Tp == mysql.TypeDatetime) {
					addResult(input.Res, input.Rule, DDLCheckColumnTimestampWithoutDefault)
					return nil
				}
			}
		}
	}
	return nil
}

func checkColumnBlobNotNull(input *RuleHandlerInput) error {
	switch stmt := input.Node.(type) {
	case *ast.CreateTableStmt:
		if stmt.Cols == nil {
			return nil
		}
		for _, col := range stmt.Cols {
			if col.Tp == nil {
				continue
			}
			switch col.Tp.Tp {
			case mysql.TypeBlob, mysql.TypeMediumBlob, mysql.TypeTinyBlob, mysql.TypeLongBlob:
				for _, opt := range col.Options {
					if opt.Tp == ast.ColumnOptionNotNull {
						addResult(input.Res, input.Rule, DDLCheckColumnBlobWithNotNull)
						return nil
					}
				}
			}
		}
	case *ast.AlterTableStmt:
		if stmt.Specs == nil {
			return nil
		}
		for _, spec := range util.GetAlterTableSpecByTp(stmt.Specs, ast.AlterTableAddColumns, ast.AlterTableChangeColumn,
			ast.AlterTableModifyColumn) {
			for _, col := range spec.NewColumns {
				if col.Tp == nil {
					continue
				}
				switch col.Tp.Tp {
				case mysql.TypeBlob, mysql.TypeMediumBlob, mysql.TypeTinyBlob, mysql.TypeLongBlob:
					for _, opt := range col.Options {
						if opt.Tp == ast.ColumnOptionNotNull {
							addResult(input.Res, input.Rule, DDLCheckColumnBlobWithNotNull)
							return nil
						}
					}
				}
			}
		}
	}
	return nil
}

func checkColumnEnumNotice(input *RuleHandlerInput) error {
	return checkColumnShouldNotBeType(input.Rule, input.Res, input.Node, mysql.TypeEnum)
}

func checkColumnSetNotice(input *RuleHandlerInput) error {
	return checkColumnShouldNotBeType(input.Rule, input.Res, input.Node, mysql.TypeSet)
}

func checkColumnBlobNotice(input *RuleHandlerInput) error {
	return checkColumnShouldNotBeType(input.Rule, input.Res, input.Node, mysql.TypeBlob, mysql.TypeTinyBlob, mysql.TypeMediumBlob, mysql.TypeLongBlob)
}

func checkColumnShouldNotBeType(rule driverV2.Rule, res *driverV2.AuditResults, node ast.Node, colTypes ...byte) error {
	switch stmt := node.(type) {
	case *ast.CreateTableStmt:
		for _, col := range stmt.Cols {
			if col == nil {
				continue
			}
			if bytes.Contains(colTypes, []byte{col.Tp.Tp}) {
				addResult(res, rule, rule.Name)
				return nil
			}
		}
	case *ast.AlterTableStmt:
		if stmt.Specs == nil {
			return nil
		}
		for _, spec := range util.GetAlterTableSpecByTp(
			stmt.Specs,
			ast.AlterTableAddColumns,
			ast.AlterTableModifyColumn,
			ast.AlterTableChangeColumn) {

			for _, newCol := range spec.NewColumns {
				if newCol.Tp == nil {
					continue
				}

				if bytes.Contains(colTypes, []byte{newCol.Tp.Tp}) {
					addResult(res, rule, rule.Name)
					return nil
				}
			}
		}
	}

	return nil
}

func checkColumnBlobDefaultNull(input *RuleHandlerInput) error {
	switch stmt := input.Node.(type) {
	case *ast.CreateTableStmt:
		if stmt.Cols == nil {
			return nil
		}
		for _, col := range stmt.Cols {
			if col.Tp == nil {
				continue
			}
			switch col.Tp.Tp {
			case mysql.TypeBlob, mysql.TypeMediumBlob, mysql.TypeTinyBlob, mysql.TypeLongBlob:
				for _, opt := range col.Options {
					if opt.Tp == ast.ColumnOptionDefaultValue && opt.Expr.GetType().Tp != mysql.TypeNull {
						addResult(input.Res, input.Rule, DDLCheckColumnBlobDefaultIsNotNull)
						return nil
					}
				}
			}
		}
	case *ast.AlterTableStmt:
		if stmt.Specs == nil {
			return nil
		}
		for _, spec := range util.GetAlterTableSpecByTp(stmt.Specs, ast.AlterTableModifyColumn, ast.AlterTableAlterColumn,
			ast.AlterTableChangeColumn, ast.AlterTableAddColumns) {
			for _, col := range spec.NewColumns {
				if col.Tp == nil {
					continue
				}
				switch col.Tp.Tp {
				case mysql.TypeBlob, mysql.TypeMediumBlob, mysql.TypeTinyBlob, mysql.TypeLongBlob:
					for _, opt := range col.Options {
						if opt.Tp == ast.ColumnOptionDefaultValue && opt.Expr.GetType().Tp != mysql.TypeNull {
							addResult(input.Res, input.Rule, DDLCheckColumnBlobDefaultIsNotNull)
							return nil
						}
					}
				}
			}
		}
	}
	return nil
}

func checkDMLWithLimit(input *RuleHandlerInput) error {
	switch stmt := input.Node.(type) {
	case *ast.UpdateStmt:
		if stmt.Limit != nil {
			addResult(input.Res, input.Rule, DMLCheckWithLimit)
		}
	case *ast.DeleteStmt:
		if stmt.Limit != nil {
			addResult(input.Res, input.Rule, DMLCheckWithLimit)
		}
	}
	return nil
}

func checkSelectLimit(input *RuleHandlerInput) error {
	switch stmt := input.Node.(type) {
	case *ast.SelectStmt:
		// 类似 select 1 和 select sleep(1) 这种不是真正查询的SQL, 没有检查limit的必要
		if stmt.From == nil {
			return nil
		}

		max := input.Rule.Params.GetParam(DefaultSingleParamKeyName).Int()

		if stmt.Limit == nil {
			addResult(input.Res, input.Rule, DMLCheckSelectLimit, max)
			return nil
		}

		value, ok := stmt.Limit.Count.(ast.ValueExpr)
		if !ok {
			return nil
		}
		limit, err := strconv.Atoi(fmt.Sprintf("%v", value.GetValue()))
		if err != nil {
			// 当limit的值为 ? 时此处会报错, 此时应当跳过检查
			//nolint:nilerr
			return nil
		}
		if limit > max {
			addResult(input.Res, input.Rule, DMLCheckSelectLimit, max)
			return nil
		}
		return nil
	default:
		return nil
	}
}

func checkDMLLimitExist(input *RuleHandlerInput) error {
	switch stmt := input.Node.(type) {
	case *ast.UpdateStmt:
		if stmt.Limit == nil {
			addResult(input.Res, input.Rule, DMLCheckLimitMustExist)
		}
	case *ast.DeleteStmt:
		if stmt.Limit == nil {
			addResult(input.Res, input.Rule, DMLCheckLimitMustExist)
		}
	}
	return nil
}

func checkDMLWithOrderBy(input *RuleHandlerInput) error {
	switch stmt := input.Node.(type) {
	case *ast.UpdateStmt:
		if stmt.Order != nil {
			addResult(input.Res, input.Rule, DMLCheckWithOrderBy)
		}
	case *ast.DeleteStmt:
		if stmt.Order != nil {
			addResult(input.Res, input.Rule, DMLCheckWithOrderBy)
		}
	}
	return nil
}

func checkDMLWithInsertColumnExist(input *RuleHandlerInput) error {
	switch stmt := input.Node.(type) {
	case *ast.InsertStmt:
		if len(stmt.Columns) == 0 {
			addResult(input.Res, input.Rule, DMLCheckInsertColumnsExist)
		}
	}
	return nil
}

func checkDMLWithBatchInsertMaxLimits(input *RuleHandlerInput) error {
	max := input.Rule.Params.GetParam(DefaultSingleParamKeyName).Int()
	//value, err := strconv.Atoi(input.Rule.Value)
	//if err != nil {
	//	return fmt.Errorf("parsing input.Rule[%v] value error: %v", input.Rule.Name, err)
	//}
	switch stmt := input.Node.(type) {
	case *ast.InsertStmt:
		if len(stmt.Lists) > max {
			addResult(input.Res, input.Rule, DMLCheckBatchInsertListsMax, max)
		}
	}
	return nil
}

func checkWhereExistFunc(input *RuleHandlerInput) error {
	tables := []*ast.TableName{}
	switch stmt := input.Node.(type) {
	case *ast.SelectStmt:
		if stmt.Where != nil {
			tableSources := util.GetTableSources(stmt.From.TableRefs)
			// not select from table statement
			if len(tableSources) < 1 {
				break
			}
			for _, tableSource := range tableSources {
				switch source := tableSource.Source.(type) {
				case *ast.TableName:
					tables = append(tables, source)
				}
			}
			checkExistFunc(input.Ctx, input.Rule, input.Res, tables, stmt.Where)
		}
	case *ast.UpdateStmt:
		if stmt.Where != nil {
			tableSources := util.GetTableSources(stmt.TableRefs.TableRefs)
			for _, tableSource := range tableSources {
				switch source := tableSource.Source.(type) {
				case *ast.TableName:
					tables = append(tables, source)
				}
			}
			checkExistFunc(input.Ctx, input.Rule, input.Res, tables, stmt.Where)
		}
	case *ast.DeleteStmt:
		if stmt.Where != nil {
			checkExistFunc(input.Ctx, input.Rule, input.Res, util.GetTables(stmt.TableRefs.TableRefs), stmt.Where)
		}
	case *ast.UnionStmt:
		for _, ss := range stmt.SelectList.Selects {
			tableSources := util.GetTableSources(ss.From.TableRefs)
			if len(tableSources) < 1 {
				continue
			}
			for _, tableSource := range tableSources {
				switch source := tableSource.Source.(type) {
				case *ast.TableName:
					tables = append(tables, source)
				}
			}
			if checkExistFunc(input.Ctx, input.Rule, input.Res, tables, ss.Where) {
				break
			}
		}
	default:
		return nil
	}
	return nil
}

func checkExistFunc(ctx *session.Context, rule driverV2.Rule, res *driverV2.AuditResults, tables []*ast.TableName, where ast.ExprNode) bool {
	if where == nil {
		return false
	}
	var cols []*ast.ColumnDef
	for _, tableName := range tables {
		createTableStmt, exist, err := ctx.GetCreateTableStmt(tableName)
		if exist && err == nil {
			cols = append(cols, createTableStmt.Cols...)
		}
	}
	colMap := make(map[string]struct{})
	for _, col := range cols {
		colMap[col.Name.String()] = struct{}{}
	}
	if util.IsFuncUsedOnColumnInWhereStmt(colMap, where) {
		addResult(res, rule, DMLCheckWhereExistFunc)
		return true
	}
	return false
}

func checkWhereColumnImplicitConversion(input *RuleHandlerInput) error {
	tables := []*ast.TableName{}
	switch stmt := input.Node.(type) {
	case *ast.SelectStmt:
		if stmt.Where != nil {
			tableSources := util.GetTableSources(stmt.From.TableRefs)
			// not select from table statement
			if len(tableSources) < 1 {
				break
			}
			for _, tableSource := range tableSources {
				switch source := tableSource.Source.(type) {
				case *ast.TableName:
					tables = append(tables, source)
				}
			}
			checkWhereColumnImplicitConversionFunc(input.Ctx, input.Rule, input.Res, tables, stmt.Where)
		}
	case *ast.UpdateStmt:
		if stmt.Where != nil {
			tableSources := util.GetTableSources(stmt.TableRefs.TableRefs)
			for _, tableSource := range tableSources {
				switch source := tableSource.Source.(type) {
				case *ast.TableName:
					tables = append(tables, source)
				}
			}
			checkWhereColumnImplicitConversionFunc(input.Ctx, input.Rule, input.Res, tables, stmt.Where)
		}
	case *ast.DeleteStmt:
		if stmt.Where != nil {
			checkWhereColumnImplicitConversionFunc(input.Ctx, input.Rule, input.Res, util.GetTables(stmt.TableRefs.TableRefs), stmt.Where)
		}
	case *ast.UnionStmt:
		for _, ss := range stmt.SelectList.Selects {
			tableSources := util.GetTableSources(ss.From.TableRefs)
			if len(tableSources) < 1 {
				continue
			}
			for _, tableSource := range tableSources {
				switch source := tableSource.Source.(type) {
				case *ast.TableName:
					tables = append(tables, source)
				}
			}
			if checkWhereColumnImplicitConversionFunc(input.Ctx, input.Rule, input.Res, tables, ss.Where) {
				break
			}
		}
	default:
		return nil
	}
	return nil
}
func checkWhereColumnImplicitConversionFunc(ctx *session.Context, rule driverV2.Rule, res *driverV2.AuditResults, tables []*ast.TableName, where ast.ExprNode) bool {
	if where == nil {
		return false
	}
	var cols []*ast.ColumnDef
	for _, tableName := range tables {
		createTableStmt, exist, err := ctx.GetCreateTableStmt(tableName)
		if exist && err == nil {
			cols = append(cols, createTableStmt.Cols...)
		}
	}
	colMap := make(map[string]string)
	for _, col := range cols {
		colType := ""
		if col.Tp == nil {
			continue
		}
		switch col.Tp.Tp {
		case mysql.TypeVarchar, mysql.TypeString:
			colType = "string"
		case mysql.TypeTiny, mysql.TypeShort, mysql.TypeInt24, mysql.TypeLong, mysql.TypeLonglong, mysql.TypeDouble, mysql.TypeFloat, mysql.TypeNewDecimal:
			colType = "int"
		}
		if colType != "" {
			colMap[col.Name.String()] = colType
		}

	}
	if util.IsColumnImplicitConversionInWhereStmt(colMap, where) {
		addResult(res, rule, DMLCheckWhereExistImplicitConversion)
		return true
	}
	return false
}

func checkDMLSelectForUpdate(input *RuleHandlerInput) error {
	switch stmt := input.Node.(type) {
	case *ast.SelectStmt:
		if stmt.LockTp == ast.SelectLockForUpdate {
			addResult(input.Res, input.Rule, DMLCheckSelectForUpdate)
		}
	}
	return nil
}

func getColumnCollationsFromColumnsDef(columns []*ast.ColumnDef) []string {
	columnCollations := []string{}
	for _, column := range columns {
		for _, op := range column.Options {
			if op.Tp == ast.ColumnOptionCollate {
				columnCollations = append(columnCollations, op.StrValue)
				break
			}
		}
	}
	return columnCollations
}

func checkCollationDatabase(input *RuleHandlerInput) error {
	var collationDatabase string
	var columnCollations []string
	var err error

	switch stmt := input.Node.(type) {
	case *ast.CreateTableStmt:
		tableName := stmt.Table
		if stmt.ReferTable != nil {
			return nil
		}
		for _, op := range stmt.Options {
			if op.Tp == ast.TableOptionCollate {
				collationDatabase = op.StrValue
				break
			}
		}
		// if create table not define collation, using default.
		if collationDatabase == "" {
			collationDatabase, err = input.Ctx.GetCollationDatabase(tableName, "")
			if err != nil {
				return err
			}
		}

		// https://github.com/actiontech/sqle/issues/443
		// character set can ben defined in columns, like:
		// create table t1 (
		//    id varchar(255) collate utf8mb4_bin
		// )
		columnCollations = getColumnCollationsFromColumnsDef(stmt.Cols)

	case *ast.AlterTableStmt:
		for _, ss := range stmt.Specs {
			for _, op := range ss.Options {
				if op.Tp == ast.TableOptionCollate {
					collationDatabase = op.StrValue
					break
				}
			}
			// https://github.com/actiontech/sqle/issues/443
			columnCollations = append(columnCollations, getColumnCollationsFromColumnsDef(ss.NewColumns)...)
		}
	case *ast.CreateDatabaseStmt:
		schemaName := stmt.Name
		for _, ss := range stmt.Options {
			if ss.Tp == ast.DatabaseOptionCollate {
				collationDatabase = ss.Value
				break
			}
		}
		// if create schema not define collation, using default.
		if collationDatabase == "" {
			collationDatabase, err = input.Ctx.GetCollationDatabase(nil, schemaName)
			if err != nil {
				return err
			}
		}
	case *ast.AlterDatabaseStmt:
		for _, ss := range stmt.Options {
			if ss.Tp == ast.DatabaseOptionCollate {
				collationDatabase = ss.Value
				break
			}
		}
	default:
		return nil
	}
	expectCollation := input.Rule.Params.GetParam(DefaultSingleParamKeyName).String()

	// if collationDatabase empty, it means that we are not "create object"
	// and collation not change in "update object", so don't to check it.
	if collationDatabase != "" && !strings.EqualFold(collationDatabase, expectCollation) {
		addResult(input.Res, input.Rule, DDLCheckDatabaseCollation, expectCollation)
	}

	for _, cs := range columnCollations {
		if !strings.EqualFold(cs, expectCollation) {
			addResult(input.Res, input.Rule, DDLCheckDatabaseCollation, expectCollation)
			return nil
		}
	}
	return nil
}
func checkDecimalTypeColumn(input *RuleHandlerInput) error {
	switch stmt := input.Node.(type) {
	case *ast.CreateTableStmt:
		for _, col := range stmt.Cols {
			if col.Tp != nil && (col.Tp.Tp == mysql.TypeFloat || col.Tp.Tp == mysql.TypeDouble) {
				addResult(input.Res, input.Rule, DDLCheckDecimalTypeColumn)
				return nil
			}
		}
	case *ast.AlterTableStmt:
		for _, spec := range stmt.Specs {
			for _, col := range spec.NewColumns {
				if col.Tp != nil && (col.Tp.Tp == mysql.TypeFloat || col.Tp.Tp == mysql.TypeDouble) {
					addResult(input.Res, input.Rule, DDLCheckDecimalTypeColumn)
					return nil
				}
			}
		}
	default:
		return nil
	}
	return nil
}

func checkNeedlessFunc(input *RuleHandlerInput) error {
	funcArrStr := input.Rule.Params.GetParam(DefaultSingleParamKeyName).String()
	needlessFuncArr := strings.Split(funcArrStr, ",")
	sql := strings.ToLower(input.Node.Text())
	for _, needlessFunc := range needlessFuncArr {
		needlessFunc = strings.ToLower(strings.TrimRight(needlessFunc, ")"))
		if strings.Contains(sql, needlessFunc) {
			addResult(input.Res, input.Rule, DMLCheckNeedlessFunc, funcArrStr)
			return nil
		}
	}
	return nil
}

func checkDatabaseSuffix(input *RuleHandlerInput) error {
	databaseName := ""
	switch stmt := input.Node.(type) {
	case *ast.CreateDatabaseStmt:
		databaseName = stmt.Name
	case *ast.AlterDatabaseStmt:
		databaseName = stmt.Name
	default:
		return nil
	}
	suffix := input.Rule.Params.GetParam(DefaultSingleParamKeyName).String()
	if databaseName != "" && !utils.HasSuffix(databaseName, suffix, false) {
		addResult(input.Res, input.Rule, DDLCheckDatabaseSuffix, suffix)
		return nil
	}
	return nil
}

func checkPKIndexName(input *RuleHandlerInput) error {
	indexesName := ""
	tableName := ""
	switch stmt := input.Node.(type) {
	case *ast.CreateTableStmt:
		for _, constraint := range stmt.Constraints {
			if constraint.Tp == ast.ConstraintPrimaryKey {
				indexesName = constraint.Name
				tableName = stmt.Table.Name.String()
				break
			}
		}
	case *ast.AlterTableStmt:
		tableName = strings.ToUpper(stmt.Table.Name.String())
		for _, spec := range stmt.Specs {
			if spec.Constraint != nil && spec.Constraint.Tp == ast.ConstraintPrimaryKey {
				indexesName = spec.Constraint.Name
				tableName = stmt.Table.Name.String()
				break
			}
		}
	default:
		return nil
	}
	if indexesName != "" && !strings.EqualFold(indexesName, "PK_"+tableName) {
		addResult(input.Res, input.Rule, DDLCheckPKName)
		return nil
	}
	return nil
}

func checkTransactionIsolationLevel(input *RuleHandlerInput) error {
	switch stmt := input.Node.(type) {
	case *ast.SetStmt:
		for _, variable := range stmt.Variables {
			if dry.StringListContains([]string{"tx_isolation", "tx_isolation_one_shot"}, variable.Name) {
				switch node := variable.Value.(type) {
				case *parserdriver.ValueExpr:
					if node.Datum.GetString() != ast.ReadCommitted {
						addResult(input.Res, input.Rule, DDLCheckTransactionIsolationLevel)
						return nil
					}
				}
			}
		}
	default:
		return nil
	}
	return nil
}

func checkTablePartition(input *RuleHandlerInput) error {
	switch stmt := input.Node.(type) {
	case *ast.AlterTableStmt:
		for _, spec := range stmt.Specs {
			if spec.PartitionNames != nil || spec.PartDefinitions != nil || spec.Partition != nil {
				addResult(input.Res, input.Rule, DDLCheckTablePartition)
				return nil
			}
		}
	case *ast.CreateTableStmt:
		if stmt.Partition != nil {
			addResult(input.Res, input.Rule, DDLCheckTablePartition)
			return nil
		}
	default:
		return nil
	}
	return nil
}
func checkNumberOfJoinTables(input *RuleHandlerInput) error {
	nums := input.Rule.Params.GetParam(DefaultSingleParamKeyName).Int()
	//nums, err := strconv.Atoi(input.Rule.Value)
	//if err != nil {
	//	return fmt.Errorf("parsing input.Rule[%v] value error: %v", input.Rule.Name, err)
	//}
	switch stmt := input.Node.(type) {
	case *ast.SelectStmt:
		if stmt.From == nil { //If from is null skip check. EX: select 1;select version
			return nil
		}
		if nums < util.GetNumberOfJoinTables(stmt.From.TableRefs) {
			addResult(input.Res, input.Rule, DMLCheckNumberOfJoinTables, nums)
		}
	default:
		return nil
	}
	return nil
}

func checkIsAfterUnionDistinct(input *RuleHandlerInput) error {
	switch stmt := input.Node.(type) {
	case *ast.UnionStmt:
		for _, ss := range stmt.SelectList.Selects {
			if ss.IsAfterUnionDistinct {
				addResult(input.Res, input.Rule, DMLCheckIfAfterUnionDistinct)
				return nil
			}
		}
	default:
		return nil
	}

	return nil
}

func checkIsExistLimitOffset(input *RuleHandlerInput) error {
	switch stmt := input.Node.(type) {
	case *ast.SelectStmt:
		if stmt.Limit != nil && stmt.Limit.Offset != nil {
			addResult(input.Res, input.Rule, DDLCheckIsExistLimitOffset)
		}
	default:
		return nil
	}
	return nil
}

func checkIndexOption(input *RuleHandlerInput) error {

	var tableName *ast.TableName
	indexColumns := make([]string, 0)
	switch stmt := input.Node.(type) {
	case *ast.AlterTableStmt:
		tableName = stmt.Table
		for _, spec := range util.GetAlterTableSpecByTp(stmt.Specs, ast.AlterTableAddConstraint) {
			if spec.Constraint == nil {
				continue
			}
			for _, key := range spec.Constraint.Keys {
				indexColumns = append(indexColumns, key.Column.Name.String())
			}
		}
	case *ast.CreateIndexStmt:
		tableName = stmt.Table
		for _, indexCol := range stmt.IndexPartSpecifications {
			indexColumns = append(indexColumns, indexCol.Column.Name.String())
		}
	default:
		return nil
	}
	if len(indexColumns) == 0 {
		return nil
	}
	maxIndexOption, err := input.Ctx.GetMaxIndexOptionForTable(tableName, indexColumns)
	if err != nil {
		return err
	}
	// todo: using number compare, don't use string compare
	max := input.Rule.Params.GetParam(DefaultSingleParamKeyName).Int()

	if maxIndexOption > 0 && float64(max) > maxIndexOption {
		addResult(input.Res, input.Rule, input.Rule.Name, strings.Join(indexColumns, ", "), max)
	}
	return nil
}

func checkExplain(input *RuleHandlerInput) error {
	// sql from MyBatis XML file is not the executable sql. so can't do explain for it.
	// TODO(@wy) ignore explain when audit Mybatis file
	//if i.Task.SQLSource == driverV2.TaskSQLSourceFromMyBatisXMLFile {
	//	return nil
	//}
	switch input.Node.(type) {
	case *ast.SelectStmt, *ast.DeleteStmt, *ast.InsertStmt, *ast.UpdateStmt:
	default:
		return nil
	}

	epRecords, err := input.Ctx.GetExecutionPlan(input.Node.Text())
	if err != nil {
		// TODO: check dml related table or database is created, if not exist, explain will executed failure.
		log.NewEntry().Errorf("get execution plan failed, sqle: %v, error: %v", input.Node.Text(), err)
		return nil
	}
	for _, record := range epRecords {
		if strings.Contains(record.Extra, executor.ExplainRecordExtraUsingFilesort) {
			addResult(input.Res, input.Rule, DMLCheckExplainExtraUsingFilesort)
		}
		if strings.Contains(record.Extra, executor.ExplainRecordExtraUsingTemporary) {
			addResult(input.Res, input.Rule, DMLCheckExplainExtraUsingTemporary)
		}

		//defaultRule := RuleHandlerMap[DMLCheckExplainAccessTypeAll].Rule
		max := input.Rule.Params.GetParam(DefaultSingleParamKeyName).Int()
		if record.Type == executor.ExplainRecordAccessTypeAll && record.Rows > int64(max) {
			addResult(input.Res, input.Rule, DMLCheckExplainAccessTypeAll, record.Rows)
		}

		if input.Rule.Name == DMLCheckExplainFullIndexScan &&
			record.Type == executor.ExplainRecordAccessTypeIndex {
			addResult(input.Res, input.Rule, input.Rule.Name)
		}

		if input.Rule.Name == DMLCheckExplainExtraUsingIndexForSkipScan &&
			strings.Contains(record.Extra, executor.ExplainRecordExtraUsingIndexForSkipScan) {
			addResult(input.Res, input.Rule, input.Rule.Name)
		}
		if input.Rule.Name == DMLCheckExplainUsingIndex && record.Key == "" {
			addResult(input.Res, input.Rule, input.Rule.Name)
		}

	}
	return nil
}

func checkCreateView(input *RuleHandlerInput) error {
	switch input.Node.(type) {
	case *ast.CreateViewStmt:
		addResult(input.Res, input.Rule, input.Rule.Name)
	}
	return nil
}

var createTriggerReg1 = regexp.MustCompile(`(?i)create[\s]+trigger[\s]+[\S\s]+before|after`)
var createTriggerReg2 = regexp.MustCompile(`(?i)create[\s]+[\s\S]+[\s]+trigger[\s]+[\S\s]+before|after`)

// CREATE
//
//	[DEFINER = user]
//	TRIGGER trigger_name
//	trigger_time trigger_event
//	ON tbl_name FOR EACH ROW
//	[trigger_order]
//	trigger_body
//
// ref:https://dev.mysql.com/doc/refman/8.0/en/create-trigger.html
//
// For now, we do character matching for CREATE TRIGGER Statement. Maybe we need
// more accurate match by adding such syntax support to parser.
func checkCreateTrigger(input *RuleHandlerInput) error {
	switch input.Node.(type) {
	case *ast.UnparsedStmt:
		if createTriggerReg1.MatchString(input.Node.Text()) ||
			createTriggerReg2.MatchString(input.Node.Text()) {
			addResult(input.Res, input.Rule, input.Rule.Name)
		}
	}
	return nil
}

var createFunctionReg1 = regexp.MustCompile(`(?i)create[\s]+function[\s]+[\S\s]+returns`)
var createFunctionReg2 = regexp.MustCompile(`(?i)create[\s]+[\s\S]+[\s]+function[\s]+[\S\s]+returns`)

// CREATE
//
//	[DEFINER = user]
//	FUNCTION sp_name ([func_parameter[,...]])
//	RETURNS type
//	[characteristic ...] routine_body
//
// ref: https://dev.mysql.com/doc/refman/5.7/en/create-procedure.html
// For now, we do character matching for CREATE FUNCTION Statement. Maybe we need
// more accurate match by adding such syntax support to parser.
func checkCreateFunction(input *RuleHandlerInput) error {
	switch input.Node.(type) {
	case *ast.UnparsedStmt:
		if createFunctionReg1.MatchString(input.Node.Text()) ||
			createFunctionReg2.MatchString(input.Node.Text()) {
			addResult(input.Res, input.Rule, input.Rule.Name)
		}
	}
	return nil
}

var createProcedureReg1 = regexp.MustCompile(`(?i)create[\s]+procedure[\s]+[\S\s]+`)
var createProcedureReg2 = regexp.MustCompile(`(?i)create[\s]+[\s\S]+[\s]+procedure[\s]+[\S\s]+`)

// CREATE
//
//	[DEFINER = user]
//	PROCEDURE sp_name ([proc_parameter[,...]])
//	[characteristic ...] routine_body
//
// ref: https://dev.mysql.com/doc/refman/8.0/en/create-procedure.html
// For now, we do character matching for CREATE PROCEDURE Statement. Maybe we need
// more accurate match by adding such syntax support to parser.
func checkCreateProcedure(input *RuleHandlerInput) error {
	switch input.Node.(type) {
	case *ast.UnparsedStmt:
		if createProcedureReg1.MatchString(input.Node.Text()) ||
			createProcedureReg2.MatchString(input.Node.Text()) {
			addResult(input.Res, input.Rule, input.Rule.Name)
		}
	}
	return nil
}

func checkAlias(input *RuleHandlerInput) error {
	switch stmt := input.Node.(type) {
	case *ast.SelectStmt:
		repeats := []string{}
		fields := map[string]struct{}{}
		if stmt.From != nil {
			if source, ok := stmt.From.TableRefs.Left.(*ast.TableSource); ok {
				if tableName, ok := source.Source.(*ast.TableName); ok {
					fields[tableName.Name.L] = struct{}{}
				}

			}
		}
		for _, field := range stmt.Fields.Fields {
			if selectColumn, ok := field.Expr.(*ast.ColumnNameExpr); ok && selectColumn.Name.Name.L != "" {
				fields[selectColumn.Name.Name.L] = struct{}{}
			}
		}
		for _, field := range stmt.Fields.Fields {
			if _, ok := fields[field.AsName.L]; ok {
				repeats = append(repeats, field.AsName.String())
			}
		}
		if len(repeats) > 0 {
			addResult(input.Res, input.Rule, input.Rule.Name, strings.Join(repeats, ","))
		}
		return nil
	default:
		return nil
	}
}

func hintUpdateTableCharsetWillNotUpdateFieldCharset(input *RuleHandlerInput) error {
	switch stmt := input.Node.(type) {
	case *ast.AlterTableStmt:
		for _, spec := range stmt.Specs {
			for _, option := range spec.Options {
				if option.Tp == ast.TableOptionCharset {
					addResult(input.Res, input.Rule, input.Rule.Name)
					break
				}
			}
		}
		return nil
	default:
		return nil
	}
}

func hintDropColumn(input *RuleHandlerInput) error {
	switch stmt := input.Node.(type) {
	case *ast.AlterTableStmt:
		if len(stmt.Specs) > 0 {
			for _, spec := range stmt.Specs {
				if spec.Tp == ast.AlterTableDropColumn {
					addResult(input.Res, input.Rule, input.Rule.Name)
					break
				}
			}
		}
		return nil
	default:
		return nil
	}
}

func hintDropPrimaryKey(input *RuleHandlerInput) error {
	switch stmt := input.Node.(type) {
	case *ast.DropIndexStmt:
		if strings.ToLower(stmt.IndexName) == "primary" {
			addResult(input.Res, input.Rule, input.Rule.Name)
		}
		return nil
	case *ast.AlterTableStmt:
		if len(stmt.Specs) > 0 {
			for _, spec := range stmt.Specs {
				if spec.Tp == ast.AlterTableDropPrimaryKey {
					addResult(input.Res, input.Rule, input.Rule.Name)
					break
				}
			}
		}
		return nil
	default:
		return nil
	}
}

func hintDropForeignKey(input *RuleHandlerInput) error {
	switch stmt := input.Node.(type) {
	case *ast.AlterTableStmt:
		if len(stmt.Specs) > 0 {
			for _, spec := range stmt.Specs {
				if spec.Tp == ast.AlterTableDropForeignKey {
					addResult(input.Res, input.Rule, input.Rule.Name)
					break
				}
			}
		}
		return nil
	default:
		return nil
	}
}

func notRecommendNotWildcardLike(input *RuleHandlerInput) error {
	if where := getWhereExpr(input.Node); where != nil {
		trigger := false
		util.ScanWhereStmt(func(expr ast.ExprNode) (skip bool) {
			switch x := expr.(type) {
			case *ast.PatternLikeExpr:
				switch pattern := x.Pattern.(type) {
				case *parserdriver.ValueExpr:
					datum := pattern.Datum.GetString()
					if !strings.HasPrefix(datum, "%") && !strings.HasSuffix(datum, "%") {
						trigger = true
						return true
					}
				}
			}
			return false
		}, where)
		if trigger {
			addResult(input.Res, input.Rule, input.Rule.Name)
		}
	}
	return nil
}

func hintInNullOnlyFalse(input *RuleHandlerInput) error {
	if where := getWhereExpr(input.Node); where != nil {
		trigger := false
		util.ScanWhereStmt(func(expr ast.ExprNode) (skip bool) {
			switch x := expr.(type) {
			case *ast.PatternInExpr:
				for _, exprNode := range x.List {
					switch pattern := exprNode.(type) {
					case *parserdriver.ValueExpr:
						if pattern.Datum.Kind() == tidbTypes.KindNull {
							trigger = true
							return true
						}
					}
				}
			}
			return false
		}, where)
		if trigger {
			addResult(input.Res, input.Rule, input.Rule.Name)
		}
	}
	return nil
}

func notRecommendIn(input *RuleHandlerInput) error {
	if where := getWhereExpr(input.Node); where != nil {
		trigger := false
		util.ScanWhereStmt(func(expr ast.ExprNode) (skip bool) {
			switch expr.(type) {
			case *ast.PatternInExpr:
				trigger = true
				return true
			}
			return false
		}, where)
		if trigger {
			addResult(input.Res, input.Rule, input.Rule.Name)
		}
	}
	return nil
}

func checkSpacesAroundTheString(input *RuleHandlerInput) error {
	visitor := &checkSpacesAroundTheStringVisitor{}
	input.Node.Accept(visitor)
	if visitor.HasPrefixOrSuffixSpace {
		addResult(input.Res, input.Rule, input.Rule.Name)
	}
	return nil
}

type checkSpacesAroundTheStringVisitor struct {
	HasPrefixOrSuffixSpace bool
}

func (g *checkSpacesAroundTheStringVisitor) Enter(n ast.Node) (node ast.Node, skipChildren bool) {
	if g.HasPrefixOrSuffixSpace {
		return n, false
	}

	if stmt, ok := n.(*parserdriver.ValueExpr); ok && stmt.Datum.Kind() == tidbTypes.KindString {
		if strings.HasPrefix(stmt.GetDatumString(), " ") || strings.HasSuffix(stmt.GetDatumString(), " ") {
			g.HasPrefixOrSuffixSpace = true
		}
	}

	return n, false
}

func (g *checkSpacesAroundTheStringVisitor) Leave(n ast.Node) (node ast.Node, ok bool) {
	return n, true
}

func checkFullWidthQuotationMarks(input *RuleHandlerInput) error {
	switch input.Node.(type) {
	case ast.DDLNode:
		if strings.Contains(input.Node.Text(), "“") {
			addResult(input.Res, input.Rule, input.Rule.Name)
		}
	}
	return nil
}

func notRecommendOrderByRand(input *RuleHandlerInput) error {
	switch stmt := input.Node.(type) {
	case *ast.SelectStmt:
		orderBy := stmt.OrderBy
		if orderBy != nil {
			if expr, ok := orderBy.Items[0].Expr.(*ast.FuncCallExpr); ok && expr.FnName.L == "rand" {
				addResult(input.Res, input.Rule, input.Rule.Name)
			}
		}
		return nil
	default:
		return nil
	}
}

func notRecommendGroupByConstant(input *RuleHandlerInput) error {
	switch stmt := input.Node.(type) {
	case *ast.SelectStmt:
		groupBy := stmt.GroupBy
		if groupBy != nil {
			if _, ok := groupBy.Items[0].Expr.(*ast.PositionExpr); ok {
				addResult(input.Res, input.Rule, input.Rule.Name)
			}
		}
		return nil
	default:
		return nil
	}
}

func checkSortDirection(input *RuleHandlerInput) error {
	switch stmt := input.Node.(type) {
	case *ast.SelectStmt:
		orderBy := stmt.OrderBy
		if orderBy != nil {
			isDesc := false
			for i, item := range orderBy.Items {
				if i == 0 {
					isDesc = item.Desc
				}
				if item.Desc != isDesc {
					addResult(input.Res, input.Rule, input.Rule.Name)
					break
				}
			}
		}
		return nil
	default:
		return nil
	}
}

func hintGroupByRequiresConditions(input *RuleHandlerInput) error {
	switch stmt := input.Node.(type) {
	case *ast.SelectStmt:
		if stmt.GroupBy != nil && stmt.OrderBy == nil {
			addResult(input.Res, input.Rule, input.Rule.Name)
		}
		return nil
	default:
		return nil
	}
}

func notRecommendGroupByExpression(input *RuleHandlerInput) error {
	switch stmt := input.Node.(type) {
	case *ast.SelectStmt:
		orderBy := stmt.OrderBy
		if orderBy != nil {
			for _, item := range orderBy.Items {
				if _, ok := item.Expr.(*ast.BinaryOperationExpr); ok {
					addResult(input.Res, input.Rule, input.Rule.Name)
					break
				}
			}
		}
		return nil
	default:
		return nil
	}
}

func checkSQLLength(input *RuleHandlerInput) error {
	if len(input.Node.Text()) > input.Rule.Params.GetParam(DefaultSingleParamKeyName).Int() {
		addResult(input.Res, input.Rule, input.Rule.Name)
	}
	return nil
}

func notRecommendHaving(input *RuleHandlerInput) error {
	switch stmt := input.Node.(type) {
	case *ast.SelectStmt:
		if stmt.Having != nil {
			addResult(input.Res, input.Rule, input.Rule.Name)
		}
		return nil
	default:
		return nil
	}
}

func hintUseTruncateInsteadOfDelete(input *RuleHandlerInput) error {
	switch stmt := input.Node.(type) {
	case *ast.DeleteStmt:
		if stmt.Where == nil {
			addResult(input.Res, input.Rule, input.Rule.Name)
		}
		return nil
	default:
		return nil
	}
}

func notRecommendUpdatePK(input *RuleHandlerInput) error {
	switch stmt := input.Node.(type) {
	case *ast.UpdateStmt:
		source, ok := stmt.TableRefs.TableRefs.Left.(*ast.TableSource)
		if !ok {
			return nil
		}
		t, ok := source.Source.(*ast.TableName)
		if !ok {
			return nil
		}
		createTable, exist, err := input.Ctx.GetCreateTableStmt(t)
		if err != nil {
			return err
		}
		if !exist {
			return nil
		}
		primary := map[string]struct{}{}
		for _, col := range createTable.Constraints {
			if col.Tp == ast.ConstraintPrimaryKey {
				for _, key := range col.Keys {
					primary[key.Column.Name.L] = struct{}{}
				}
				break
			}
		}
		for _, assignment := range stmt.List {
			if _, ok := primary[assignment.Column.Name.L]; ok {
				addResult(input.Res, input.Rule, input.Rule.Name)
				break
			}
		}
		return nil
	default:
		return nil
	}
}

func checkColumnQuantity(input *RuleHandlerInput) error {
	switch stmt := input.Node.(type) {
	case *ast.CreateTableStmt:
		if len(stmt.Cols) > input.Rule.Params.GetParam(DefaultSingleParamKeyName).Int() {
			addResult(input.Res, input.Rule, input.Rule.Name)
		}
		return nil
	default:
		return nil
	}
}

func recommendTableColumnCharsetSame(input *RuleHandlerInput) error {
	switch stmt := input.Node.(type) {
	case *ast.CreateTableStmt:
		for _, col := range stmt.Cols {
			if col.Tp.Charset != "" {
				addResult(input.Res, input.Rule, input.Rule.Name)
				break
			}
		}
		return nil
	default:
		return nil
	}
}

func checkColumnTypeInteger(input *RuleHandlerInput) error {
	switch stmt := input.Node.(type) {
	case *ast.CreateTableStmt:
		for _, col := range stmt.Cols {
			if (col.Tp.Tp == mysql.TypeLong && col.Tp.Flen != 10) || (col.Tp.Tp == mysql.TypeLonglong && col.Tp.Flen != 20) {
				addResult(input.Res, input.Rule, input.Rule.Name)
				break
			}
		}
		return nil
	default:
		return nil
	}
}

func checkVarcharSize(input *RuleHandlerInput) error {
	maxVarcharLen := input.Rule.Params.GetParam(DefaultSingleParamKeyName).Int()

	switch stmt := input.Node.(type) {
	case *ast.CreateTableStmt:
		for _, col := range stmt.Cols {
			if col.Tp == nil {
				continue
			}
			if col.Tp.Tp == mysql.TypeVarchar && col.Tp.Flen > maxVarcharLen {
				addResult(input.Res, input.Rule, input.Rule.Name, maxVarcharLen)
				break
			}
		}
	case *ast.AlterTableStmt:
		for _, spec := range stmt.Specs {
			for _, column := range spec.NewColumns {
				if column.Tp == nil {
					continue
				}
				if column.Tp.Tp == mysql.TypeVarchar && column.Tp.Flen > maxVarcharLen {
					addResult(input.Res, input.Rule, input.Rule.Name, maxVarcharLen)
					break
				}
			}
		}
	default:
		return nil
	}
	return nil
}

func containsOp(ops []opcode.Op, op opcode.Op) bool {
	for i := range ops {
		if op == ops[i] {
			return true
		}
	}
	return false
}

func notRecommendFuncInWhere(input *RuleHandlerInput) error {
	if where := getWhereExpr(input.Node); where != nil {
		trigger := false
		util.ScanWhereStmt(func(expr ast.ExprNode) (skip bool) {
			switch stmt := expr.(type) {
			case *ast.FuncCallExpr:
				trigger = true
				return true
			case *ast.BinaryOperationExpr:
				ops := []opcode.Op{
					opcode.LeftShift, opcode.RightShift, opcode.And, opcode.Or, opcode.BitNeg, opcode.Xor, // 位运算符
					opcode.Plus, opcode.Minus, opcode.Mul, opcode.Div, opcode.Mod, // 算术运算符
				}
				if containsOp(ops, stmt.Op) {
					trigger = true
					return true
				}
				return false
			}
			return false
		}, where)
		if trigger {
			addResult(input.Res, input.Rule, input.Rule.Name)
		}
	}
	return nil
}

func notRecommendSysdate(input *RuleHandlerInput) error {
	switch stmt := input.Node.(type) {
	case *ast.SelectStmt:
		for _, f := range stmt.Fields.Fields {
			if fu, ok := f.Expr.(*ast.FuncCallExpr); ok && fu.FnName.L == "sysdate" {
				addResult(input.Res, input.Rule, input.Rule.Name)
				return nil
			}
		}
	}
	if where := getWhereExpr(input.Node); where != nil {
		trigger := false
		util.ScanWhereStmt(func(expr ast.ExprNode) (skip bool) {
			switch pattern := expr.(type) {
			case *ast.FuncCallExpr:
				if pattern.FnName.L == "sysdate" {
					trigger = true
					return true
				}
			}
			return false
		}, where)
		if trigger {
			addResult(input.Res, input.Rule, input.Rule.Name)
		}
	}
	return nil
}

func hintSumFuncTips(input *RuleHandlerInput) error {
	switch stmt := input.Node.(type) {
	case *ast.SelectStmt:
		for _, f := range stmt.Fields.Fields {
			if fu, ok := f.Expr.(*ast.AggregateFuncExpr); ok && strings.ToLower(fu.F) == "sum" {
				addResult(input.Res, input.Rule, input.Rule.Name)
				return nil
			}
		}
	}
	if where := getWhereExpr(input.Node); where != nil {
		trigger := false
		util.ScanWhereStmt(func(expr ast.ExprNode) (skip bool) {
			switch pattern := expr.(type) {
			case *ast.AggregateFuncExpr:
				if strings.ToLower(pattern.F) == "sum" {
					trigger = true
					return true
				}
			}
			return false
		}, where)
		if trigger {
			addResult(input.Res, input.Rule, input.Rule.Name)
		}
	}
	return nil
}

func hintCountFuncWithCol(input *RuleHandlerInput) error {
	switch stmt := input.Node.(type) {
	case *ast.SelectStmt:
		for _, f := range stmt.Fields.Fields {
			if fu, ok := f.Expr.(*ast.AggregateFuncExpr); ok && strings.ToLower(fu.F) == "count" {
				for _, arg := range fu.Args {
					if _, ok := arg.(*ast.ColumnNameExpr); ok {
						addResult(input.Res, input.Rule, input.Rule.Name)
					}
				}
				return nil
			}
		}
	default:
		return nil
	}

	return nil
}

func checkColumnQuantityInPK(input *RuleHandlerInput) error {
	switch stmt := input.Node.(type) {
	case *ast.CreateTableStmt:
		for _, constraint := range stmt.Constraints {
			if constraint.Tp == ast.ConstraintPrimaryKey && len(constraint.Keys) > input.Rule.Params.GetParam(DefaultSingleParamKeyName).Int() {
				addResult(input.Res, input.Rule, input.Rule.Name)
				break
			}
		}
		return nil
	default:
		return nil
	}
}

func hintLimitMustBeCombinedWithOrderBy(input *RuleHandlerInput) error {
	switch stmt := input.Node.(type) {
	case *ast.SelectStmt:
		if stmt.Limit != nil && stmt.OrderBy == nil {
			addResult(input.Res, input.Rule, input.Rule.Name)
		}
		return nil
	default:
		return nil
	}
}

func hintTruncateTips(input *RuleHandlerInput) error {
	switch input.Node.(type) {
	case *ast.TruncateTableStmt:
		addResult(input.Res, input.Rule, input.Rule.Name)
		return nil
	default:
		return nil
	}
}

func hintDeleteTips(input *RuleHandlerInput) error {
	switch input.Node.(type) {
	case *ast.TruncateTableStmt, *ast.DeleteStmt, *ast.DropTableStmt:
		addResult(input.Res, input.Rule, input.Rule.Name)
		return nil
	default:
		return nil
	}
}

func checkSQLInjectionFunc(input *RuleHandlerInput) error {
	funcs := []string{"sleep", "benchmark", "get_lock", "release_lock"}
	switch stmt := input.Node.(type) {
	case *ast.SelectStmt:
		for _, f := range stmt.Fields.Fields {
			if fu, ok := f.Expr.(*ast.FuncCallExpr); ok && inSlice(funcs, fu.FnName.L) {
				addResult(input.Res, input.Rule, input.Rule.Name)
				return nil
			}
		}
	}
	if where := getWhereExpr(input.Node); where != nil {
		trigger := false
		util.ScanWhereStmt(func(expr ast.ExprNode) (skip bool) {
			switch pattern := expr.(type) {
			case *ast.FuncCallExpr:
				if inSlice(funcs, pattern.FnName.L) {
					trigger = true
					return true
				}
			}
			return false
		}, where)
		if trigger {
			addResult(input.Res, input.Rule, input.Rule.Name)
		}
	}
	return nil
}

func inSlice(ss []string, s string) bool {
	for _, s2 := range ss {
		if s2 == s {
			return true
		}
	}
	return false
}

func notRecommendSubquery(input *RuleHandlerInput) error {
	if where := getWhereExpr(input.Node); where != nil {
		trigger := false
		util.ScanWhereStmt(func(expr ast.ExprNode) (skip bool) {
			switch expr.(type) {
			case *ast.SubqueryExpr:
				trigger = true
				return true
			}
			return false
		}, where)
		if trigger {
			addResult(input.Res, input.Rule, input.Rule.Name)
		}
	}
	return nil
}

func checkNotEqualSymbol(input *RuleHandlerInput) error {
	if strings.Contains(input.Node.Text(), "!=") {
		addResult(input.Res, input.Rule, input.Rule.Name)
	}
	return nil
}

func checkSubqueryLimit(input *RuleHandlerInput) error {
	if where := getWhereExpr(input.Node); where != nil {
		trigger := false
		util.ScanWhereStmt(func(expr ast.ExprNode) (skip bool) {
			switch pattern := expr.(type) {
			case *ast.SubqueryExpr:
				if stmt, ok := pattern.Query.(*ast.SelectStmt); ok && stmt.Limit != nil && pattern.Query != nil {
					trigger = true
					return true
				}
			}
			return false
		}, where)
		if trigger {
			addResult(input.Res, input.Rule, input.Rule.Name)
		}
	}
	return nil
}

func checkAutoIncrement(input *RuleHandlerInput) error {
	switch stmt := input.Node.(type) {
	default:
		return nil
	case *ast.CreateTableStmt:
		for _, option := range stmt.Options {
			if option.Tp == ast.TableOptionAutoIncrement && option.UintValue != 0 {
				addResult(input.Res, input.Rule, input.Rule.Name)
			}
		}
		return nil
	}
}

func ddlNotAllowRenaming(input *RuleHandlerInput) error {
	switch stmt := input.Node.(type) {
	case *ast.RenameTableStmt:
		addResult(input.Res, input.Rule, input.Rule.Name)
		return nil
	case *ast.AlterTableStmt:
		for _, spec := range stmt.Specs {
			if spec.Tp == ast.AlterTableChangeColumn ||
				spec.Tp == ast.AlterTableRenameTable ||
				spec.Tp == ast.AlterTableRenameColumn {
				addResult(input.Res, input.Rule, input.Rule.Name)
				return nil
			}
		}
	}
	return nil
}

func checkLimitOffsetNum(input *RuleHandlerInput) error {
	maxOffset := input.Rule.Params.GetParam(DefaultSingleParamKeyName).Int()
	switch stmt := input.Node.(type) {
	case *ast.SelectStmt:
		if stmt.Limit != nil && stmt.Limit.Offset != nil {
			offsetVal, ok := stmt.Limit.Offset.(*parserdriver.ValueExpr)
			if !ok {
				return nil
			}
			offset := offsetVal.Datum.GetInt64()
			if offset > int64(maxOffset) {
				addResult(input.Res, input.Rule, DMLCheckLimitOffsetNum, offset, maxOffset)
			}
		}
	default:
		return nil
	}
	return nil
}

func checkUpdateOrDeleteHasWhere(input *RuleHandlerInput) error {
	switch stmt := input.Node.(type) {
	case *ast.UpdateStmt:
		if stmt.Where == nil {
			addResult(input.Res, input.Rule, DMLCheckUpdateOrDeleteHasWhere)
		}
	case *ast.DeleteStmt:
		if stmt.Where == nil {
			addResult(input.Res, input.Rule, DMLCheckUpdateOrDeleteHasWhere)
		}
	default:
		return nil
	}
	return nil
}

func checkSortColumnLength(input *RuleHandlerInput) error {
	maxLength := input.Rule.Params.GetParam(DefaultSingleParamKeyName).Int()

	type col struct {
		Table   *ast.TableName
		ColName string
	}
	checkColumns := []col{}

	buildCheckColumns := func(colName *ast.ColumnNameExpr, singleTableSource *ast.TableName) {
		var table *ast.TableName
		if singleTableSource == nil { // 这种情况是查询多表
			if colName.Name.Table.O == "" { // 查询多表的情况下order by的字段没有指定表名，简单处理，暂不对这个字段做校验。  todo 需要校验这种情况
				return
			}
			table = &ast.TableName{
				Schema: colName.Name.Schema,
				Name:   colName.Name.Table,
			}
		} else {
			table = &ast.TableName{
				Schema: singleTableSource.Schema,
				Name:   singleTableSource.Name,
			}
		}
		checkColumns = append(checkColumns, col{
			Table:   table,
			ColName: colName.Name.Name.L,
		})
	}

	gatherColFromOrderByClause := func(orderBy *ast.OrderByClause, singleTableSource *ast.TableName) {
		if orderBy != nil {
			for _, item := range orderBy.Items {
				if item == nil {
					continue
				}
				colName, ok := item.Expr.(*ast.ColumnNameExpr)
				if !ok {
					continue
				}
				buildCheckColumns(colName, singleTableSource)
			}
		}
	}

	gatherColFromSelectStmt := func(stmt *ast.SelectStmt, singleTableSource *ast.TableName) {
		gatherColFromOrderByClause(stmt.OrderBy, singleTableSource)
		if stmt.GroupBy != nil {
			for _, item := range stmt.GroupBy.Items {
				if item == nil {
					continue
				}
				colName, ok := item.Expr.(*ast.ColumnNameExpr)
				if !ok {
					continue
				}
				buildCheckColumns(colName, singleTableSource)
			}
		}
		if stmt.Distinct {
			if stmt.Fields != nil {
				for _, field := range stmt.Fields.Fields {
					if field == nil {
						continue
					}
					colName, ok := field.Expr.(*ast.ColumnNameExpr)
					if !ok {
						continue
					}
					buildCheckColumns(colName, singleTableSource)
				}
			}
		}
	}

	invalidCols := []string{}
	checkColLen := func(column col) error {
		table, exist, err := input.Ctx.GetCreateTableStmt(column.Table)
		if err != nil {
			return err
		}
		if !exist {
			return nil
		}
		for _, def := range table.Cols {
			if def.Name.Name.L != column.ColName || def.Tp.Flen <= maxLength {
				continue
			}
			invalidCols = append(invalidCols, fmt.Sprintf("%v.%v", column.Table.Name.L, column.ColName))
		}
		return nil
	}

	var singleTable *ast.TableName
	// 简单处理表名：
	// 只在单表查询时通过from获取表名；
	// 多表查询时如果order by某个列没有指定表名，则不会检查这个列（这种情况应该不常见，暂时这样处理）
	// e.g. SELECT tb1.a,tb6.b FROM tb1,tb6 ORDER BY tb1.a,b  ->  字段b将不会被校验   todo 需要校验这种情况
	switch stmt := input.Node.(type) {
	case *ast.SelectStmt:
		if stmt.From == nil || stmt.From.TableRefs == nil {
			return nil
		}
		// join子查询里的order by不做处理
		t, ok := stmt.From.TableRefs.Left.(*ast.TableSource)
		if ok && t != nil && stmt.From.TableRefs.Right == nil {
			temp, ok := t.Source.(*ast.TableName)
			if ok {
				singleTable = temp
			}
		}
		gatherColFromSelectStmt(stmt, singleTable)
	case *ast.UnionStmt:
		// join子查询里的order by不做处理
		// 因为union会对字段进行隐式排序，而order by的字段一定是union的字段，所以不需要额外对union语句的order by等函数的字段进行检查
		if stmt.SelectList == nil {
			return nil
		}
		for _, s := range stmt.SelectList.Selects {
			if s.From == nil || s.From.TableRefs == nil {
				continue
			}
			t, ok := s.From.TableRefs.Left.(*ast.TableSource)
			if ok && t != nil && s.From.TableRefs.Right == nil {
				temp, ok := t.Source.(*ast.TableName)
				if ok {
					singleTable = temp

					// 收集select的普通目标列
					if s.Fields != nil {
						for _, field := range s.Fields.Fields {
							if c, ok := field.Expr.(*ast.ColumnNameExpr); ok && c.Name != nil {
								checkColumns = append(checkColumns, col{
									Table:   temp,
									ColName: c.Name.Name.L,
								})
							}
						}
					}
				}
			}
			gatherColFromSelectStmt(s, singleTable) // 收集group by、distinct里的列
			gatherColFromOrderByClause(s.OrderBy, singleTable)
		}
	case *ast.DeleteStmt:
		if stmt.TableRefs == nil || stmt.TableRefs.TableRefs == nil {
			return nil
		}
		t, ok := stmt.TableRefs.TableRefs.Left.(*ast.TableSource)
		if ok && t != nil && stmt.TableRefs.TableRefs.Right == nil {
			temp, ok := t.Source.(*ast.TableName)
			if ok {
				singleTable = temp
			}
		}
		gatherColFromOrderByClause(stmt.Order, singleTable)
	case *ast.UpdateStmt:
		if stmt.TableRefs == nil || stmt.TableRefs.TableRefs == nil {
			return nil
		}
		t, ok := stmt.TableRefs.TableRefs.Left.(*ast.TableSource)
		if ok && t != nil && stmt.TableRefs.TableRefs.Right == nil {
			temp, ok := t.Source.(*ast.TableName)
			if ok {
				singleTable = temp
			}
		}
		gatherColFromOrderByClause(stmt.Order, singleTable)
	default:
		return nil
	}

	for _, column := range checkColumns {
		if err := checkColLen(column); err != nil {
			return err
		}
	}

	if len(invalidCols) > 0 {
		addResult(input.Res, input.Rule, input.Rule.Name, strings.Join(invalidCols, ","))
	}

	return nil
}

func checkAffectedRows(input *RuleHandlerInput) error {

	switch input.Node.(type) {
	case *ast.UpdateStmt, *ast.DeleteStmt:
	default:
		return nil
	}

	affectCount, err := util.GetAffectedRowNum(
		context.TODO(), input.Node.Text(), input.Ctx.GetExecutor())
	if err != nil {
		log.NewEntry().Errorf("rule: %v; SQL: %v; get affected row number failed: %v", input.Rule.Name, input.Node.Text(), err)
		return nil
	}

	affectCountLimit := input.Rule.Params.GetParam(DefaultSingleParamKeyName).Int()
	if affectCount > int64(affectCountLimit) {
		addResult(input.Res, input.Rule, input.Rule.Name, affectCount, affectCountLimit)
	}

	return nil
}

// NOTE: ParamMarkerExpr is actually "?".
// ref: https://docs.pingcap.com/zh/tidb/dev/expression-syntax#%E8%A1%A8%E8%BE%BE%E5%BC%8F%E8%AF%AD%E6%B3%95-expression-syntax
// ref: https://github.com/pingcap/tidb/blob/master/types/parser_driver/value_expr.go#L247
func checkPrepareStatementPlaceholders(input *RuleHandlerInput) error {

	placeholdersCount := 0
	placeholdersLimit := input.Rule.Params.GetParam(DefaultSingleParamKeyName).Int()

	switch stmt := input.Node.(type) {
	case *ast.SelectStmt:

		if whereStmt, ok := stmt.Where.(*ast.PatternInExpr); ok && stmt.Where != nil {
			for i := range whereStmt.List {
				item := whereStmt.List[i]
				if _, ok := item.(*parserdriver.ParamMarkerExpr); ok {
					placeholdersCount++
				}
			}
		}

		if stmt.Fields != nil {
			for i := range stmt.Fields.Fields {
				item := stmt.Fields.Fields[i]
				if _, ok := item.Expr.(*parserdriver.ParamMarkerExpr); ok && item.Expr != nil {
					placeholdersCount++
				}
			}
		}

		if stmt.GroupBy != nil {
			for i := range stmt.GroupBy.Items {
				item := stmt.GroupBy.Items[i]
				if _, ok := item.Expr.(*parserdriver.ParamMarkerExpr); ok && item.Expr != nil {
					placeholdersCount++
				}
			}
		}

		if stmt.Having != nil && stmt.Having.Expr != nil {
			item := stmt.Having.Expr
			if _, ok := item.(*parserdriver.ParamMarkerExpr); ok {
				placeholdersCount++
			}
		}

		if stmt.OrderBy != nil {
			for i := range stmt.OrderBy.Items {
				item := stmt.OrderBy.Items[i]
				if _, ok := item.Expr.(*parserdriver.ParamMarkerExpr); ok && item.Expr != nil {
					placeholdersCount++
				}
			}
		}

	case *ast.InsertStmt:
		for i := range stmt.Lists {
			for j := range stmt.Lists[i] {
				item := stmt.Lists[i][j]
				if _, ok := item.(*parserdriver.ParamMarkerExpr); ok {
					placeholdersCount++
				}
			}
		}
		for i := range stmt.Setlist {
			if _, ok := stmt.Setlist[i].Expr.(*parserdriver.ParamMarkerExpr); ok && stmt.Setlist[i].Expr != nil {
				placeholdersCount++
			}
		}
		for i := range stmt.OnDuplicate {
			if _, ok := stmt.OnDuplicate[i].Expr.(*parserdriver.ParamMarkerExpr); ok && stmt.OnDuplicate[i].Expr != nil {
				placeholdersCount++
			}
		}

	case *ast.UpdateStmt:
		for i := range stmt.List {
			item := stmt.List[i]
			if _, ok := item.Expr.(*parserdriver.ParamMarkerExpr); ok && item.Expr != nil {
				placeholdersCount++
			}
		}
		if whereStmt, ok := stmt.Where.(*ast.PatternInExpr); ok && stmt.Where != nil {
			for i := range whereStmt.List {
				item := whereStmt.List[i]
				if _, ok := item.(*parserdriver.ParamMarkerExpr); ok {
					placeholdersCount++
				}
			}
		}
		if stmt.Order != nil {
			for i := range stmt.Order.Items {
				item := stmt.Order.Items[i]
				if _, ok := item.Expr.(*parserdriver.ParamMarkerExpr); ok && item.Expr != nil {
					placeholdersCount++
				}
			}
		}

	}

	if placeholdersCount > placeholdersLimit {
		addResult(input.Res, input.Rule, input.Rule.Name, placeholdersCount, placeholdersLimit)
	}
	return nil
}

func checkAutoIncrementFieldNum(input *RuleHandlerInput) error {
	autoIncrementFieldNums := 0
	switch stmt := input.Node.(type) {
	case *ast.CreateTableStmt:
		for _, col := range stmt.Cols {
			for _, option := range col.Options {
				if option.Tp == ast.ColumnOptionAutoIncrement {
					autoIncrementFieldNums += 1
					break
				}
			}
		}
	default:
		return nil
	}

	if autoIncrementFieldNums > 1 {
		addResult(input.Res, input.Rule, input.Rule.Name)
	}

	return nil
}

func getTableNameWithSchema(stmt *ast.TableName, c *session.Context) string {
	var tableWithSchema string

	if stmt.Schema.String() == "" {
		currentSchema := c.CurrentSchema()
		if currentSchema != "" {
			tableWithSchema = fmt.Sprintf("`%s`.`%s`", currentSchema, stmt.Name)
		} else {
			tableWithSchema = fmt.Sprintf("`%s`", stmt.Name)
		}
	} else {
		tableWithSchema = fmt.Sprintf("`%s`.`%s`", stmt.Schema, stmt.Name)
	}

	if c.IsLowerCaseTableName() {
		tableWithSchema = strings.ToLower(tableWithSchema)
	}

	return tableWithSchema
}

func checkSameTableJoinedMultipleTimes(input *RuleHandlerInput) error {
	var repeatTables []string

	if _, ok := input.Node.(ast.DMLNode); ok {
		selectVisitor := &util.SelectVisitor{}
		input.Node.Accept(selectVisitor)

		for _, selectNode := range selectVisitor.SelectList {
			tableJoinedNums := make(map[string]int)

			if selectNode.From != nil {
				tableSources := util.GetTableSources(selectNode.From.TableRefs)
				for _, tableSource := range tableSources {
					switch source := tableSource.Source.(type) {
					case *ast.TableName:
						tableName := getTableNameWithSchema(source, input.Ctx)
						tableJoinedNums[tableName] += 1
					}
				}

				for tableName, joinedNums := range tableJoinedNums {
					if joinedNums > 1 {
						repeatTables = append(repeatTables, tableName)
					}
				}
			}
		}
	}

	repeatTables = utils.RemoveDuplicate(repeatTables)
	if len(repeatTables) > 0 {
		tablesString := strings.Join(repeatTables, ",")
		addResult(input.Res, input.Rule, input.Rule.Name, tablesString)
	}

	return nil
}

func checkAllIndexNotNullConstraint(input *RuleHandlerInput) error {
	indexCols, colsWithNotNullConstraint, err := getIndexAndNotNullCols(input)
	if err != nil {
		return err
	}

	idxColsWithoutNotNull := []string{}
	indexCols = utils.RemoveDuplicate(indexCols)
	for _, k := range indexCols {
		if _, ok := colsWithNotNullConstraint[k]; !ok {
			idxColsWithoutNotNull = append(idxColsWithoutNotNull, k)
		}
	}
	if len(idxColsWithoutNotNull) == len(indexCols) && len(indexCols) > 0 {
		addResult(input.Res, input.Rule, input.Rule.Name)
	}
	return nil
}

func checkInsertSelect(input *RuleHandlerInput) error {
	if stmt, ok := input.Node.(*ast.InsertStmt); ok {
		if stmt.Select != nil {
			addResult(input.Res, input.Rule, input.Rule.Name)
			return nil
		}
	}
	return nil
}

func checkAggregateFunc(input *RuleHandlerInput) error {
	if _, ok := input.Node.(ast.DMLNode); !ok {
		return nil
	}
	selectVisitor := &util.SelectVisitor{}
	input.Node.Accept(selectVisitor)
	for _, selectNode := range selectVisitor.SelectList {
		if selectNode.Having != nil {
			isHavingUseFunc := false
			util.ScanWhereStmt(func(expr ast.ExprNode) bool {
				switch expr.(type) {
				case *ast.AggregateFuncExpr:
					isHavingUseFunc = true
					return true
				}
				return false
			}, selectNode.Having.Expr)

			if isHavingUseFunc {
				addResult(input.Res, input.Rule, input.Rule.Name)
				return nil
			}
		}
		for _, field := range selectNode.Fields.Fields {
			if _, ok := field.Expr.(*ast.AggregateFuncExpr); ok {
				addResult(input.Res, input.Rule, input.Rule.Name)
				return nil
			}
		}
	}
	return nil
}

func checkColumnNotNull(input *RuleHandlerInput) error {
	notNullColumns := []string{}
	switch stmt := input.Node.(type) {
	case *ast.AlterTableStmt:
		for _, spec := range stmt.Specs {
			for _, newColumn := range spec.NewColumns {
				ok := util.IsAllInOptions(newColumn.Options, ast.ColumnOptionNotNull)
				if !ok {
					notNullColumns = append(notNullColumns, newColumn.Name.OrigColName())
				}
			}
		}
	case *ast.CreateTableStmt:
		for _, col := range stmt.Cols {
			ok := util.IsAllInOptions(col.Options, ast.ColumnOptionNotNull)
			if !ok {
				notNullColumns = append(notNullColumns, col.Name.OrigColName())
			}
		}
	}
	if len(notNullColumns) > 0 {
		notNullColString := strings.Join(notNullColumns, ",")
		addResult(input.Res, input.Rule, input.Rule.Name, notNullColString)
	}
	return nil
}

func getColumnFromIndexesInfoByIndexName(indexesInfo []*executor.TableIndexesInfo, indexName string) []string {
	indexColumns := []string{}
	for _, info := range indexesInfo {
		if info.KeyName == indexName {
			indexColumns = append(indexColumns, info.ColumnName)
		}
	}
	return indexColumns
}

func checkIndexSelectivity(input *RuleHandlerInput) error {
<<<<<<< HEAD
	if _, ok := input.Node.(*ast.SelectStmt); !ok {
=======
	if _, ok := input.Node.(ast.DMLNode); !ok {
>>>>>>> c72a60b6
		return nil
	}
	selectVisitor := &util.SelectVisitor{}
	input.Node.Accept(selectVisitor)
<<<<<<< HEAD
	epRecords, err := input.Ctx.GetExecutionPlan(input.Node.Text())
	if err != nil {
		log.NewEntry().Errorf("get execution plan failed, sqle: %v, error: %v", input.Node.Text(), err)
		return nil
	}
	for _, record := range epRecords {
		recordKey := record.Key
		recordTable := record.Table
		if recordKey == "" || recordTable == "" {
			continue
		}
		for _, selectNode := range selectVisitor.SelectList {
=======
	for _, selectNode := range selectVisitor.SelectList {
		epRecords, err := input.Ctx.GetExecutionPlan(selectNode.Text())
		if err != nil {
			log.NewEntry().Errorf("get execution plan failed, sqle: %v, error: %v", selectNode.Text(), err)
			return nil
		}
		for _, record := range epRecords {
			recordKey := record.Key
			recordTable := record.Table
			if recordKey == "" || recordTable == "" {
				continue
			}
>>>>>>> c72a60b6
			tables := util.GetTables(selectNode.From.TableRefs)
			for _, tableName := range tables {
				if tableName.Name.L != recordTable {
					continue
				}
				schemaName := input.Ctx.GetSchemaName(tableName)
				indexesInfo, err := input.Ctx.GetTableIndexesInfo(schemaName, tableName.Name.O)
				if err != nil {
					continue
				}
				indexColumns := getColumnFromIndexesInfoByIndexName(indexesInfo, recordKey)
				maxIndexOption, err := input.Ctx.GetMaxIndexOptionForTable(tableName, indexColumns)
				if err != nil {
					continue
				}
				max := input.Rule.Params.GetParam(DefaultSingleParamKeyName).Int()

				if maxIndexOption > 0 && float64(max) > maxIndexOption {
					addResult(input.Res, input.Rule, input.Rule.Name, recordKey, max)
					return nil
				}
			}
		}
	}
	return nil
}<|MERGE_RESOLUTION|>--- conflicted
+++ resolved
@@ -6120,6 +6120,7 @@
 	return nil
 }
 
+
 func getColumnFromIndexesInfoByIndexName(indexesInfo []*executor.TableIndexesInfo, indexName string) []string {
 	indexColumns := []string{}
 	for _, info := range indexesInfo {
@@ -6131,16 +6132,11 @@
 }
 
 func checkIndexSelectivity(input *RuleHandlerInput) error {
-<<<<<<< HEAD
 	if _, ok := input.Node.(*ast.SelectStmt); !ok {
-=======
-	if _, ok := input.Node.(ast.DMLNode); !ok {
->>>>>>> c72a60b6
 		return nil
 	}
 	selectVisitor := &util.SelectVisitor{}
 	input.Node.Accept(selectVisitor)
-<<<<<<< HEAD
 	epRecords, err := input.Ctx.GetExecutionPlan(input.Node.Text())
 	if err != nil {
 		log.NewEntry().Errorf("get execution plan failed, sqle: %v, error: %v", input.Node.Text(), err)
@@ -6153,20 +6149,6 @@
 			continue
 		}
 		for _, selectNode := range selectVisitor.SelectList {
-=======
-	for _, selectNode := range selectVisitor.SelectList {
-		epRecords, err := input.Ctx.GetExecutionPlan(selectNode.Text())
-		if err != nil {
-			log.NewEntry().Errorf("get execution plan failed, sqle: %v, error: %v", selectNode.Text(), err)
-			return nil
-		}
-		for _, record := range epRecords {
-			recordKey := record.Key
-			recordTable := record.Table
-			if recordKey == "" || recordTable == "" {
-				continue
-			}
->>>>>>> c72a60b6
 			tables := util.GetTables(selectNode.From.TableRefs)
 			for _, tableName := range tables {
 				if tableName.Name.L != recordTable {
