--- conflicted
+++ resolved
@@ -20,7 +20,6 @@
 }
 
 const (
-<<<<<<< HEAD
 	TypeDefault              = "default"
 	TypeMySQLSlowLog         = "mysql_slow_log"
 	TypeMySQLMybatis         = "mysql_mybatis"
@@ -34,21 +33,6 @@
 	TypeBaiduRdsMySQLSlowLog = "baidu_rds_mysql_slow_log"
 	TypeSQLFile              = "sql_file"
 	TypePostgreSQLTopSQL     = "postgresql_top_sql"
-=======
-	TypeDefault               = "default"
-	TypeMySQLSlowLog          = "mysql_slow_log"
-	TypeMySQLMybatis          = "mysql_mybatis"
-	TypeMySQLSchemaMeta       = "mysql_schema_meta"
-	TypeMySQLProcesslist      = "mysql_processlist"
-	TypeAliRdsMySQLSlowLog    = "ali_rds_mysql_slow_log"
-	TypeAliRdsMySQLAuditLog   = "ali_rds_mysql_audit_log"
-	TypeHuaweiRdsMySQLSlowLog = "huawei_rds_mysql_slow_log"
-	TypeOracleTopSQL          = "oracle_top_sql"
-	TypeTiDBAuditLog          = "tidb_audit_log"
-	TypeAllAppExtract         = "all_app_extract"
-	TypeBaiduRdsMySQLSlowLog  = "baidu_rds_mysql_slow_log"
-	TypeSQLFile               = "sql_file"
->>>>>>> 76d90eb1
 )
 
 const (
