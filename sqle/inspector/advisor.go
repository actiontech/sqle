package inspector

import (
	"fmt"
	"strings"

	"actiontech.cloud/universe/sqle/v4/sqle/utils"

	"actiontech.cloud/universe/sqle/v4/sqle/model"

	"github.com/pingcap/parser/ast"
)

func (i *Inspect) Advise(rules []model.Rule) error {
	i.Logger().Info("start advise sql")
	err := i.advise(rules, model.GetSqlWhitelistMD5Map())
	if err != nil {
		i.Logger().Error("advise sql failed")
	} else {
		i.Logger().Info("advise sql finish")
	}
	return err
}

func (i *Inspect) advise(rules []model.Rule, sqlWhiltelistMD5Map map[string]struct{}) error {
	err := i.adviseRelateTask(i.RelateTasks)
	if err != nil {
		return err
	}

	for _, commitSql := range i.Task.CommitSqls {
		currentSql := commitSql
		err := i.Add(&currentSql.Sql, func(sql *model.Sql) error {
			if len(sql.Stmts) <= 0 {
				return nil
			}
			if _, ok := sqlWhiltelistMD5Map[utils.Md5String(strings.ToUpper(sql.Content))]; ok {
				currentSql.InspectStatus = model.TASK_ACTION_DONE
				currentSql.InspectLevel = model.RULE_LEVEL_NORMAL
				currentSql.InspectResult = "白名单"
			} else {
				node := sql.Stmts[0]

				var err error
				if currentSql.FingerPrint, err = i.Fingerprint(sql.Content); err != nil {
					i.Logger().Warnf("sql %s generate fingerprint failed, error: %v", sql.Content, err)
				}

				results, err := i.CheckInvalid(node)
				if err != nil {
					return err
				}
				if results.level() == model.RULE_LEVEL_ERROR {
					i.HasInvalidSql = true
					i.Logger().Warnf("sql %s invalid, %s", node.Text(), results.message())
				}
				i.Results = results
				if rules != nil {
					for _, rule := range rules {
						i.currentRule = rule
						handler, ok := RuleHandlerMap[rule.Name]
						if !ok || handler.Func == nil {
							continue
						}
<<<<<<< HEAD
						err := handler.Func(i, node)
=======
						err := handler.Func(rule, i, node)
>>>>>>> 41b1add6
						if err != nil {
							return err
						}
					}
				}
				currentSql.InspectStatus = model.TASK_ACTION_DONE
				currentSql.InspectLevel = i.Results.level()
				currentSql.InspectResult = i.Results.message()
				// clean up results
				i.Results = newInspectResults()

				// print osc
				oscCommandLine, err := i.generateOSCCommandLine(sql.Stmts[0])
				if err != nil {
					return err
				}
				if oscCommandLine != "" {
					results := newInspectResults()
					if currentSql.InspectResult != "" {
						results.add(currentSql.InspectLevel, currentSql.InspectResult)
					}
					results.add(model.RULE_LEVEL_NOTICE, fmt.Sprintf("[osc]%s", oscCommandLine))
					currentSql.InspectLevel = results.level()
					currentSql.InspectResult = results.message()
				}
			}

			i.Logger().Infof("sql=%s, level=%s, result=%s",
				currentSql.Content, currentSql.InspectLevel, currentSql.InspectResult)
			return nil
		})
		if err != nil {
			i.Logger().Error("add commit sql to task failed")
			return err
		}
	}
	return i.Do()
}

func (i *Inspect) adviseRelateTask(relateTasks []model.Task) error {
	if relateTasks == nil || len(relateTasks) == 0 {
		return nil
	}
	taskIdList := []string{}
	for _, task := range relateTasks {
		taskIdList = append(taskIdList, fmt.Sprintf("%d", task.ID))
	}
	i.Logger().Infof("relate advise tasks: %s", strings.Join(taskIdList, ", "))
	currentCtx := NewContext(i.Context())
	for _, task := range relateTasks {
		ri := NewInspect(i.Logger(), currentCtx, &task, nil, nil)
		err := ri.advise(nil, nil)
		if err != nil {
			return err
		}
		if ri.SqlInvalid() {
			i.Logger().Warnf("relate tasks failed, because task %d invalid in tasks", task.ID)
			return i.adviseRelateTask(relateTasks[1:])
		}
	}

	i.Logger().Infof("relate tasks success")

	i.Ctx = currentCtx
	return nil
}

var (
	SCHEMA_NOT_EXIST_MSG             = "schema %s 不存在"
	SCHEMA_EXIST_MSG                 = "schema %s 已存在"
	TABLE_NOT_EXIST_MSG              = "表 %s 不存在"
	TABLE_EXIST_MSG                  = "表 %s 已存在"
	COLUMN_NOT_EXIST_MSG             = "字段 %s 不存在"
	COLUMN_EXIST_MSG                 = "字段 %s 已存在"
	COLUMN_IS_AMBIGUOUS              = "字段 %s 指代不明"
	INDEX_NOT_EXIST_MSG              = "索引 %s 不存在"
	INDEX_EXIST_MSG                  = "索引 %s 已存在"
	DUPLICATE_COLUMN_ERROR_MSG       = "字段名 %s 重复"
	DUPLICATE_INDEX_ERROR_MSG        = "索引名 %s 重复"
	PRIMARY_KEY_MULTI_ERROR_MSG      = "主键只能设置一个"
	KEY_COLUMN_NOT_EXIST_MSG         = "索引字段 %s 不存在"
	PRIMARY_KEY_EXIST_MSG            = "已经存在主键，不能再添加"
	PRIMARY_KEY_NOT_EXIST_MSG        = "当前没有主键，不能执行删除"
	NOT_MATCH_VALUES_AND_COLUMNS     = "指定的值列数与字段列数不匹配"
	DUPLICATE_PRIMARY_KEY_COLUMN_MSG = "主键字段 %s 重复"
	DUPLICATE_INDEX_COLUMN_MSG       = "索引 %s 字段 %s重复"
)

func (i *Inspect) CheckInvalid(node ast.Node) (*InspectResults, error) {
	results := newInspectResults()
	var err error
	switch stmt := node.(type) {
	case *ast.UseStmt:
		err = i.checkInvalidUse(stmt, results)
	case *ast.CreateTableStmt:
		err = i.checkInvalidCreateTable(stmt, results)
	case *ast.AlterTableStmt:
		err = i.checkInvalidAlterTable(stmt, results)
	case *ast.DropTableStmt:
		err = i.checkInvalidDropTable(stmt, results)
	case *ast.CreateDatabaseStmt:
		err = i.checkInvalidCreateDatabase(stmt, results)
	case *ast.DropDatabaseStmt:
		err = i.checkInvalidDropDatabase(stmt, results)
	case *ast.CreateIndexStmt:
		err = i.checkInvalidCreateIndex(stmt, results)
	case *ast.DropIndexStmt:
		err = i.checkInvalidDropIndex(stmt, results)
	case *ast.InsertStmt:
		err = i.checkInvalidInsert(stmt, results)
	case *ast.UpdateStmt:
		err = i.checkInvalidUpdate(stmt, results)
	case *ast.DeleteStmt:
		err = i.checkInvalidDelete(stmt, results)
	case *ast.SelectStmt:
		err = i.checkInvalidSelect(stmt, results)
	}
	return results, err
}

/*
------------------------------------------------------------------
create table ...
------------------------------------------------------------------
1. schema must exist;
2. table can't exist if SQL has not "IF NOT EXISTS";
3. column name can't duplicated;
4. primary key can only be set once;
5. index name can't be duplicated;
6. index column must exist;
7. index column can't duplicated, "index idx_1(id,id)" is invalid
------------------------------------------------------------------
*/
func (i *Inspect) checkInvalidCreateTable(stmt *ast.CreateTableStmt, results *InspectResults) error {
	schemaName := i.getSchemaName(stmt.Table)
	schemaExist, err := i.isSchemaExist(schemaName)
	if err != nil {
		return err
	}
	if !schemaExist {
		results.add(model.RULE_LEVEL_ERROR, SCHEMA_NOT_EXIST_MSG, schemaName)
	} else {
		tableExist, err := i.isTableExist(stmt.Table)
		if err != nil {
			return err
		}
		if tableExist && !stmt.IfNotExists {
			results.add(model.RULE_LEVEL_ERROR, TABLE_EXIST_MSG,
				i.getTableName(stmt.Table))
		}
		if stmt.ReferTable != nil {
			referTableExist, err := i.isTableExist(stmt.ReferTable)
			if err != nil {
				return err
			}
			if !referTableExist {
				results.add(model.RULE_LEVEL_ERROR, TABLE_NOT_EXIST_MSG,
					i.getTableName(stmt.ReferTable))
			}
		}
	}
	colsName := []string{}
	colsNameMap := map[string]struct{}{}
	pkCounter := 0
	for _, col := range stmt.Cols {
		colName := col.Name.Name.L
		colsName = append(colsName, colName)
		colsNameMap[colName] = struct{}{}
		if HasOneInOptions(col.Options, ast.ColumnOptionPrimaryKey) {
			pkCounter += 1
		}
	}
	indexesName := []string{}
	keyColsName := []string{}
	for _, constraint := range stmt.Constraints {
		switch constraint.Tp {
		case ast.ConstraintPrimaryKey:
			pkCounter += 1
			names := []string{}
			for _, col := range constraint.Keys {
				colName := col.Column.Name.L
				names = append(names, colName)
				keyColsName = append(keyColsName, colName)
			}
			duplicateName := getDuplicate(names)
			if len(duplicateName) > 0 {
				results.add(model.RULE_LEVEL_ERROR, DUPLICATE_PRIMARY_KEY_COLUMN_MSG,
					strings.Join(duplicateName, ","))
			}
		case ast.ConstraintIndex, ast.ConstraintUniq, ast.ConstraintFulltext:
			constraintName := constraint.Name
			if constraintName != "" {
				indexesName = append(indexesName, constraint.Name)
			} else {
				constraintName = "(匿名)"
			}
			names := []string{}
			for _, col := range constraint.Keys {
				colName := col.Column.Name.L
				names = append(names, colName)
				keyColsName = append(keyColsName, colName)
			}
			duplicateName := getDuplicate(names)
			if len(duplicateName) > 0 {
				results.add(model.RULE_LEVEL_ERROR, DUPLICATE_INDEX_COLUMN_MSG, constraintName,
					strings.Join(duplicateName, ","))
			}
		}
	}
	if d := getDuplicate(colsName); len(d) > 0 {
		results.add(model.RULE_LEVEL_ERROR, DUPLICATE_COLUMN_ERROR_MSG,
			strings.Join(d, ","))
	}

	if d := getDuplicate(indexesName); len(d) > 0 {
		results.add(model.RULE_LEVEL_ERROR, DUPLICATE_INDEX_ERROR_MSG,
			strings.Join(d, ","))
	}

	if pkCounter > 1 {
		results.add(model.RULE_LEVEL_ERROR, PRIMARY_KEY_MULTI_ERROR_MSG)
	}
	notExistKeyColsName := []string{}
	for _, colName := range keyColsName {
		if _, ok := colsNameMap[colName]; !ok {
			notExistKeyColsName = append(notExistKeyColsName, colName)
		}
	}
	if len(notExistKeyColsName) > 0 {
		results.add(model.RULE_LEVEL_ERROR, KEY_COLUMN_NOT_EXIST_MSG,
			strings.Join(removeDuplicate(notExistKeyColsName), ","))
	}
	return nil
}

/*
------------------------------------------------------------------
alter table ...
------------------------------------------------------------------
1. schema must exist;
2. table must exist;
3. add/update column, name can't duplicated;
4. delete column, name must exist;
5. add/update pk, pk can only be set once;
6. delete pk, pk must exist;
7. add/update index, name can't be duplicated;
8. delete index, name must exist;
9. index column must exist;
10. index column can't duplicated.
------------------------------------------------------------------
*/
func (i *Inspect) checkInvalidAlterTable(stmt *ast.AlterTableStmt, results *InspectResults) error {
	schemaName := i.getSchemaName(stmt.Table)
	schemaExist, err := i.isSchemaExist(schemaName)
	if err != nil {
		return err
	}
	if !schemaExist {
		results.add(model.RULE_LEVEL_ERROR, SCHEMA_NOT_EXIST_MSG, schemaName)
		return nil
	}
	createTableStmt, tableExist, err := i.getCreateTableStmt(stmt.Table)
	if err != nil {
		return err
	}
	if !tableExist {
		results.add(model.RULE_LEVEL_ERROR, TABLE_NOT_EXIST_MSG,
			i.getTableName(stmt.Table))
		return nil
	}

	hasPk := false
	colNameMap := map[string]struct{}{}
	indexNameMap := map[string]struct{}{}
	for _, col := range createTableStmt.Cols {
		colNameMap[col.Name.Name.L] = struct{}{}
		if HasOneInOptions(col.Options, ast.ColumnOptionPrimaryKey) {
			hasPk = true
		}
	}
	for _, constraint := range createTableStmt.Constraints {
		switch constraint.Tp {
		case ast.ConstraintPrimaryKey:
			hasPk = true
		default:
			if constraint.Name != "" {
				indexNameMap[constraint.Name] = struct{}{}
			}
		}
	}

	needNotExistsColsName := []string{}
	needExistsColsName := []string{}

	// check drop column
	for _, spec := range getAlterTableSpecByTp(stmt.Specs, ast.AlterTableDropColumn) {
		oldColName := spec.OldColumnName.Name.L
		if _, ok := colNameMap[oldColName]; !ok {
			needExistsColsName = append(needExistsColsName, oldColName)
		} else {
			delete(colNameMap, oldColName)
		}
	}

	// check change column
	for _, spec := range getAlterTableSpecByTp(stmt.Specs, ast.AlterTableChangeColumn) {
		oldColName := spec.OldColumnName.Name.L
		if _, ok := colNameMap[oldColName]; !ok {
			needExistsColsName = append(needExistsColsName, oldColName)
		}
		for _, col := range spec.NewColumns {
			newColName := col.Name.Name.L
			if newColName == oldColName {
				continue
			}
			if _, ok := colNameMap[newColName]; ok {
				needNotExistsColsName = append(needNotExistsColsName, newColName)
			} else {
				if newColName != oldColName {
					delete(colNameMap, oldColName)
					colNameMap[newColName] = struct{}{}
				}
			}
		}
	}

	// check add column
	for _, spec := range getAlterTableSpecByTp(stmt.Specs, ast.AlterTableAddColumns) {
		for _, col := range spec.NewColumns {
			colName := col.Name.Name.L
			if _, ok := colNameMap[colName]; ok {
				needNotExistsColsName = append(needNotExistsColsName, colName)
			} else {
				colNameMap[colName] = struct{}{}
				if hasPk && HasOneInOptions(col.Options, ast.ColumnOptionPrimaryKey) {
					results.add(model.RULE_LEVEL_ERROR, PRIMARY_KEY_EXIST_MSG)
				} else {
					hasPk = true
				}
			}
		}
	}

	// check alter column
	for _, spec := range getAlterTableSpecByTp(stmt.Specs, ast.AlterTableAlterColumn) {
		for _, col := range spec.NewColumns {
			colName := col.Name.Name.L
			if _, ok := colNameMap[colName]; !ok {
				needExistsColsName = append(needExistsColsName, colName)
			}
		}
	}

	needNotExistsIndexesName := []string{}
	needExistsIndexesName := []string{}
	needExistsKeyColsName := []string{}

	if len(getAlterTableSpecByTp(stmt.Specs, ast.AlterTableDropPrimaryKey)) > 0 && !hasPk {
		// primary key not exist, can not drop primary key
		results.add(model.RULE_LEVEL_ERROR, PRIMARY_KEY_NOT_EXIST_MSG)
	}

	for _, spec := range getAlterTableSpecByTp(stmt.Specs, ast.AlterTableDropIndex) {
		indexName := strings.ToLower(spec.Name)
		if _, ok := indexNameMap[indexName]; !ok {
			needExistsIndexesName = append(needExistsIndexesName, indexName)
		}
	}

	for _, spec := range getAlterTableSpecByTp(stmt.Specs, ast.AlterTableRenameIndex) {
		oldIndexName := spec.FromKey.String()
		newIndexName := spec.ToKey.String()
		_, oldIndexExist := indexNameMap[oldIndexName]
		if !oldIndexExist {
			needExistsIndexesName = append(needExistsIndexesName, oldIndexName)
		}
		_, newIndexExist := indexNameMap[newIndexName]
		if newIndexExist {
			needNotExistsIndexesName = append(needNotExistsIndexesName)
		}
		if oldIndexExist && !newIndexExist {
			delete(indexNameMap, oldIndexName)
			indexNameMap[newIndexName] = struct{}{}
		}
	}

	for _, spec := range getAlterTableSpecByTp(stmt.Specs, ast.AlterTableAddConstraint) {
		switch spec.Constraint.Tp {
		case ast.ConstraintPrimaryKey:
			if hasPk {
				// primary key has exist, can not add primary key
				results.add(model.RULE_LEVEL_ERROR, PRIMARY_KEY_EXIST_MSG)
			} else {
				hasPk = true
			}
			names := []string{}
			for _, col := range spec.Constraint.Keys {
				colName := col.Column.Name.L
				names = append(names, colName)
				if _, ok := colNameMap[colName]; !ok {
					needExistsKeyColsName = append(needExistsKeyColsName, colName)
				}
			}
			duplicateColumn := getDuplicate(names)
			if len(duplicateColumn) > 0 {
				results.add(model.RULE_LEVEL_ERROR, DUPLICATE_PRIMARY_KEY_COLUMN_MSG,
					strings.Join(duplicateColumn, ","))
			}
		case ast.ConstraintUniq, ast.ConstraintIndex, ast.ConstraintFulltext:
			indexName := strings.ToLower(spec.Constraint.Name)
			if indexName != "" {
				if _, ok := indexNameMap[indexName]; ok {
					needNotExistsIndexesName = append(needNotExistsIndexesName, indexName)
				} else {
					indexNameMap[indexName] = struct{}{}
				}
			} else {
				indexName = "(匿名)"
			}
			names := []string{}
			for _, col := range spec.Constraint.Keys {
				colName := col.Column.Name.L
				names = append(names, colName)
				if _, ok := colNameMap[colName]; !ok {
					needExistsKeyColsName = append(needExistsKeyColsName, colName)
				}
			}
			duplicateColumn := getDuplicate(names)
			if len(duplicateColumn) > 0 {
				results.add(model.RULE_LEVEL_ERROR, DUPLICATE_INDEX_COLUMN_MSG, indexName,
					strings.Join(duplicateColumn, ","))
			}
		}
	}

	if len(needExistsColsName) > 0 {
		results.add(model.RULE_LEVEL_ERROR, COLUMN_NOT_EXIST_MSG,
			strings.Join(removeDuplicate(needExistsColsName), ","))
	}
	if len(needNotExistsColsName) > 0 {
		results.add(model.RULE_LEVEL_ERROR, COLUMN_EXIST_MSG,
			strings.Join(removeDuplicate(needNotExistsColsName), ","))
	}
	if len(needExistsIndexesName) > 0 {
		results.add(model.RULE_LEVEL_ERROR, INDEX_NOT_EXIST_MSG,
			strings.Join(removeDuplicate(needExistsIndexesName), ","))
	}
	if len(needNotExistsIndexesName) > 0 {
		results.add(model.RULE_LEVEL_ERROR, INDEX_EXIST_MSG,
			strings.Join(removeDuplicate(needNotExistsIndexesName), ","))
	}
	if len(needExistsKeyColsName) > 0 {
		results.add(model.RULE_LEVEL_ERROR, KEY_COLUMN_NOT_EXIST_MSG,
			strings.Join(removeDuplicate(needExistsKeyColsName), ","))
	}
	return nil
}

/*
------------------------------------------------------------------
drop table ...
------------------------------------------------------------------
1. schema must exist;
2. table must exist if SQL has not "IF EXISTS".
------------------------------------------------------------------
*/
func (i *Inspect) checkInvalidDropTable(stmt *ast.DropTableStmt, results *InspectResults) error {
	if stmt.IfExists {
		return nil
	}
	needExistsSchemasName := []string{}
	needExistsTablesName := []string{}
	for _, table := range stmt.Tables {
		schemaName := i.getSchemaName(table)
		schemaExist, err := i.isSchemaExist(schemaName)
		if err != nil {
			return err
		}
		if !schemaExist {
			needExistsSchemasName = append(needExistsSchemasName, schemaName)
		} else {
			tableExist, err := i.isTableExist(table)
			if err != nil {
				return err
			}
			if !tableExist {
				needExistsTablesName = append(needExistsTablesName, i.getTableName(table))
			}
		}
	}
	if len(needExistsSchemasName) > 0 {
		results.add(model.RULE_LEVEL_ERROR, SCHEMA_NOT_EXIST_MSG,
			strings.Join(removeDuplicate(needExistsSchemasName), ","))
	}
	if len(needExistsTablesName) > 0 {
		results.add(model.RULE_LEVEL_ERROR, TABLE_NOT_EXIST_MSG,
			strings.Join(removeDuplicate(needExistsTablesName), ","))
	}
	return nil
}

/*
------------------------------------------------------------------
use database ...
------------------------------------------------------------------
1. schema must exist.
------------------------------------------------------------------
*/
func (i *Inspect) checkInvalidUse(stmt *ast.UseStmt, results *InspectResults) error {
	schemaExist, err := i.isSchemaExist(stmt.DBName)
	if err != nil {
		return err
	}
	if !schemaExist {
		results.add(model.RULE_LEVEL_ERROR, SCHEMA_NOT_EXIST_MSG, stmt.DBName)
	}
	return nil
}

/*
------------------------------------------------------------------
create database ...
------------------------------------------------------------------
1. schema can't exist if SQL has not "IF NOT EXISTS".
------------------------------------------------------------------
*/
func (i *Inspect) checkInvalidCreateDatabase(stmt *ast.CreateDatabaseStmt,
	results *InspectResults) error {
	if stmt.IfNotExists {
		return nil
	}
	schemaName := stmt.Name
	schemaExist, err := i.isSchemaExist(schemaName)
	if err != nil {
		return err
	}
	if schemaExist {
		results.add(model.RULE_LEVEL_ERROR, SCHEMA_EXIST_MSG, schemaName)
	}
	return nil
}

/*
------------------------------------------------------------------
drop database ...
------------------------------------------------------------------
1. schema must exist if SQL has not "IF EXISTS".
------------------------------------------------------------------
*/
func (i *Inspect) checkInvalidDropDatabase(stmt *ast.DropDatabaseStmt,
	results *InspectResults) error {
	if stmt.IfExists {
		return nil
	}
	schemaName := stmt.Name
	schemaExist, err := i.isSchemaExist(schemaName)
	if err != nil {
		return err
	}
	if !schemaExist {
		results.add(model.RULE_LEVEL_ERROR, SCHEMA_NOT_EXIST_MSG, schemaName)
	}
	return nil
}

/*
------------------------------------------------------------------
create index ...
------------------------------------------------------------------
1. schema must exist;
2. table must exist;
3. index name can't be duplicated;
4. index column name can't be duplicated.
------------------------------------------------------------------
*/
func (i *Inspect) checkInvalidCreateIndex(stmt *ast.CreateIndexStmt,
	results *InspectResults) error {
	schemaName := i.getSchemaName(stmt.Table)
	schemaExist, err := i.isSchemaExist(schemaName)
	if err != nil {
		return err
	}
	if !schemaExist {
		results.add(model.RULE_LEVEL_ERROR, SCHEMA_NOT_EXIST_MSG, schemaName)
		return nil
	}
	createTableStmt, tableExist, err := i.getCreateTableStmt(stmt.Table)
	if err != nil {
		return err
	}
	if !tableExist {
		results.add(model.RULE_LEVEL_ERROR, TABLE_NOT_EXIST_MSG,
			i.getTableName(stmt.Table))
		return nil
	}
	colNameMap := map[string]struct{}{}
	indexNameMap := map[string]struct{}{}
	for _, col := range createTableStmt.Cols {
		colNameMap[col.Name.Name.L] = struct{}{}
	}
	for _, constraint := range createTableStmt.Constraints {
		if constraint.Name != "" {
			indexNameMap[constraint.Name] = struct{}{}
		}
	}
	if _, ok := indexNameMap[stmt.IndexName]; ok {
		results.add(model.RULE_LEVEL_ERROR, INDEX_EXIST_MSG, stmt.IndexName)
	}
	keyColsName := []string{}
	keyColNeedExist := []string{}
	for _, col := range stmt.IndexColNames {
		colName := col.Column.Name.L
		keyColsName = append(keyColsName, colName)
		if _, ok := colNameMap[col.Column.Name.L]; !ok {
			keyColNeedExist = append(keyColNeedExist, colName)
		}
	}
	duplicateName := getDuplicate(keyColsName)
	if len(duplicateName) > 0 {
		results.add(model.RULE_LEVEL_ERROR, DUPLICATE_INDEX_COLUMN_MSG, stmt.IndexName,
			strings.Join(duplicateName, ","))
	}

	if len(keyColNeedExist) > 0 {
		results.add(model.RULE_LEVEL_ERROR, KEY_COLUMN_NOT_EXIST_MSG,
			strings.Join(removeDuplicate(keyColNeedExist), ","))
	}
	return nil
}

/*
------------------------------------------------------------------
drop index ...
------------------------------------------------------------------
1. schema must exist;
2. table must exist;
3. index name must exist if SQL has not "IF EXISTS".
------------------------------------------------------------------
*/
func (i *Inspect) checkInvalidDropIndex(stmt *ast.DropIndexStmt,
	results *InspectResults) error {
	if stmt.IfExists {
		return nil
	}
	schemaName := i.getSchemaName(stmt.Table)
	schemaExist, err := i.isSchemaExist(schemaName)
	if err != nil {
		return err
	}
	if !schemaExist {
		results.add(model.RULE_LEVEL_ERROR, SCHEMA_NOT_EXIST_MSG, schemaName)
		return nil
	}
	createTableStmt, tableExist, err := i.getCreateTableStmt(stmt.Table)
	if err != nil {
		return err
	}
	if !tableExist {
		results.add(model.RULE_LEVEL_ERROR, TABLE_NOT_EXIST_MSG,
			i.getTableName(stmt.Table))
		return nil
	}
	indexNameMap := map[string]struct{}{}
	for _, constraint := range createTableStmt.Constraints {
		if constraint.Name != "" {
			indexNameMap[constraint.Name] = struct{}{}
		}
	}
	if _, ok := indexNameMap[stmt.IndexName]; !ok {
		results.add(model.RULE_LEVEL_ERROR, INDEX_NOT_EXIST_MSG, stmt.IndexName)
	}
	return nil
}

/*
------------------------------------------------------------------
insert into ... values ...
------------------------------------------------------------------
1. schema must exist;
2. table must exist;
3. column must exist;
4. value length must match column length.
------------------------------------------------------------------
*/
func (i *Inspect) checkInvalidInsert(stmt *ast.InsertStmt, results *InspectResults) error {
	tables := getTables(stmt.Table.TableRefs)
	table := tables[0]
	schemaName := i.getSchemaName(table)
	schemaExist, err := i.isSchemaExist(schemaName)
	if err != nil {
		return err
	}
	if !schemaExist {
		results.add(model.RULE_LEVEL_ERROR, SCHEMA_NOT_EXIST_MSG, schemaName)
		return nil
	}
	createTableStmt, tableExist, err := i.getCreateTableStmt(table)
	if err != nil {
		return err
	}
	if !tableExist {
		results.add(model.RULE_LEVEL_ERROR, TABLE_NOT_EXIST_MSG,
			i.getTableName(table))
		return nil
	}

	colNameMap := map[string]struct{}{}
	for _, col := range createTableStmt.Cols {
		colNameMap[col.Name.Name.L] = struct{}{}
	}

	insertColsName := []string{}
	if stmt.Columns != nil {
		for _, col := range stmt.Columns {
			insertColsName = append(insertColsName, col.Name.L)
		}

	} else if stmt.Setlist != nil {
		for _, set := range stmt.Setlist {
			insertColsName = append(insertColsName, set.Column.Name.L)
		}
	} else {
		for _, col := range createTableStmt.Cols {
			insertColsName = append(insertColsName, col.Name.Name.L)
		}
	}
	if d := getDuplicate(insertColsName); len(d) > 0 {
		results.add(model.RULE_LEVEL_ERROR, DUPLICATE_COLUMN_ERROR_MSG, strings.Join(d, ","))
	}

	needExistColsName := []string{}
	for _, colName := range insertColsName {
		if _, ok := colNameMap[colName]; !ok {
			needExistColsName = append(needExistColsName, colName)
		}
	}
	if len(needExistColsName) > 0 {
		results.add(model.RULE_LEVEL_ERROR, COLUMN_NOT_EXIST_MSG,
			strings.Join(removeDuplicate(needExistColsName), ","))
	}

	if stmt.Lists != nil {
		for _, list := range stmt.Lists {
			if len(list) != len(insertColsName) {
				results.add(model.RULE_LEVEL_ERROR, NOT_MATCH_VALUES_AND_COLUMNS)
				break
			}
		}
	}
	return nil
}

/*
------------------------------------------------------------------
update ... set  ... where ...
------------------------------------------------------------------
1. schema must exist;
2. table must exist;
3. field column ("set column = ...") must exist;
4. where column ("where column = ...") must exist.
------------------------------------------------------------------
*/
func (i *Inspect) checkInvalidUpdate(stmt *ast.UpdateStmt, results *InspectResults) error {
	tables := []*ast.TableName{}
	tableAlias := map[*ast.TableName]string{}
	tableSources := getTableSources(stmt.TableRefs.TableRefs)
	for _, tableSource := range tableSources {
		switch source := tableSource.Source.(type) {
		case *ast.TableName:
			table := source
			tables = append(tables, table)
			alias := tableSource.AsName.String()
			if alias != "" {
				tableAlias[table] = alias
			}
		case *ast.SelectStmt, *ast.UnionStmt:
			continue
		}
	}
	needExistsSchemasName := []string{}
	needExistsTablesName := []string{}
	for _, table := range tables {
		schemaName := i.getSchemaName(table)
		schemaExist, err := i.isSchemaExist(schemaName)
		if err != nil {
			return err
		}
		if !schemaExist {
			needExistsSchemasName = append(needExistsSchemasName, schemaName)
		} else {
			tableExist, err := i.isTableExist(table)
			if err != nil {
				return err
			}
			if !tableExist {
				needExistsTablesName = append(needExistsTablesName, i.getTableName(table))
			}
		}
	}
	if len(needExistsSchemasName) > 0 {
		results.add(model.RULE_LEVEL_ERROR, SCHEMA_NOT_EXIST_MSG,
			strings.Join(removeDuplicate(needExistsSchemasName), ","))
	}
	if len(needExistsTablesName) > 0 {
		results.add(model.RULE_LEVEL_ERROR, TABLE_NOT_EXIST_MSG,
			strings.Join(removeDuplicate(needExistsTablesName), ","))
	}

	if len(needExistsSchemasName) > 0 || len(needExistsTablesName) > 0 {
		return nil
	}

	tc := newTableChecker()
	for _, table := range tables {
		schemaName := table.Schema.String()
		if schemaName == "" {
			schemaName = i.Ctx.currentSchema
		}
		tableName := table.Name.String()
		if alias, ok := tableAlias[table]; ok {
			tableName = alias
		}
		createStmt, exist, err := i.getCreateTableStmt(table)
		if err != nil || !exist {
			return err
		}
		tc.add(schemaName, tableName, createStmt)
	}

	needExistColsName := []string{}
	ambiguousColsName := []string{}
	for _, list := range stmt.List {
		col := list.Column
		colExists, colIsAmbiguous := tc.checkColumnByName(col)
		if colIsAmbiguous {
			ambiguousColsName = append(ambiguousColsName, col.String())
			continue
		}
		if !colExists {
			needExistColsName = append(needExistColsName, col.String())
		}
	}

	scanWhereStmt(func(expr ast.ExprNode) (skip bool) {
		switch x := expr.(type) {
		case *ast.ColumnNameExpr:
			col := x.Name
			colExists, colIsAmbiguous := tc.checkColumnByName(col)
			if colIsAmbiguous {
				ambiguousColsName = append(ambiguousColsName, col.String())
			}
			if !colExists {
				needExistColsName = append(needExistColsName, col.String())
			}
		}
		return false
	}, stmt.Where)

	if len(needExistColsName) > 0 {
		results.add(model.RULE_LEVEL_ERROR, COLUMN_NOT_EXIST_MSG,
			strings.Join(removeDuplicate(needExistColsName), ","))
	}

	if len(ambiguousColsName) > 0 {
		results.add(model.RULE_LEVEL_ERROR, COLUMN_IS_AMBIGUOUS,
			strings.Join(removeDuplicate(ambiguousColsName), ","))
	}
	return nil
}

/*
------------------------------------------------------------------
delete from ... where ...
------------------------------------------------------------------
1. schema must exist;
2. table must exist;
3. where column ("where column = ...") must exist.
------------------------------------------------------------------
*/
func (i *Inspect) checkInvalidDelete(stmt *ast.DeleteStmt, results *InspectResults) error {
	tables := getTables(stmt.TableRefs.TableRefs)
	needExistsSchemasName := []string{}
	needExistsTablesName := []string{}
	for _, table := range tables {
		schemaName := i.getSchemaName(table)
		schemaExist, err := i.isSchemaExist(schemaName)
		if err != nil {
			return err
		}
		if !schemaExist {
			needExistsSchemasName = append(needExistsSchemasName, schemaName)
		} else {
			tableExist, err := i.isTableExist(table)
			if err != nil {
				return err
			}
			if !tableExist {
				needExistsTablesName = append(needExistsTablesName, i.getTableName(table))
			}
		}
	}
	if len(needExistsSchemasName) > 0 {
		results.add(model.RULE_LEVEL_ERROR, SCHEMA_NOT_EXIST_MSG,
			strings.Join(removeDuplicate(needExistsSchemasName), ","))
	}
	if len(needExistsTablesName) > 0 {
		results.add(model.RULE_LEVEL_ERROR, TABLE_NOT_EXIST_MSG,
			strings.Join(removeDuplicate(needExistsTablesName), ","))
	}
	if len(needExistsSchemasName) > 0 || len(needExistsTablesName) > 0 {
		return nil
	}

	tc := newTableChecker()
	for _, table := range tables {
		schemaName := table.Schema.String()
		if schemaName == "" {
			schemaName = i.Ctx.currentSchema
		}
		tableName := table.Name.String()
		createStmt, exist, err := i.getCreateTableStmt(table)
		if err != nil || !exist {
			return err
		}
		tc.add(schemaName, tableName, createStmt)
	}

	needExistColsName := []string{}
	ambiguousColsName := []string{}
	scanWhereStmt(func(expr ast.ExprNode) (skip bool) {
		switch x := expr.(type) {
		case *ast.ColumnNameExpr:
			col := x.Name
			colExists, colIsAmbiguous := tc.checkColumnByName(col)
			if colIsAmbiguous {
				ambiguousColsName = append(ambiguousColsName, col.String())
			}
			if !colExists {
				needExistColsName = append(needExistColsName, col.String())
			}
		}
		return false
	}, stmt.Where)

	if len(needExistColsName) > 0 {
		results.add(model.RULE_LEVEL_ERROR, COLUMN_NOT_EXIST_MSG,
			strings.Join(removeDuplicate(needExistColsName), ","))
	}

	if len(ambiguousColsName) > 0 {
		results.add(model.RULE_LEVEL_ERROR, COLUMN_IS_AMBIGUOUS,
			strings.Join(removeDuplicate(ambiguousColsName), ","))
	}
	return nil
}

/*
------------------------------------------------------------------
select ... from ...
------------------------------------------------------------------
1. schema must exist;
2. table must exist.
------------------------------------------------------------------
*/
func (i *Inspect) checkInvalidSelect(stmt *ast.SelectStmt, results *InspectResults) error {
	if stmt.From == nil {
		return nil
	}
	tables := []*ast.TableName{}
	tableSources := getTableSources(stmt.From.TableRefs)
	// not select from table statement
	if len(tableSources) < 1 {
		return nil
	}
	for _, tableSource := range tableSources {
		switch source := tableSource.Source.(type) {
		case *ast.TableName:
			table := source
			tables = append(tables, table)
		case *ast.SelectStmt, *ast.UnionStmt:
			continue
		}
	}
	needExistsSchemasName := []string{}
	needExistsTablesName := []string{}
	for _, table := range tables {
		schemaName := i.getSchemaName(table)
		schemaExist, err := i.isSchemaExist(schemaName)
		if err != nil {
			return err
		}
		if !schemaExist {
			needExistsSchemasName = append(needExistsSchemasName, schemaName)
		} else {
			tableExist, err := i.isTableExist(table)
			if err != nil {
				return err
			}
			if !tableExist {
				needExistsTablesName = append(needExistsTablesName, i.getTableName(table))
			}
		}
	}
	if len(needExistsSchemasName) > 0 {
		results.add(model.RULE_LEVEL_ERROR, SCHEMA_NOT_EXIST_MSG,
			strings.Join(removeDuplicate(needExistsSchemasName), ","))
	}
	if len(needExistsTablesName) > 0 {
		results.add(model.RULE_LEVEL_ERROR, TABLE_NOT_EXIST_MSG,
			strings.Join(removeDuplicate(needExistsTablesName), ","))
	}
	return nil
}<|MERGE_RESOLUTION|>--- conflicted
+++ resolved
@@ -62,11 +62,7 @@
 						if !ok || handler.Func == nil {
 							continue
 						}
-<<<<<<< HEAD
-						err := handler.Func(i, node)
-=======
 						err := handler.Func(rule, i, node)
->>>>>>> 41b1add6
 						if err != nil {
 							return err
 						}
