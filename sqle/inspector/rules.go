--- conflicted
+++ resolved
@@ -268,13 +268,8 @@
 	}, RuleHandler{
 		Rule: model.Rule{
 			Name:  DDL_CHECK_OBJECT_NAME_USING_CN,
-<<<<<<< HEAD
-			Desc:  "数据库对象命名不能使用英文、下划线、数字之外的字符",
-			Level: model.RuleLevelError,
-=======
 			Desc:  "数据库对象命名首字符必须为英文字母且不能使用英文、下划线、数字之外的字符",
-			Level: model.RULE_LEVEL_ERROR,
->>>>>>> 7822eb01
+			Level: model.RuleLevelError,
 			Typ:   RuleTypeNamingConvention,
 		},
 		Message:       "数据库对象命名首字符必须为英文字母且不能使用英文、下划线、数字之外的字符",
