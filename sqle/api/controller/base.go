--- conflicted
+++ resolved
@@ -83,12 +83,7 @@
 	return fmt.Sprintf("%d", uid)
 }
 
-<<<<<<< HEAD
-// TODO 该方法后面需要完全替代GetCurrentUser
-func GetCurrentUser(c echo.Context) (*model.User, error) {
-=======
 func GetCurrentUser(c echo.Context, getUser func(context.Context, string, string) (*model.User, error)) (*model.User, error) {
->>>>>>> 5a6dd622
 	key := "current_user"
 	currentUser := c.Get(key)
 	if currentUser != nil {
