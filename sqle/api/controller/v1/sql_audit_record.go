package v1

import (
	"archive/zip"
	"context"
	"encoding/json"
	e "errors"
	"fmt"
	"io"
	"io/fs"
	"net/http"
	"os"
	"path/filepath"
	"strings"
	"time"

	javaParser "github.com/actiontech/java-sql-extractor/parser"
	xmlParser "github.com/actiontech/mybatis-mapper-2-sql"
	"github.com/actiontech/sqle/sqle/api/controller"
	"github.com/actiontech/sqle/sqle/common"
	"github.com/actiontech/sqle/sqle/dms"
	driverV2 "github.com/actiontech/sqle/sqle/driver/v2"
	"github.com/actiontech/sqle/sqle/errors"
	"github.com/actiontech/sqle/sqle/log"
	"github.com/actiontech/sqle/sqle/model"
	"github.com/actiontech/sqle/sqle/server"
	"github.com/actiontech/sqle/sqle/utils"
	goGit "github.com/go-git/go-git/v5"
	goGitTransport "github.com/go-git/go-git/v5/plumbing/transport/http"

	"github.com/labstack/echo/v4"
)

type CreateSQLAuditRecordReqV1 struct {
	DbType         string `json:"db_type" form:"db_type" example:"MySQL"`
	InstanceName   string `json:"instance_name" form:"instance_name" example:"inst_1"`
	InstanceSchema string `json:"instance_schema" form:"instance_schema" example:"db1"`
	Sqls           string `json:"sqls" form:"sqls" example:"alter table tb1 drop columns c1; select * from tb"`
}

type CreateSQLAuditRecordResV1 struct {
	controller.BaseRes
	Data *SQLAuditRecordResData `json:"data"`
}

type SQLAuditRecordResData struct {
	Id   string          `json:"sql_audit_record_id"`
	Task *AuditTaskResV1 `json:"task"`
}

// 10M
var maxZipFileSize int64 = 1024 * 1024 * 10

// CreateSQLAuditRecord
// @Summary SQL审核
// @Id CreateSQLAuditRecordV1
// @Description SQL audit
// @Description 1. formData[sql]: sql content;
// @Description 2. file[input_sql_file]: it is a sql file;
// @Description 3. file[input_mybatis_xml_file]: it is mybatis xml file, sql will be parsed from it.
// @Description 4. file[input_zip_file]: it is ZIP file that sql will be parsed from xml or sql file inside it.
// @Description 5. formData[git_http_url]:the url which scheme is http(s) and end with .git.
// @Description 6. formData[git_user_name]:The name of the user who owns the repository read access.
// @Description 7. formData[git_user_password]:The password corresponding to git_user_name.
// @Accept mpfd
// @Produce json
// @Tags sql_audit_record
// @Security ApiKeyAuth
// @Param project_name path string true "project name"
// @Param instance_name formData string false "instance name"
// @Param instance_schema formData string false "schema of instance"
// @Param db_type formData string false "db type of instance"
// @Param sqls formData string false "sqls for audit"
// @Param input_sql_file formData file false "input SQL file"
// @Param input_mybatis_xml_file formData file false "input mybatis XML file"
// @Param input_zip_file formData file false "input ZIP file"
// @Param git_http_url formData string false "git repository url"
// @Param git_user_name formData string false "the name of user to clone the repository"
// @Param git_user_password formData string false "the password corresponding to git_user_name"
// @Success 200 {object} v1.CreateSQLAuditRecordResV1
// @router /v1/projects/{project_name}/sql_audit_records [post]
func CreateSQLAuditRecord(c echo.Context) error {
	req := new(CreateSQLAuditRecordReqV1)
	if err := controller.BindAndValidateReq(c, req); err != nil {
		return controller.JSONBaseErrorReq(c, err)
	}
	if req.DbType == "" && req.InstanceName == "" {
		return controller.JSONBaseErrorReq(c, errors.New(errors.DataInvalid, e.New("db_type and instance_name can't both be empty")))
	}
	projectUid, err := dms.GetPorjectUIDByName(c.Request().Context(), c.Param("project_name"), true)
	if err != nil {
		return controller.JSONBaseErrorReq(c, err)
	}

	s := model.GetStorage()

	user, err := controller.GetCurrentUser(c)
	if err != nil {
		return controller.JSONBaseErrorReq(c, err)
	}
	var sqls string
	var source string
	if req.Sqls != "" {
		sqls, source = req.Sqls, model.TaskSQLSourceFromFormData
	} else {
		sqls, source, err = getSQLFromFile(c)
		if err != nil {
			return controller.JSONBaseErrorReq(c, err)
		}
	}

	var task *model.Task
	if req.InstanceName != "" {
<<<<<<< HEAD
		task, sqlFpMap, err = buildOnlineTaskForAudit(c, s, uint64(user.ID), req.InstanceName, req.InstanceSchema, projectUid, source, sqls)
=======
		task, err = buildOnlineTaskForAudit(c, s, user.ID, req.InstanceName, req.InstanceSchema, projectName, source, sqls)
>>>>>>> 5d3716ca
		if err != nil {
			return controller.JSONBaseErrorReq(c, err)
		}
	} else {
<<<<<<< HEAD
		task, sqlFpMap, err = buildOfflineTaskForAudit(uint64(user.ID), req.DbType, source, sqls)
=======
		task, err = buildOfflineTaskForAudit(user.ID, req.DbType, source, sqls)
>>>>>>> 5d3716ca
		if err != nil {
			return controller.JSONBaseErrorReq(c, err)
		}
	}
	// if task instance is not nil, gorm will update instance when save task.
	task.Instance = nil

	recordId, err := utils.GenUid()
	if err != nil {
		return controller.JSONBaseErrorReq(c, fmt.Errorf("generate audit record id failed: %v", err))
	}
	record := model.SQLAuditRecord{
		ProjectId:     projectUid,
		CreatorId:     user.GetIDStr(),
		AuditRecordId: recordId,
		TaskId:        task.ID,
		Task:          task,
	}
	if err := s.Save(&record); err != nil {
		return controller.JSONBaseErrorReq(c, fmt.Errorf("save sql audit record failed: %v", err))
	}

	task, err = server.GetSqled().AddTaskWaitResult(fmt.Sprintf("%d", task.ID), server.ActionTypeAudit)
	if err != nil {
		return controller.JSONBaseErrorReq(c, err)
	}

<<<<<<< HEAD
	go func() {
		newSyncFromSqlAudit := auditplan.NewSyncFromSqlAudit(task, sqlFpMap, projectUid, record.ID)
		if err := newSyncFromSqlAudit.SyncSqlManager(); err != nil {
			log.NewEntry().Errorf("sync sql manager failed, error: %v", err)
		}
	}()

=======
>>>>>>> 5d3716ca
	return c.JSON(http.StatusOK, &CreateSQLAuditRecordResV1{
		BaseRes: controller.NewBaseReq(nil),
		Data: &SQLAuditRecordResData{
			Id: record.AuditRecordId,
			Task: &AuditTaskResV1{
				Id:             task.ID,
				InstanceName:   task.InstanceName(),
				InstanceDbType: task.DBType,
				InstanceSchema: req.InstanceSchema,
				AuditLevel:     task.AuditLevel,
				Score:          task.Score,
				PassRate:       task.PassRate,
				Status:         task.Status,
				SQLSource:      task.SQLSource,
				ExecStartTime:  task.ExecStartAt,
				ExecEndTime:    task.ExecEndAt,
			},
		},
	})
}

<<<<<<< HEAD
func buildOnlineTaskForAudit(c echo.Context, s *model.Storage, userId uint64, instanceName, instanceSchema, projectUid, sourceType, sqls string) (*model.Task, map[string]string, error) {
	instance, exist, err := dms.GetInstanceInProjectByName(c.Request().Context(), projectUid, instanceName)
=======
func buildOnlineTaskForAudit(c echo.Context, s *model.Storage, userId uint, instanceName, instanceSchema, projectName, sourceType, sqls string) (*model.Task, error) {
	instance, exist, err := s.GetInstanceByNameAndProjectName(instanceName, projectName)
>>>>>>> 5d3716ca
	if err != nil {
		return nil, err
	}
	if !exist {
		return nil, ErrInstanceNoAccess
	}
	can, err := CheckCurrentUserCanAccessInstances(c.Request().Context(), projectUid, controller.GetUserID(c), []*model.Instance{instance})
	if err != nil {
		return nil, err
	}
	if !can {
		return nil, ErrInstanceNoAccess
	}

	plugin, err := common.NewDriverManagerWithoutAudit(log.NewEntry(), instance, "")
	if err != nil {
		return nil, err
	}
	defer plugin.Close(context.TODO())

	if err := plugin.Ping(context.TODO()); err != nil {
		return nil, err
	}

	task := &model.Task{
		Schema:       instanceSchema,
		InstanceId:   instance.ID,
		Instance:     instance,
		CreateUserId: userId,
		ExecuteSQLs:  []*model.ExecuteSQL{},
		SQLSource:    sourceType,
		DBType:       instance.DbType,
	}
	createAt := time.Now()
	task.CreatedAt = createAt

	nodes, err := plugin.Parse(context.TODO(), sqls)
	if err != nil {
		return nil, err
	}
	for n, node := range nodes {
		task.ExecuteSQLs = append(task.ExecuteSQLs, &model.ExecuteSQL{
			BaseSQL: model.BaseSQL{
				Number:  uint(n + 1),
				Content: node.Text,
			},
		})
	}

	return task, nil
}

<<<<<<< HEAD
func buildOfflineTaskForAudit(userId uint64, dbType, sourceType, sqls string) (*model.Task, map[string]string, error) {
=======
func buildOfflineTaskForAudit(userId uint, dbType, sourceType, sqls string) (*model.Task, error) {
>>>>>>> 5d3716ca
	task := &model.Task{
		CreateUserId: userId,
		ExecuteSQLs:  []*model.ExecuteSQL{},
		SQLSource:    sourceType,
		DBType:       dbType,
	}
	var err error
	var nodes []driverV2.Node
	plugin, err := common.NewDriverManagerWithoutCfg(log.NewEntry(), dbType)
	if err != nil {
		return nil, fmt.Errorf("open plugin failed: %v", err)
	}
	defer plugin.Close(context.TODO())

	nodes, err = plugin.Parse(context.TODO(), sqls)
	if err != nil {
		return nil, fmt.Errorf("parse sqls failed: %v", err)
	}

	createAt := time.Now()
	task.CreatedAt = createAt

	for n, node := range nodes {
		task.ExecuteSQLs = append(task.ExecuteSQLs, &model.ExecuteSQL{
			BaseSQL: model.BaseSQL{
				Number:  uint(n + 1),
				Content: node.Text,
			},
		})
	}

	return task, nil
}

func getSqlsFromZip(c echo.Context) (sqls string, exist bool, err error) {
	file, err := c.FormFile(InputZipFileName)
	if err == http.ErrMissingFile {
		return "", false, nil
	}
	if err != nil {
		return "", false, err
	}
	f, err := file.Open()
	if err != nil {
		return "", false, err
	}
	defer f.Close()

	currentPos, err := f.Seek(0, io.SeekEnd) // get size of zip file
	if err != nil {
		return "", false, err
	}
	size := currentPos + 1
	if size > maxZipFileSize {
		return "", false, fmt.Errorf("file can't be bigger than %vM", maxZipFileSize/1024/1024)
	}
	r, err := zip.NewReader(f, size)
	if err != nil {
		return "", false, err
	}
	var sqlBuffer strings.Builder
	xmlContents := make([]string, len(r.File))
	for i := range r.File {
		srcFile := r.File[i]
		if srcFile == nil {
			continue
		}
		if !strings.HasSuffix(srcFile.Name, ".xml") && !strings.HasSuffix(srcFile.Name, ".sql") {
			continue
		}

		r, err := srcFile.Open()
		if err != nil {
			return "", false, fmt.Errorf("open src file failed:  %v", err)
		}
		content, err := io.ReadAll(r)
		if err != nil {
			return "", false, fmt.Errorf("read src file failed:  %v", err)
		}

		if strings.HasSuffix(srcFile.Name, ".xml") {
			xmlContents[i] = string(content)
		} else if strings.HasSuffix(srcFile.Name, ".sql") {
			if _, err = sqlBuffer.Write(content); err != nil {
				return "", false, fmt.Errorf("gather sqls from sql file failed: %v", err)
			}
		}
	}

	// parse xml content
	ss, err := xmlParser.ParseXMLs(xmlContents, false)
	if err != nil {
		return "", false, fmt.Errorf("parse sqls from xml failed: %v", err)
	}
	for i := range ss {
		if !strings.HasSuffix(sqlBuffer.String(), ";") {
			if _, err = sqlBuffer.WriteString(";"); err != nil {
				return "", false, fmt.Errorf("gather sqls from xml file failed: %v", err)
			}
		}
		if _, err = sqlBuffer.WriteString(ss[i]); err != nil {
			return "", false, fmt.Errorf("gather sqls from xml file failed: %v", err)
		}
	}

	return sqlBuffer.String(), true, nil
}

func getSqlsFromGit(c echo.Context) (sqls string, exist bool, err error) {
	// make a temp dir and clean up befor return
	dir, err := os.MkdirTemp("./", "git-repo-")
	if err != nil {
		return "", false, err
	}
	defer os.RemoveAll(dir)
	// read http url from form and check if it's a git url
	url := c.FormValue(GitHttpURL)
	if !utils.IsGitHttpURL(url) {
		return "", false, errors.New(errors.DataInvalid, fmt.Errorf("url is not a git url"))
	}
	cloneOpts := &goGit.CloneOptions{
		URL: url,
	}
	// public repository do not require an user name and password
	userName := c.FormValue(GitUserName)
	password := c.FormValue(GitPassword)
	if userName != "" {
		cloneOpts.Auth = &goGitTransport.BasicAuth{
			Username: userName,
			Password: password,
		}
	}
	// clone from git
	_, err = goGit.PlainCloneContext(c.Request().Context(), dir, false, cloneOpts)
	if err != nil {
		return "", false, err
	}
	// traverse the repository, parse and put SQL into sqlBuffer
	var sqlBuffer strings.Builder
	err = filepath.Walk(dir, func(path string, info fs.FileInfo, err error) error {
		if !info.IsDir() {
			switch {
			case strings.HasSuffix(path, ".xml"):
				content, err := os.ReadFile(path)
				if err != nil {
					return nil
				}
				ss, err := xmlParser.ParseXMLs([]string{string(content)}, false)
				if err != nil {
					return nil
				}
				if len(ss) == 0 {
					return nil
				}
				if sqlBuffer.Len() > 0 && !strings.HasSuffix(sqlBuffer.String(), ";") {
					if _, err = sqlBuffer.WriteString(";"); err != nil {
						return fmt.Errorf("gather sqls from xml file failed: %v", err)
					}
				}
				for i := range ss {
					_, err = sqlBuffer.WriteString(ss[i] + ";")
					if err != nil {
						return fmt.Errorf("gather sqls from xml file failed: %v", err)
					}
				}
			case strings.HasSuffix(path, ".sql"):
				content, err := os.ReadFile(path)
				if err != nil {
					return nil
				}
				_, err = sqlBuffer.Write(content)
				if err != nil {
					return fmt.Errorf("gather sqls from sql file failed: %v", err)
				}
			case strings.HasSuffix(path, ".java"):
				sqls, err := javaParser.GetSqlFromJavaFile(path)
				if err != nil {
					return nil
				}
				for _, sql := range sqls {
					if !strings.HasSuffix(sql, ";") {
						sql += ";"
					}
					_, err = sqlBuffer.WriteString(sql)
					if err != nil {
						return fmt.Errorf("gather sqls from java file failed: %v", err)
					}
				}
			}
		}
		return nil
	})
	if err != nil {
		return "", false, err
	}
	return sqlBuffer.String(), true, nil
}

type UpdateSQLAuditRecordReqV1 struct {
	Tags []string `json:"tags" valid:"dive,tag_name"`
}

// UpdateSQLAuditRecordV1
// @Summary 更新SQL审核记录
// @Description update SQL audit record
// @Accept json
// @Id updateSQLAuditRecordV1
// @Tags sql_audit_record
// @Security ApiKeyAuth
// @Param project_name path string true "project name"
// @Param sql_audit_record_id path string true "sql audit record id"
// @Param param body v1.UpdateSQLAuditRecordReqV1 true "update SQL audit record"
// @Success 200 {object} controller.BaseRes
// @router /v1/projects/{project_name}/sql_audit_records/{sql_audit_record_id}/ [patch]
func UpdateSQLAuditRecordV1(c echo.Context) error {
	req := new(UpdateSQLAuditRecordReqV1)
	if err := controller.BindAndValidateReq(c, req); err != nil {
		return controller.JSONBaseErrorReq(c, err)
	}
	projectUid, err := dms.GetPorjectUIDByName(c.Request().Context(), c.Param("project_name"), true)
	if err != nil {
		return controller.JSONBaseErrorReq(c, err)
	}

	auditRecordId := c.Param("sql_audit_record_id")

	s := model.GetStorage()

	user, err := controller.GetCurrentUser(c)
	if err != nil {
		return controller.JSONBaseErrorReq(c, err)
	}

	record, exist, err := s.GetSQLAuditRecordById(project.ID, auditRecordId)
	if err != nil {
		return controller.JSONBaseErrorReq(c, err)
	}
	if !exist {
		return controller.JSONBaseErrorReq(c, errors.New(errors.ErrAccessDeniedError, fmt.Errorf("sql audit record id %v not exist", auditRecordId)))
	}

	if req.Tags != nil {
		up, err := dms.NewUserPermission(user.GetIDStr(), projectUid)
		if err != nil {
			return echo.NewHTTPError(http.StatusForbidden)
		}
		if err != nil {
			return errors.New(errors.ConnectStorageError, fmt.Errorf("check project manager failed: %v", err))
		}
		if !up.IsProjectAdmin() {
			if yes, err := s.IsSQLAuditRecordBelongToCurrentUser(user.GetIDStr(), projectUid, auditRecordId); err != nil {
				return controller.JSONBaseErrorReq(c, fmt.Errorf("check privilege failed: %v", err))
			} else if !yes {
				return controller.JSONBaseErrorReq(c, errors.New(errors.ErrAccessDeniedError, errors.NewAccessDeniedErr("you can't update SQL audit record that created by others")))
			}
		}

		data := model.SQLAuditRecordUpdateData{Tags: req.Tags}
		if err = s.UpdateSQLAuditRecordById(auditRecordId, data); err != nil {
			return controller.JSONBaseErrorReq(c, err)
		}

		go func() {
			err = syncSqlManage(record, req.Tags)
			if err != nil {
				log.NewEntry().WithField("sync_sql_audit_record", auditRecordId).Errorf("sync sql manager failed: %v", err)
			}
		}()
	}

	return c.JSON(http.StatusOK, controller.NewBaseReq(nil))
}

type GetSQLAuditRecordsReqV1 struct {
<<<<<<< HEAD
	FuzzySearchTags      string `json:"fuzzy_search_tags" query:"fuzzy_search_tags"` // todo issue1811
	FilterSQLAuditStatus string `json:"filter_sql_audit_status" query:"filter_sql_audit_status" enums:"auditing,successfully,"`
	FilterInstanceId     uint64 `json:"filter_instance_id" query:"filter_instance_id"`
	FilterCreateTimeFrom string `json:"filter_create_time_from" query:"filter_create_time_from"`
	FilterCreateTimeTo   string `json:"filter_create_time_to" query:"filter_create_time_to"`
	PageIndex            uint32 `json:"page_index" query:"page_index" valid:"required"`
	PageSize             uint32 `json:"page_size" query:"page_size" valid:"required"`
=======
	FuzzySearchTags         string `json:"fuzzy_search_tags" query:"fuzzy_search_tags"` // todo issue1811
	FilterSQLAuditStatus    string `json:"filter_sql_audit_status" query:"filter_sql_audit_status" enums:"auditing,successfully,"`
	FilterInstanceName      string `json:"filter_instance_name" query:"filter_instance_name"`
	FilterCreateTimeFrom    string `json:"filter_create_time_from" query:"filter_create_time_from"`
	FilterCreateTimeTo      string `json:"filter_create_time_to" query:"filter_create_time_to"`
	FilterSqlAuditRecordIDs string `json:"filter_sql_audit_record_ids" query:"filter_sql_audit_record_ids" example:"1711247438821462016,1711246967037759488"`
	PageIndex               uint32 `json:"page_index" query:"page_index" valid:"required"`
	PageSize                uint32 `json:"page_size" query:"page_size" valid:"required"`
>>>>>>> 5d3716ca
}

type SQLAuditRecord struct {
	Creator          string                  `json:"creator"`
	SQLAuditRecordId string                  `json:"sql_audit_record_id"`
	SQLAuditStatus   string                  `json:"sql_audit_status"`
	Tags             []string                `json:"tags"`
	Instance         *SQLAuditRecordInstance `json:"instance,omitempty"`
	Task             *AuditTaskResV1         `json:"task,omitempty"`
	CreatedAt        *time.Time              `json:"created_at,omitempty"`
}

type SQLAuditRecordInstance struct {
	Host string `json:"db_host" example:"10.10.10.10"`
	Port string `json:"db_port" example:"3306"`
}

type GetSQLAuditRecordsResV1 struct {
	controller.BaseRes
	Data      []SQLAuditRecord `json:"data"`
	TotalNums uint64           `json:"total_nums"`
}

const (
	SQLAuditRecordStatusAuditing     = "auditing"
	SQLAuditRecordStatusSuccessfully = "successfully"
)

// GetSQLAuditRecordsV1
// @Summary 获取SQL审核记录列表
// @Description get sql audit records
// @Tags sql_audit_record
// @Id getSQLAuditRecordsV1
// @Security ApiKeyAuth
// @Param fuzzy_search_tags query string false "fuzzy search tags"
// @Param filter_sql_audit_status query string false "filter sql audit status" Enums(auditing,successfully)
// @Param filter_instance_id query uint64 false "filter instance id"
// @Param filter_create_time_from query string false "filter create time from"
// @Param filter_create_time_to query string false "filter create time to"
// @Param filter_sql_audit_record_ids query string false "filter sql audit record ids"
// @Param page_index query uint32 true "page index"
// @Param page_size query uint32 true "size of per page"
// @Param project_name path string true "project name"
// @Success 200 {object} v1.GetSQLAuditRecordsResV1
// @router /v1/projects/{project_name}/sql_audit_records [get]
func GetSQLAuditRecordsV1(c echo.Context) error {
	req := new(GetSQLAuditRecordsReqV1)
	if err := controller.BindAndValidateReq(c, req); err != nil {
		return controller.JSONBaseErrorReq(c, err)
	}
	projectUid, err := dms.GetPorjectUIDByName(c.Request().Context(), c.Param("project_name"), false)
	if err != nil {
		return controller.JSONBaseErrorReq(c, err)
	}

	s := model.GetStorage()
	user, err := controller.GetCurrentUser(c)
	if err != nil {
		return controller.JSONBaseErrorReq(c, err)
	}
	up, err := dms.NewUserPermission(user.GetIDStr(), projectUid)
	if err != nil {
		return controller.JSONBaseErrorReq(c, err)
	}
	if err != nil {
		return controller.JSONBaseErrorReq(c, fmt.Errorf("check project manager failed: %v", err))
	}

	var offset uint32
	if req.PageIndex > 0 {
		offset = (req.PageIndex - 1) * req.PageSize
	}

	data := map[string]interface{}{
		"filter_project_id":       projectUid,
		"filter_creator_id":       user.ID,
		"fuzzy_search_tags":       req.FuzzySearchTags,
		"filter_instance_id":      req.FilterInstanceId,
		"filter_create_time_from": req.FilterCreateTimeFrom,
		"filter_create_time_to":   req.FilterCreateTimeTo,
<<<<<<< HEAD
		"check_user_can_access":   !up.IsProjectAdmin(),
=======
		"check_user_can_access":   !isManager,
		"filter_audit_record_ids": req.FilterSqlAuditRecordIDs,
>>>>>>> 5d3716ca
		"limit":                   req.PageSize,
		"offset":                  offset,
	}
	if req.FilterSQLAuditStatus == SQLAuditRecordStatusAuditing {
		data["filter_task_status_exclude"] = model.TaskStatusAudited
	} else if req.FilterSQLAuditStatus == SQLAuditRecordStatusSuccessfully {
		data["filter_task_status"] = model.TaskStatusAudited
	}

	records, total, err := s.GetSQLAuditRecordsByReq(data)
	if err != nil {
		return controller.JSONBaseErrorReq(c, err)
	}

	// batch get instance info
	instanceIds := make([]uint64, 0)
	for _, record := range records {
		instanceIds = append(instanceIds, record.InstanceId)
	}
	instances, err := dms.GetInstancesByIds(c.Request().Context(), instanceIds)
	if err != nil {
		return controller.JSONBaseErrorReq(c, err)
	}
	idInstMap := make(map[uint64] /*instance id*/ *model.Instance /*instance */, 0)
	for _, instance := range instances {
		idInstMap[instance.ID] = instance
	}

	resData := make([]SQLAuditRecord, len(records))
	for i := range records {
		record := records[i]
		status := SQLAuditRecordStatusAuditing
		if record.TaskStatus == model.TaskStatusAudited {
			status = SQLAuditRecordStatusSuccessfully
		}
		var tags []string
		if err := json.Unmarshal([]byte(record.Tags.String), &tags); err != nil {
			log.NewEntry().Errorf("parse tags failed,tags:%v , err: %v", record.Tags, err)
		}

		resData[i] = SQLAuditRecord{
			Creator:          dms.GetUserNameWithDelTag(record.CreatorId),
			SQLAuditRecordId: record.AuditRecordId,
			SQLAuditStatus:   status,
			Tags:             tags,
			CreatedAt:        record.RecordCreatedAt,
<<<<<<< HEAD
			Task: AuditTaskResV1{
=======
			Instance: &SQLAuditRecordInstance{
				Host: record.InstanceHost.String,
				Port: record.InstancePort.String,
			},
			Task: &AuditTaskResV1{
>>>>>>> 5d3716ca
				Id:             record.TaskId,
				InstanceDbType: record.DbType,
				InstanceSchema: record.InstanceSchema,
				AuditLevel:     record.AuditLevel.String,
				Score:          record.AuditScore.Int32,
				PassRate:       record.AuditPassRate.Float64,
				Status:         record.TaskStatus,
				SQLSource:      record.SQLSource,
			},
		}
		if inst, ok := idInstMap[record.InstanceId]; ok {
			resData[i].Instance = SQLAuditRecordInstance{
				Host: inst.Host,
				Port: inst.Port,
			}
			resData[i].Task.InstanceName = idInstMap[record.InstanceId].Name
		}
	}
	return c.JSON(http.StatusOK, &GetSQLAuditRecordsResV1{
		BaseRes:   controller.NewBaseReq(nil),
		Data:      resData,
		TotalNums: total,
	})
}

type GetSQLAuditRecordResV1 struct {
	controller.BaseRes
	Data SQLAuditRecord `json:"data"`
}

// GetSQLAuditRecordV1
// @Summary 获取SQL审核记录信息
// @Description get sql audit record info
// @Tags sql_audit_record
// @Id getSQLAuditRecordV1
// @Security ApiKeyAuth
// @Param project_name path string true "project name"
// @Param sql_audit_record_id path string true "sql audit record id"
// @Success 200 {object} v1.GetSQLAuditRecordResV1
// @router /v1/projects/{project_name}/sql_audit_records/{sql_audit_record_id}/ [get]
func GetSQLAuditRecordV1(c echo.Context) error {
	projectUid, err := dms.GetPorjectUIDByName(c.Request().Context(), c.Param("project_name"), false)
	if err != nil {
		return controller.JSONBaseErrorReq(c, err)
	}
	auditRecordId := c.Param("sql_audit_record_id")

	user, err := controller.GetCurrentUser(c)
	if err != nil {
		return controller.JSONBaseErrorReq(c, err)
	}

	up, err := dms.NewUserPermission(user.GetIDStr(), projectUid)
	if err != nil {
		return echo.NewHTTPError(http.StatusForbidden)
	}
	if err != nil {
		return errors.New(errors.ConnectStorageError, fmt.Errorf("check project manager failed: %v", err))
	}

	s := model.GetStorage()

	if !up.IsProjectAdmin() {
		if yes, err := s.IsSQLAuditRecordBelongToCurrentUser(user.GetIDStr(), projectUid, auditRecordId); err != nil {
			return controller.JSONBaseErrorReq(c, fmt.Errorf("check privilege failed: %v", err))
		} else if !yes {
			return controller.JSONBaseErrorReq(c, errors.New(errors.ErrAccessDeniedError, errors.NewAccessDeniedErr("you can't see the SQL audit record because it isn't created by you")))
		}
	}

	record, exist, err := s.GetSQLAuditRecordById(projectUid, auditRecordId)
	if err != nil {
		return controller.JSONBaseErrorReq(c, err)
	}
	if !exist {
		return controller.JSONBaseErrorReq(c, errors.New(errors.DataNotExist, e.New("can not find record")))
	}

	return c.JSON(http.StatusOK, &GetSQLAuditRecordResV1{
		BaseRes: controller.NewBaseReq(nil),
		Data: SQLAuditRecord{
			SQLAuditRecordId: auditRecordId,
			Task: &AuditTaskResV1{
				Id:             record.Task.ID,
				InstanceName:   record.Task.InstanceName(),
				InstanceDbType: record.Task.DBType,
				InstanceSchema: record.Task.Schema,
				AuditLevel:     record.Task.AuditLevel,
				Score:          record.Task.Score,
				PassRate:       record.Task.PassRate,
				Status:         record.Task.Status,
				SQLSource:      record.Task.SQLSource,
				ExecStartTime:  record.Task.ExecStartAt,
				ExecEndTime:    record.Task.ExecEndAt,
			},
		},
	})
}

type GetSQLAuditRecordTagTipsResV1 struct {
	controller.BaseRes
	Tags []string `json:"data"`
}

// GetSQLAuditRecordTagTipsV1
// @Summary 获取SQL审核记录标签列表
// @Description get sql audit record tag tips
// @Tags sql_audit_record
// @Id GetSQLAuditRecordTagTipsV1
// @Security ApiKeyAuth
// @Param project_name path string true "project name"
// @Success 200 {object} v1.GetSQLAuditRecordTagTipsResV1
// @router /v1/projects/{project_name}/sql_audit_records/tag_tips [get]
func GetSQLAuditRecordTagTipsV1(c echo.Context) error {
	return c.JSON(http.StatusOK, &GetSQLAuditRecordTagTipsResV1{
		BaseRes: controller.BaseRes{},
		Tags:    []string{"全量", "增量"},
	})
}<|MERGE_RESOLUTION|>--- conflicted
+++ resolved
@@ -111,20 +111,12 @@
 
 	var task *model.Task
 	if req.InstanceName != "" {
-<<<<<<< HEAD
-		task, sqlFpMap, err = buildOnlineTaskForAudit(c, s, uint64(user.ID), req.InstanceName, req.InstanceSchema, projectUid, source, sqls)
-=======
-		task, err = buildOnlineTaskForAudit(c, s, user.ID, req.InstanceName, req.InstanceSchema, projectName, source, sqls)
->>>>>>> 5d3716ca
+		task, err = buildOnlineTaskForAudit(c, s, uint64(user.ID), req.InstanceName, req.InstanceSchema, projectUid, source, sqls)
 		if err != nil {
 			return controller.JSONBaseErrorReq(c, err)
 		}
 	} else {
-<<<<<<< HEAD
-		task, sqlFpMap, err = buildOfflineTaskForAudit(uint64(user.ID), req.DbType, source, sqls)
-=======
-		task, err = buildOfflineTaskForAudit(user.ID, req.DbType, source, sqls)
->>>>>>> 5d3716ca
+		task, err = buildOfflineTaskForAudit(uint64(user.ID), req.DbType, source, sqls)
 		if err != nil {
 			return controller.JSONBaseErrorReq(c, err)
 		}
@@ -152,16 +144,6 @@
 		return controller.JSONBaseErrorReq(c, err)
 	}
 
-<<<<<<< HEAD
-	go func() {
-		newSyncFromSqlAudit := auditplan.NewSyncFromSqlAudit(task, sqlFpMap, projectUid, record.ID)
-		if err := newSyncFromSqlAudit.SyncSqlManager(); err != nil {
-			log.NewEntry().Errorf("sync sql manager failed, error: %v", err)
-		}
-	}()
-
-=======
->>>>>>> 5d3716ca
 	return c.JSON(http.StatusOK, &CreateSQLAuditRecordResV1{
 		BaseRes: controller.NewBaseReq(nil),
 		Data: &SQLAuditRecordResData{
@@ -183,13 +165,8 @@
 	})
 }
 
-<<<<<<< HEAD
-func buildOnlineTaskForAudit(c echo.Context, s *model.Storage, userId uint64, instanceName, instanceSchema, projectUid, sourceType, sqls string) (*model.Task, map[string]string, error) {
+func buildOnlineTaskForAudit(c echo.Context, s *model.Storage, userId uint64, instanceName, instanceSchema, projectUid, sourceType, sqls string) (*model.Task, error) {
 	instance, exist, err := dms.GetInstanceInProjectByName(c.Request().Context(), projectUid, instanceName)
-=======
-func buildOnlineTaskForAudit(c echo.Context, s *model.Storage, userId uint, instanceName, instanceSchema, projectName, sourceType, sqls string) (*model.Task, error) {
-	instance, exist, err := s.GetInstanceByNameAndProjectName(instanceName, projectName)
->>>>>>> 5d3716ca
 	if err != nil {
 		return nil, err
 	}
@@ -242,11 +219,7 @@
 	return task, nil
 }
 
-<<<<<<< HEAD
-func buildOfflineTaskForAudit(userId uint64, dbType, sourceType, sqls string) (*model.Task, map[string]string, error) {
-=======
-func buildOfflineTaskForAudit(userId uint, dbType, sourceType, sqls string) (*model.Task, error) {
->>>>>>> 5d3716ca
+func buildOfflineTaskForAudit(userId uint64, dbType, sourceType, sqls string) (*model.Task, error) {
 	task := &model.Task{
 		CreateUserId: userId,
 		ExecuteSQLs:  []*model.ExecuteSQL{},
@@ -480,7 +453,7 @@
 		return controller.JSONBaseErrorReq(c, err)
 	}
 
-	record, exist, err := s.GetSQLAuditRecordById(project.ID, auditRecordId)
+	record, exist, err := s.GetSQLAuditRecordById(projectUid, auditRecordId)
 	if err != nil {
 		return controller.JSONBaseErrorReq(c, err)
 	}
@@ -521,24 +494,14 @@
 }
 
 type GetSQLAuditRecordsReqV1 struct {
-<<<<<<< HEAD
-	FuzzySearchTags      string `json:"fuzzy_search_tags" query:"fuzzy_search_tags"` // todo issue1811
-	FilterSQLAuditStatus string `json:"filter_sql_audit_status" query:"filter_sql_audit_status" enums:"auditing,successfully,"`
-	FilterInstanceId     uint64 `json:"filter_instance_id" query:"filter_instance_id"`
-	FilterCreateTimeFrom string `json:"filter_create_time_from" query:"filter_create_time_from"`
-	FilterCreateTimeTo   string `json:"filter_create_time_to" query:"filter_create_time_to"`
-	PageIndex            uint32 `json:"page_index" query:"page_index" valid:"required"`
-	PageSize             uint32 `json:"page_size" query:"page_size" valid:"required"`
-=======
 	FuzzySearchTags         string `json:"fuzzy_search_tags" query:"fuzzy_search_tags"` // todo issue1811
 	FilterSQLAuditStatus    string `json:"filter_sql_audit_status" query:"filter_sql_audit_status" enums:"auditing,successfully,"`
-	FilterInstanceName      string `json:"filter_instance_name" query:"filter_instance_name"`
+	FilterInstanceId        uint64 `json:"filter_instance_id" query:"filter_instance_id"`
 	FilterCreateTimeFrom    string `json:"filter_create_time_from" query:"filter_create_time_from"`
 	FilterCreateTimeTo      string `json:"filter_create_time_to" query:"filter_create_time_to"`
 	FilterSqlAuditRecordIDs string `json:"filter_sql_audit_record_ids" query:"filter_sql_audit_record_ids" example:"1711247438821462016,1711246967037759488"`
 	PageIndex               uint32 `json:"page_index" query:"page_index" valid:"required"`
 	PageSize                uint32 `json:"page_size" query:"page_size" valid:"required"`
->>>>>>> 5d3716ca
 }
 
 type SQLAuditRecord struct {
@@ -619,12 +582,8 @@
 		"filter_instance_id":      req.FilterInstanceId,
 		"filter_create_time_from": req.FilterCreateTimeFrom,
 		"filter_create_time_to":   req.FilterCreateTimeTo,
-<<<<<<< HEAD
 		"check_user_can_access":   !up.IsProjectAdmin(),
-=======
-		"check_user_can_access":   !isManager,
 		"filter_audit_record_ids": req.FilterSqlAuditRecordIDs,
->>>>>>> 5d3716ca
 		"limit":                   req.PageSize,
 		"offset":                  offset,
 	}
@@ -671,15 +630,7 @@
 			SQLAuditStatus:   status,
 			Tags:             tags,
 			CreatedAt:        record.RecordCreatedAt,
-<<<<<<< HEAD
-			Task: AuditTaskResV1{
-=======
-			Instance: &SQLAuditRecordInstance{
-				Host: record.InstanceHost.String,
-				Port: record.InstancePort.String,
-			},
 			Task: &AuditTaskResV1{
->>>>>>> 5d3716ca
 				Id:             record.TaskId,
 				InstanceDbType: record.DbType,
 				InstanceSchema: record.InstanceSchema,
@@ -691,7 +642,7 @@
 			},
 		}
 		if inst, ok := idInstMap[record.InstanceId]; ok {
-			resData[i].Instance = SQLAuditRecordInstance{
+			resData[i].Instance = &SQLAuditRecordInstance{
 				Host: inst.Host,
 				Port: inst.Port,
 			}
