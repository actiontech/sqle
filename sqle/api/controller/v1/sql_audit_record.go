--- conflicted
+++ resolved
@@ -20,10 +20,7 @@
 	xmlAst "github.com/actiontech/mybatis-mapper-2-sql/ast"
 	"github.com/actiontech/sqle/sqle/api/controller"
 	"github.com/actiontech/sqle/sqle/common"
-<<<<<<< HEAD
 	"github.com/actiontech/sqle/sqle/dms"
-=======
->>>>>>> d89e154e
 	"github.com/actiontech/sqle/sqle/driver"
 	"github.com/actiontech/sqle/sqle/errors"
 	"github.com/actiontech/sqle/sqle/log"
@@ -103,14 +100,6 @@
 	if err != nil {
 		return controller.JSONBaseErrorReq(c, err)
 	}
-<<<<<<< HEAD
-=======
-	if err := CheckIsProjectMember(user.Name, project.Name); err != nil {
-		return controller.JSONBaseErrorReq(c, err)
-	}
-
-	var sqls getSQLFromFileResp
->>>>>>> d89e154e
 	if req.Sqls != "" {
 		sqls = getSQLFromFileResp{model.TaskSQLSourceFromFormData, []SQLsFromFile{{SQLs: req.Sqls}}}
 	} else {
@@ -122,20 +111,12 @@
 
 	var task *model.Task
 	if req.InstanceName != "" {
-<<<<<<< HEAD
 		task, err = buildOnlineTaskForAudit(c, s, uint64(user.ID), req.InstanceName, req.InstanceSchema, projectUid, sqls)
-=======
-		task, err = buildOnlineTaskForAudit(c, s, user.ID, req.InstanceName, req.InstanceSchema, projectName, sqls)
->>>>>>> d89e154e
 		if err != nil {
 			return controller.JSONBaseErrorReq(c, err)
 		}
 	} else {
-<<<<<<< HEAD
 		task, err = buildOfflineTaskForAudit(uint64(user.ID), req.DbType, sqls)
-=======
-		task, err = buildOfflineTaskForAudit(user.ID, req.DbType, sqls)
->>>>>>> d89e154e
 		if err != nil {
 			return controller.JSONBaseErrorReq(c, err)
 		}
@@ -215,13 +196,8 @@
 	return nil
 }
 
-<<<<<<< HEAD
-func buildOnlineTaskForAudit(c echo.Context, s *model.Storage, userId uint64, instanceName, instanceSchema, projectUid string, sqls getSQLFromFileResp) (*model.Task, error) {
-	instance, exist, err := dms.GetInstanceInProjectByName(c.Request().Context(), projectUid, instanceName)
-=======
 func buildOnlineTaskForAudit(c echo.Context, s *model.Storage, userId uint, instanceName, instanceSchema, projectName string, sqls getSQLFromFileResp) (*model.Task, error) {
 	instance, exist, err := s.GetInstanceByNameAndProjectName(instanceName, projectName)
->>>>>>> d89e154e
 	if err != nil {
 		return nil, err
 	}
@@ -265,11 +241,7 @@
 	return task, nil
 }
 
-<<<<<<< HEAD
 func buildOfflineTaskForAudit(userId uint64, dbType string, sqls getSQLFromFileResp) (*model.Task, error) {
-=======
-func buildOfflineTaskForAudit(userId uint, dbType string, sqls getSQLFromFileResp) (*model.Task, error) {
->>>>>>> d89e154e
 	task := &model.Task{
 		CreateUserId: userId,
 		ExecuteSQLs:  []*model.ExecuteSQL{},
