//go:build enterprise
// +build enterprise

package v1

import (
	"fmt"
	"net/http"
	"sort"
	"time"

	"github.com/actiontech/sqle/sqle/model"

	"github.com/actiontech/sqle/sqle/api/controller"
	"github.com/labstack/echo/v4"
)

func getTaskCounts(c echo.Context) error {
	s := model.GetStorage()
	total, err := s.GetTaskCounts()
	if err != nil {
		return controller.JSONBaseErrorReq(c, err)
	}

	todayCount, err := s.GetTaskCountsToday()
	if err != nil {
		return controller.JSONBaseErrorReq(c, err)
	}

	return c.JSON(http.StatusOK, &GetTaskCountsResV1{
		BaseRes: controller.NewBaseReq(nil),
		Data: &TaskCountsV1{
			Total:      uint(total),
			TodayCount: uint(todayCount),
		},
	})
}

func getInstancesTypePercentV1(c echo.Context) error {
	s := model.GetStorage()

	typeCounts, err := s.GetAllInstanceCount()
	if err != nil {
		return controller.JSONBaseErrorReq(c, err)
	}
	var total uint
	for _, count := range typeCounts {
		total += uint(count.Count)
	}

	percents := make([]InstanceTypePercent, len(typeCounts))
	for i, count := range typeCounts {
		percents[i] = InstanceTypePercent{
			Type:    count.DBType,
			Percent: float64(count.Count) / float64(total) * 100,
			Count:   uint(count.Count),
		}
	}

	return c.JSON(http.StatusOK, &GetInstancesTypePercentResV1{
		BaseRes: controller.NewBaseReq(nil),
		Data: &InstancesTypePercentV1{
			InstanceTypePercents: percents,
			InstanceTotalNum:     total,
		},
	})
}

func getTaskDurationOfWaitingForAuditV1(c echo.Context) error {
	s := model.GetStorage()

	workFlowStepIdsHasAudit, err := s.GetWorkFlowStepIdsHasAudit()
	if err != nil {
		return controller.JSONBaseErrorReq(c, err)
	}

	orderCount := len(workFlowStepIdsHasAudit)
	if orderCount == 0 {
		return c.JSON(http.StatusOK, &GetTaskDurationOfWaitingForAuditResV1{
			BaseRes: controller.NewBaseReq(nil),
			Data:    &TaskStageDuration{Minutes: 0},
		})
	}

	durationMin, err := s.GetDurationMinHasAudit(workFlowStepIdsHasAudit)
	if err != nil {
		return controller.JSONBaseErrorReq(c, err)
	}

	averageMin := durationMin / orderCount

	return c.JSON(http.StatusOK, &GetTaskDurationOfWaitingForAuditResV1{
		BaseRes: controller.NewBaseReq(nil),
		Data:    &TaskStageDuration{Minutes: uint(averageMin)},
	})
}

func getTaskDurationOfWaitingForExecutionV1(c echo.Context) error {
	return nil
}

func getTaskPassPercentV1(c echo.Context) error {
	auditPassPercent, err := getAuditPassPercent()
	if err != nil {
		return controller.JSONBaseErrorReq(c, err)
	}
	executionSuccessPercent, err := getExecutionSuccessPercent()
	if err != nil {
		return controller.JSONBaseErrorReq(c, err)
	}

	return c.JSON(http.StatusOK, &GetTaskPassPercentResV1{
		BaseRes: controller.NewBaseReq(nil),
		Data: &TaskPassPercentV1{
			AuditPassPercent:        auditPassPercent * 100,
			ExecutionSuccessPercent: executionSuccessPercent * 100,
		},
	})
}

func getAuditPassPercent() (float64, error) {
	s := model.GetStorage()
	passCount, err := s.GetApprovedWorkflowCount()
	if err != nil {
		return 0, err
	}
	allCount, err := s.GetAllWorkflowCount()
	if allCount == 0 {
		return 0, nil
	}
	return float64(passCount) / float64(allCount), err
}

func getExecutionSuccessPercent() (float64, error) {
	s := model.GetStorage()
	successCount, err := s.GetWorkflowCountByTaskStatus([]string{model.TaskStatusExecuteSucceeded})
	if err != nil {
		return 0, err
	}
	allCount, err := s.GetAllWorkflowCount()
	if allCount == 0 {
		return 0, nil
	}
	return float64(successCount) / float64(allCount), err
}

type CreatorRejectedPercent struct {
	Creator         string
	TaskTotalNum    uint
	RejectedPercent float64
}

type CreatorRejectedPercents []CreatorRejectedPercent

func (c CreatorRejectedPercents) Len() int {
	return len(c)
}
func (c CreatorRejectedPercents) Swap(i, j int) {
	c[i], c[j] = c[j], c[i]
}
func (c CreatorRejectedPercents) Less(i, j int) bool {
	return c[j].RejectedPercent < c[i].RejectedPercent
}

func getTaskRejectedPercentGroupByCreatorV1(c echo.Context) error {
	req := new(GetTaskRejectedPercentGroupByCreatorReqV1)
	if err := controller.BindAndValidateReq(c, req); err != nil {
		return err
	}

	s := model.GetStorage()
	users, err := s.GetAllUserTip()
	if err != nil {
		return controller.JSONBaseErrorReq(c, err)
	}

	var percents []CreatorRejectedPercent
	for _, user := range users {
		rejected, err := s.GetWorkflowCountByReq(map[string]interface{}{
			"filter_create_user_name": user.Name,
			"filter_status":           model.WorkflowStatusReject,
		})
		if err != nil {
			return controller.JSONBaseErrorReq(c, err)
		}

		if rejected == 0 {
			continue
		}

		total, err := s.GetWorkflowCountByReq(map[string]interface{}{
			"filter_create_user_name": user.Name,
		})
		if err != nil {
			return controller.JSONBaseErrorReq(c, err)
		}

		percent := float64(rejected) / float64(total) * 100
		percents = append(percents, CreatorRejectedPercent{
			Creator:         user.Name,
			TaskTotalNum:    uint(total),
			RejectedPercent: percent,
		})
	}

	if percents == nil {
		return c.JSON(http.StatusOK, &GetTaskRejectedPercentGroupByCreatorResV1{
			BaseRes: controller.NewBaseReq(nil),
			Data:    nil,
		})
	}

	sort.Sort(CreatorRejectedPercents(percents))

	actualPercentsCount := uint(len(percents))
	resItemCount := req.Limit
	if req.Limit > actualPercentsCount {
		resItemCount = actualPercentsCount
	}

	percentsRes := make([]*TaskRejectedPercentGroupByCreator, resItemCount)
	for i := 0; i < int(resItemCount); i++ {
		percentsRes[i] = &TaskRejectedPercentGroupByCreator{
			Creator:         percents[i].Creator,
			TaskTotalNum:    percents[i].TaskTotalNum,
			RejectedPercent: percents[i].RejectedPercent,
		}
	}

	return c.JSON(http.StatusOK, &GetTaskRejectedPercentGroupByCreatorResV1{
		BaseRes: controller.NewBaseReq(nil),
		Data:    percentsRes,
	})
}

type InstanceRejectedPercent struct {
	InstanceName    string
	TaskTotalNum    uint
	RejectedPercent float64
}

type InstanceRejectedPercents []InstanceRejectedPercent

func (c InstanceRejectedPercents) Len() int {
	return len(c)
}
func (c InstanceRejectedPercents) Swap(i, j int) {
	c[i], c[j] = c[j], c[i]
}
func (c InstanceRejectedPercents) Less(i, j int) bool {
	return c[j].RejectedPercent < c[i].RejectedPercent
}

func getTaskRejectedPercentGroupByInstanceV1(c echo.Context) error {
	req := new(GetTaskRejectedPercentGroupByInstanceReqV1)
	if err := controller.BindAndValidateReq(c, req); err != nil {
		return err
	}

	s := model.GetStorage()
	insts, err := s.GetAllInstanceTips("")
	if err != nil {
		return controller.JSONBaseErrorReq(c, err)
	}

	var percents []InstanceRejectedPercent
	for _, inst := range insts {
		rejected, err := s.GetWorkflowCountByReq(map[string]interface{}{
			"filter_task_instance_name": inst.Name,
			"filter_status":             model.WorkflowStatusReject,
		})
		if err != nil {
			return controller.JSONBaseErrorReq(c, err)
		}

		if rejected == 0 {
			continue
		}

		total, err := s.GetWorkflowCountByReq(map[string]interface{}{
			"filter_task_instance_name": inst.Name,
		})
		if err != nil {
			return controller.JSONBaseErrorReq(c, err)
		}

		percent := float64(rejected) / float64(total) * 100
		percents = append(percents, InstanceRejectedPercent{
			InstanceName:    inst.Name,
			TaskTotalNum:    uint(total),
			RejectedPercent: percent,
		})
	}

	if percents == nil {
		return c.JSON(http.StatusOK, &GetTaskRejectedPercentGroupByCreatorResV1{
			BaseRes: controller.NewBaseReq(nil),
			Data:    nil,
		})
	}

	sort.Sort(InstanceRejectedPercents(percents))

	resItemCount := req.Limit
	actualPercentsCount := uint(len(percents))
	if req.Limit > actualPercentsCount {
		resItemCount = actualPercentsCount
	}

	percentsRes := make([]*TaskRejectedPercentGroupByInstance, resItemCount)
	for i := 0; i < int(resItemCount); i++ {
		percentsRes[i] = &TaskRejectedPercentGroupByInstance{
			InstanceName:    percents[i].InstanceName,
			TaskTotalNum:    percents[i].TaskTotalNum,
			RejectedPercent: percents[i].RejectedPercent,
		}
	}

	return c.JSON(http.StatusOK, &GetTaskRejectedPercentGroupByInstanceResV1{
		BaseRes: controller.NewBaseReq(nil),
		Data:    percentsRes,
	})
}

func getTaskCreatedCountsEachDayV1(c echo.Context) error {
	req := new(GetTaskCreatedCountsEachDayReqV1)
	if err := controller.BindAndValidateReq(c, req); err != nil {
		return err
	}

	// parse date string
	loc, err := time.LoadLocation("Local")
	if err != nil {
		return controller.JSONBaseErrorReq(c, err)
	}
	dateFrom, err := time.ParseInLocation("2006-01-02", req.FilterDateFrom, loc)
	if err != nil {
		return controller.JSONBaseErrorReq(c, fmt.Errorf("parse dateFrom failed: %v", err))
	}
	dateTo, err := time.ParseInLocation("2006-01-02", req.FilterDateTo, loc)
	if err != nil {
		return controller.JSONBaseErrorReq(c, fmt.Errorf("parse dateTo failed: %v", err))
	}
	dateTo = dateTo.AddDate(0, 0, 1) // 假设接口要查询第1天(date from)到第3天(date to)的趋势，那么第3天的工单创建数量是第3天0点到第4天0点之间的数量。实际需要查询的是第1天0点到第4天0点的数据

	var datePoints []time.Time
	currentDate := dateFrom
	for !currentDate.After(dateTo) {
		datePoints = append(datePoints, currentDate)
		currentDate = currentDate.AddDate(0, 0, 1)
	}

	var samples []TaskCreatedCountsEachDayItem
	s := model.GetStorage()
	for i, j := 0, 1; j < len(datePoints); i, j = i+1, j+1 {
		filter := map[string]interface{}{
			"filter_create_time_from": datePoints[i],
			"filter_create_time_to":   datePoints[j],
		}
		count, err := s.GetWorkflowCountByReq(filter)
		if err != nil {
			return controller.JSONBaseErrorReq(c, fmt.Errorf("get work flow count failed: %v", err))
		}
		samples = append(samples, TaskCreatedCountsEachDayItem{
			Date:  datePoints[i].Format("2006-01-02"),
			Value: uint(count),
		})
	}

	return c.JSON(http.StatusOK, &GetTaskCreatedCountsEachDayResV1{
		BaseRes: controller.NewBaseReq(nil),
		Data: &TaskCreatedCountsEachDayV1{
			Samples: samples,
		},
	})
}

<<<<<<< HEAD
func getTasksPercentCountedByInstanceTypeV1(c echo.Context) error {
	user, err := controller.GetCurrentUser(c)
	if err != nil {
		return controller.JSONBaseErrorReq(c, err)
	}
	s := model.GetStorage()
	tasks, total, err := s.GetWorkflowsByReq(map[string]interface{}{}, user)
	if err != nil {
		return controller.JSONBaseErrorReq(c, fmt.Errorf("get workflows failed: %v", err))
	}

	type taskCount struct {
		dbType string
		count  uint
	}
	var taskCounts []*taskCount
loop:
	for _, task := range tasks {
		for _, count := range taskCounts {
			if count.dbType == task.TaskInstanceType.String {
				count.count += 1
				continue loop
			}
		}
		taskCounts = append(taskCounts, &taskCount{
			dbType: task.TaskInstanceType.String,
			count:  1,
		})
	}

	percents := make([]TasksPercentCountedByInstanceType, len(taskCounts))
	for i, count := range taskCounts {
		percents[i] = TasksPercentCountedByInstanceType{
			InstanceType: count.dbType,
			Percent:      float64(count.count) / float64(total) * 100,
			Count:        count.count,
		}
	}

	return c.JSON(http.StatusOK, &GetTasksPercentCountedByInstanceTypeResV1{
		BaseRes: controller.NewBaseReq(nil),
		Data: &TasksPercentCountedByInstanceTypeV1{
			TaskPercents: percents,
			TaskTotalNum: uint(total),
=======
func getTaskStatusCountV1(c echo.Context) error {
	s := model.GetStorage()
	executionSuccessCount, err := s.GetWorkflowCountByTaskStatus([]string{model.TaskStatusExecuteSucceeded})
	if err != nil {
		return controller.JSONBaseErrorReq(c, err)
	}
	executingCount, err := s.GetWorkflowCountByTaskStatus([]string{model.TaskStatusExecuting})
	if err != nil {
		return controller.JSONBaseErrorReq(c, err)
	}
	executingFailedCount, err := s.GetWorkflowCountByTaskStatus([]string{model.TaskStatusExecuteFailed})
	if err != nil {
		return controller.JSONBaseErrorReq(c, err)
	}
	waitingForExecutionCount, err := s.GetWorkflowCountByStepType([]string{model.WorkflowStepTypeSQLExecute})
	if err != nil {
		return controller.JSONBaseErrorReq(c, err)
	}
	rejectedCount, err := s.GetWorkflowCountByStatus([]string{model.WorkflowStatusReject})
	if err != nil {
		return controller.JSONBaseErrorReq(c, err)
	}
	waitingForAuditCount, err := s.GetWorkflowCountByStepType([]string{model.WorkflowStepTypeSQLReview})
	if err != nil {
		return controller.JSONBaseErrorReq(c, err)
	}
	closedCount, err := s.GetWorkflowCountByStatus([]string{model.WorkflowStatusCancel})
	if err != nil {
		return controller.JSONBaseErrorReq(c, err)
	}

	return c.JSON(http.StatusOK, &GetTaskStatusCountResV1{
		BaseRes: controller.NewBaseReq(nil),
		Data: &TaskStatusCountV1{
			ExecutionSuccessCount:    executionSuccessCount,
			ExecutingCount:           executingCount,
			ExecutingFailedCount:     executingFailedCount,
			WaitingForExecutionCount: waitingForExecutionCount,
			RejectedCount:            rejectedCount,
			WaitingForAuditCount:     waitingForAuditCount,
			ClosedCount:              closedCount,
>>>>>>> 562fecf3
		},
	})
}<|MERGE_RESOLUTION|>--- conflicted
+++ resolved
@@ -375,7 +375,51 @@
 	})
 }
 
-<<<<<<< HEAD
+func getTaskStatusCountV1(c echo.Context) error {
+	s := model.GetStorage()
+	executionSuccessCount, err := s.GetWorkflowCountByTaskStatus([]string{model.TaskStatusExecuteSucceeded})
+	if err != nil {
+		return controller.JSONBaseErrorReq(c, err)
+	}
+	executingCount, err := s.GetWorkflowCountByTaskStatus([]string{model.TaskStatusExecuting})
+	if err != nil {
+		return controller.JSONBaseErrorReq(c, err)
+	}
+	executingFailedCount, err := s.GetWorkflowCountByTaskStatus([]string{model.TaskStatusExecuteFailed})
+	if err != nil {
+		return controller.JSONBaseErrorReq(c, err)
+	}
+	waitingForExecutionCount, err := s.GetWorkflowCountByStepType([]string{model.WorkflowStepTypeSQLExecute})
+	if err != nil {
+		return controller.JSONBaseErrorReq(c, err)
+	}
+	rejectedCount, err := s.GetWorkflowCountByStatus([]string{model.WorkflowStatusReject})
+	if err != nil {
+		return controller.JSONBaseErrorReq(c, err)
+	}
+	waitingForAuditCount, err := s.GetWorkflowCountByStepType([]string{model.WorkflowStepTypeSQLReview})
+	if err != nil {
+		return controller.JSONBaseErrorReq(c, err)
+	}
+	closedCount, err := s.GetWorkflowCountByStatus([]string{model.WorkflowStatusCancel})
+	if err != nil {
+		return controller.JSONBaseErrorReq(c, err)
+	}
+
+	return c.JSON(http.StatusOK, &GetTaskStatusCountResV1{
+		BaseRes: controller.NewBaseReq(nil),
+		Data: &TaskStatusCountV1{
+			ExecutionSuccessCount:    executionSuccessCount,
+			ExecutingCount:           executingCount,
+			ExecutingFailedCount:     executingFailedCount,
+			WaitingForExecutionCount: waitingForExecutionCount,
+			RejectedCount:            rejectedCount,
+			WaitingForAuditCount:     waitingForAuditCount,
+			ClosedCount:              closedCount,
+		},
+	})
+}
+
 func getTasksPercentCountedByInstanceTypeV1(c echo.Context) error {
 	user, err := controller.GetCurrentUser(c)
 	if err != nil {
@@ -420,49 +464,6 @@
 		Data: &TasksPercentCountedByInstanceTypeV1{
 			TaskPercents: percents,
 			TaskTotalNum: uint(total),
-=======
-func getTaskStatusCountV1(c echo.Context) error {
-	s := model.GetStorage()
-	executionSuccessCount, err := s.GetWorkflowCountByTaskStatus([]string{model.TaskStatusExecuteSucceeded})
-	if err != nil {
-		return controller.JSONBaseErrorReq(c, err)
-	}
-	executingCount, err := s.GetWorkflowCountByTaskStatus([]string{model.TaskStatusExecuting})
-	if err != nil {
-		return controller.JSONBaseErrorReq(c, err)
-	}
-	executingFailedCount, err := s.GetWorkflowCountByTaskStatus([]string{model.TaskStatusExecuteFailed})
-	if err != nil {
-		return controller.JSONBaseErrorReq(c, err)
-	}
-	waitingForExecutionCount, err := s.GetWorkflowCountByStepType([]string{model.WorkflowStepTypeSQLExecute})
-	if err != nil {
-		return controller.JSONBaseErrorReq(c, err)
-	}
-	rejectedCount, err := s.GetWorkflowCountByStatus([]string{model.WorkflowStatusReject})
-	if err != nil {
-		return controller.JSONBaseErrorReq(c, err)
-	}
-	waitingForAuditCount, err := s.GetWorkflowCountByStepType([]string{model.WorkflowStepTypeSQLReview})
-	if err != nil {
-		return controller.JSONBaseErrorReq(c, err)
-	}
-	closedCount, err := s.GetWorkflowCountByStatus([]string{model.WorkflowStatusCancel})
-	if err != nil {
-		return controller.JSONBaseErrorReq(c, err)
-	}
-
-	return c.JSON(http.StatusOK, &GetTaskStatusCountResV1{
-		BaseRes: controller.NewBaseReq(nil),
-		Data: &TaskStatusCountV1{
-			ExecutionSuccessCount:    executionSuccessCount,
-			ExecutingCount:           executingCount,
-			ExecutingFailedCount:     executingFailedCount,
-			WaitingForExecutionCount: waitingForExecutionCount,
-			RejectedCount:            rejectedCount,
-			WaitingForAuditCount:     waitingForAuditCount,
-			ClosedCount:              closedCount,
->>>>>>> 562fecf3
 		},
 	})
 }