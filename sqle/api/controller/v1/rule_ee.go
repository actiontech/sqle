--- conflicted
+++ resolved
@@ -82,7 +82,6 @@
 	return c.JSON(http.StatusOK, controller.NewBaseReq(nil))
 }
 
-<<<<<<< HEAD
 func createCustomRule(c echo.Context) error {
 	s := model.GetStorage()
 	req := new(CreateCustomRuleReqV1)
@@ -199,7 +198,10 @@
 	return c.JSON(http.StatusOK, &GetCustomRuleResV1{
 		BaseRes: controller.NewBaseReq(nil),
 		Data:    res,
-=======
+	})
+}
+
+
 func getRuleTypeByDBType(c echo.Context) error {
 	dbType := c.Param("db_type")
 
@@ -233,6 +235,5 @@
 	return c.JSON(http.StatusOK, &GetRuleTypeByDBTypeResV1{
 		BaseRes: controller.NewBaseReq(nil),
 		Data:    ruleTypeV1s,
->>>>>>> 8549c31d
 	})
 }