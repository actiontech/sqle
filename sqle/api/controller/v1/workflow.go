--- conflicted
+++ resolved
@@ -1063,72 +1063,7 @@
 // @Success 200 {object} controller.BaseRes
 // @router /v1/workflows/{workflow_id}/schedule [put]
 func UpdateWorkflowSchedule(c echo.Context) error {
-<<<<<<< HEAD
-	req := new(UpdateWorkflowScheduleV1)
-	if err := controller.BindAndValidateReq(c, req); err != nil {
-		return err
-	}
-	workflowId := c.Param("workflow_id")
-	id, err := FormatStringToInt(workflowId)
-	if err != nil {
-		return controller.JSONBaseErrorReq(c, err)
-	}
-	err = CheckCurrentUserCanOperateWorkflow(c, &model.Workflow{
-		Model: model.Model{ID: uint(id)},
-	}, []uint{})
-	if err != nil {
-		return controller.JSONBaseErrorReq(c, err)
-	}
-
-	user, err := controller.GetCurrentUser(c)
-	if err != nil {
-		return controller.JSONBaseErrorReq(c, err)
-	}
-
-	s := model.GetStorage()
-	workflow, exist, err := s.GetWorkflowDetailById(workflowId)
-	if err != nil {
-		return controller.JSONBaseErrorReq(c, err)
-	}
-	if !exist {
-		return controller.JSONBaseErrorReq(c, ErrWorkflowNoAccess)
-	}
-	currentStep := workflow.CurrentStep()
-	if currentStep == nil {
-		return fmt.Errorf("workflow current step not found")
-	}
-
-	if currentStep.Template.Typ != model.WorkflowStepTypeSQLExecute {
-		return controller.JSONBaseErrorReq(c, errors.New(errors.DataInvalid,
-			fmt.Errorf("workflow need to be approved first")))
-	}
-
-	err = CheckUserCanOperateStep(user, workflow, int(currentStep.ID))
-	if err != nil {
-		return controller.JSONBaseErrorReq(c, errors.New(errors.DataInvalid, err))
-	}
-
-	if req.ScheduleTime != nil && req.ScheduleTime.Before(time.Now()) {
-		return controller.JSONBaseErrorReq(c, errors.New(errors.DataInvalid, fmt.Errorf(
-			"request schedule time is too early")))
-	}
-
-	instance, err := s.GetInstancesByWorkflowID(workflow.ID)
-	if err != nil {
-		return controller.JSONBaseErrorReq(c, err)
-	}
-	if req.ScheduleTime != nil && len(instance.MaintenancePeriod) != 0 && !instance.MaintenancePeriod.IsWithinScope(*req.ScheduleTime) {
-		return controller.JSONBaseErrorReq(c, ErrWorkflowExecuteTimeIncorrect)
-	}
-
-	err = s.UpdateWorkflowSchedule(workflow, user.ID, req.ScheduleTime)
-	if err != nil {
-		return controller.JSONBaseErrorReq(c, err)
-	}
-	return c.JSON(http.StatusOK, controller.NewBaseReq(nil))
-=======
 	return nil
->>>>>>> 7f1754d8
 }
 
 // @Summary 工单提交 SQL 上线
