package v1

import (
	"database/sql"
	"fmt"
	"net/http"
	"strconv"
	"time"

	"github.com/actiontech/sqle/sqle/driver"

	"github.com/actiontech/sqle/sqle/api/controller"
	"github.com/actiontech/sqle/sqle/errors"
	"github.com/actiontech/sqle/sqle/model"
	"github.com/actiontech/sqle/sqle/notification"
	"github.com/actiontech/sqle/sqle/server"
	"github.com/actiontech/sqle/sqle/utils"

	"github.com/labstack/echo/v4"
)

var ErrWorkflowNoAccess = errors.New(errors.DataNotExist, fmt.Errorf("workflow is not exist or you can't access it"))
var errWorkflowExecuteTimeIncorrect = errors.New(errors.TaskActionInvalid, fmt.Errorf("please go online during instance operation and maintenance time"))

type GetWorkflowTemplateResV1 struct {
	controller.BaseRes
	Data *WorkflowTemplateDetailResV1 `json:"data"`
}

type WorkflowTemplateDetailResV1 struct {
	Name                          string                       `json:"workflow_template_name"`
	Desc                          string                       `json:"desc,omitempty"`
	AllowSubmitWhenLessAuditLevel string                       `json:"allow_submit_when_less_audit_level" enums:"normal,notice,warn,error"`
	Steps                         []*WorkFlowStepTemplateResV1 `json:"workflow_step_template_list"`
	Instances                     []string                     `json:"instance_name_list,omitempty"`
}

type WorkFlowStepTemplateResV1 struct {
	Number               int      `json:"number"`
	Typ                  string   `json:"type"`
	Desc                 string   `json:"desc,omitempty"`
	ApprovedByAuthorized bool     `json:"approved_by_authorized"`
	Users                []string `json:"assignee_user_name_list"`
}

// @Summary 获取审批流程模板详情
// @Description get workflow template detail
// @Tags workflow
// @Id getWorkflowTemplateV1
// @Security ApiKeyAuth
// @Param workflow_template_name path string true "workflow template name"
// @Success 200 {object} v1.GetWorkflowTemplateResV1
// @router /v1/workflow_templates/{workflow_template_name}/ [get]
func GetWorkflowTemplate(c echo.Context) error {
	s := model.GetStorage()
	templateName := c.Param("workflow_template_name")
	template, exist, err := s.GetWorkflowTemplateByName(templateName)
	if err != nil {
		return controller.JSONBaseErrorReq(c, err)
	}
	if !exist {
		return controller.JSONBaseErrorReq(c, errors.New(errors.DataNotExist,
			fmt.Errorf("workflow template is not exist")))
	}
	res, err := getWorkflowTemplateDetailByTemplate(template)
	if err != nil {
		return controller.JSONBaseErrorReq(c, err)
	}
	return c.JSON(http.StatusOK, &GetWorkflowTemplateResV1{
		BaseRes: controller.NewBaseReq(nil),
		Data:    res,
	})
}

func getWorkflowTemplateDetailByTemplate(template *model.WorkflowTemplate) (*WorkflowTemplateDetailResV1, error) {
	s := model.GetStorage()
	steps, err := s.GetWorkflowStepsDetailByTemplateId(template.ID)
	if err != nil {
		return nil, err
	}
	template.Steps = steps
	res := &WorkflowTemplateDetailResV1{
		Name:                          template.Name,
		Desc:                          template.Desc,
		AllowSubmitWhenLessAuditLevel: template.AllowSubmitWhenLessAuditLevel,
	}
	stepsRes := make([]*WorkFlowStepTemplateResV1, 0, len(steps))
	for _, step := range steps {
		stepRes := &WorkFlowStepTemplateResV1{
			Number:               int(step.Number),
			ApprovedByAuthorized: step.ApprovedByAuthorized.Bool,
			Typ:                  step.Typ,
			Desc:                 step.Desc,
		}
		users := []string{}
		if step.Users != nil {
			for _, user := range step.Users {
				users = append(users, user.Name)
			}
		}
		stepRes.Users = users
		stepsRes = append(stepsRes, stepRes)
	}
	res.Steps = stepsRes

	instanceNames, err := s.GetInstanceNamesByWorkflowTemplateId(template.ID)
	if err != nil {
		return nil, err
	}
	res.Instances = instanceNames
	return res, nil
}

type CreateWorkflowTemplateReqV1 struct {
	Name                          string                       `json:"workflow_template_name" form:"workflow_template_name" valid:"required,name"`
	Desc                          string                       `json:"desc" form:"desc"`
	AllowSubmitWhenLessAuditLevel string                       `json:"allow_submit_when_less_audit_level" enums:"normal,notice,warn,error"`
	Steps                         []*WorkFlowStepTemplateReqV1 `json:"workflow_step_template_list" form:"workflow_step_template_list" valid:"required,dive,required"`
	Instances                     []string                     `json:"instance_name_list" form:"instance_name_list"`
}

type WorkFlowStepTemplateReqV1 struct {
	Type                 string   `json:"type" form:"type" valid:"oneof=sql_review sql_execute" enums:"sql_review,sql_execute"`
	Desc                 string   `json:"desc" form:"desc"`
	ApprovedByAuthorized bool     `json:"approved_by_authorized"`
	Users                []string `json:"assignee_user_name_list" form:"assignee_user_name_list"`
}

func validWorkflowTemplateReq(steps []*WorkFlowStepTemplateReqV1) error {
	if len(steps) == 0 {
		return fmt.Errorf("workflow steps cannot be empty")
	}
	if len(steps) > 5 {
		return fmt.Errorf("workflow steps length must be less than 6")
	}

	for i, step := range steps {
		isLastStep := i == len(steps)-1
		if isLastStep && step.Type != model.WorkflowStepTypeSQLExecute {
			return fmt.Errorf("the last workflow step type must be sql_execute")
		}
		if !isLastStep && step.Type == model.WorkflowStepTypeSQLExecute {
			return fmt.Errorf("workflow step type sql_execute just be used in last step")
		}
		if len(step.Users) == 0 && !step.ApprovedByAuthorized {
			return fmt.Errorf("the assignee is empty for step %s", step.Desc)
		}
		if len(step.Users) > 3 {
			return fmt.Errorf("the assignee for step cannot be more than 3")
		}
	}
	return nil
}

// @Summary 创建Sql审批流程模板
// @Description create a workflow template
// @Accept json
// @Produce json
// @Tags workflow
// @Id createWorkflowTemplateV1
// @Security ApiKeyAuth
// @Param instance body v1.CreateWorkflowTemplateReqV1 true "create workflow template request"
// @Success 200 {object} controller.BaseRes
// @router /v1/workflow_templates [post]
func CreateWorkflowTemplate(c echo.Context) error {
	req := new(CreateWorkflowTemplateReqV1)
	if err := controller.BindAndValidateReq(c, req); err != nil {
		return err
	}
	s := model.GetStorage()
	_, exist, err := s.GetWorkflowTemplateByName(req.Name)
	if err != nil {
		return controller.JSONBaseErrorReq(c, err)
	}
	if exist {
		return controller.JSONBaseErrorReq(c, errors.New(errors.DataExist, fmt.Errorf("workflow template is exist")))
	}

	err = validWorkflowTemplateReq(req.Steps)
	if err != nil {
		return controller.JSONBaseErrorReq(c, errors.New(errors.DataInvalid, err))
	}
	userNames := []string{}
	for _, step := range req.Steps {
		userNames = append(userNames, step.Users...)
	}

	users, err := s.GetAndCheckUserExist(userNames)
	if err != nil {
		return controller.JSONBaseErrorReq(c, err)
	}
	userMap := map[string]*model.User{}
	for _, user := range users {
		userMap[user.Name] = user
	}

	instances, err := s.GetAndCheckInstanceExist(req.Instances)
	if err != nil {
		return controller.JSONBaseErrorReq(c, err)
	}
	allowSubmitWhenLessAuditLevel := string(driver.RuleLevelWarn)
	if req.AllowSubmitWhenLessAuditLevel != "" {
		allowSubmitWhenLessAuditLevel = req.AllowSubmitWhenLessAuditLevel
	}
	workflowTemplate := &model.WorkflowTemplate{
		Name:                          req.Name,
		Desc:                          req.Desc,
		AllowSubmitWhenLessAuditLevel: allowSubmitWhenLessAuditLevel,
	}
	steps := make([]*model.WorkflowStepTemplate, 0, len(req.Steps))
	for i, step := range req.Steps {
		s := &model.WorkflowStepTemplate{
			Number: uint(i + 1),
			ApprovedByAuthorized: sql.NullBool{
				Bool:  step.ApprovedByAuthorized,
				Valid: true,
			},
			Typ:  step.Type,
			Desc: step.Desc,
		}
		stepUsers := make([]*model.User, 0, len(step.Users))
		for _, userName := range step.Users {
			stepUsers = append(stepUsers, userMap[userName])
		}
		s.Users = stepUsers
		steps = append(steps, s)
	}
	workflowTemplate.Steps = steps

	err = s.SaveWorkflowTemplate(workflowTemplate)
	if err != nil {
		return controller.JSONBaseErrorReq(c, err)
	}

	err = s.UpdateWorkflowTemplateInstances(workflowTemplate, instances...)
	if err != nil {
		return controller.JSONBaseErrorReq(c, err)
	}
	return c.JSON(http.StatusOK, controller.NewBaseReq(nil))
}

type UpdateWorkflowTemplateReqV1 struct {
	Desc                          *string                      `json:"desc" form:"desc"`
	AllowSubmitWhenLessAuditLevel *string                      `json:"allow_submit_when_less_audit_level" enums:"normal,notice,warn,error"`
	Steps                         []*WorkFlowStepTemplateReqV1 `json:"workflow_step_template_list" form:"workflow_step_template_list"`
	Instances                     []string                     `json:"instance_name_list" form:"instance_name_list"`
}

// @Summary 更新Sql审批流程模板
// @Description update the workflow template
// @Tags workflow
// @Id updateWorkflowTemplateV1
// @Security ApiKeyAuth
// @Accept json
// @Produce json
// @Param workflow_template_name path string true "workflow template name"
// @Param instance body v1.UpdateWorkflowTemplateReqV1 true "create workflow template"
// @Success 200 {object} controller.BaseRes
// @router /v1/workflow_templates/{workflow_template_name}/ [patch]
func UpdateWorkflowTemplate(c echo.Context) error {
	req := new(UpdateWorkflowTemplateReqV1)
	if err := controller.BindAndValidateReq(c, req); err != nil {
		return err
	}
	s := model.GetStorage()
	templateName := c.Param("workflow_template_name")
	workflowTemplate, exist, err := s.GetWorkflowTemplateByName(templateName)
	if err != nil {
		return controller.JSONBaseErrorReq(c, err)
	}
	if !exist {
		return controller.JSONBaseErrorReq(c, errors.New(errors.DataNotExist,
			fmt.Errorf("workflow template is not exist")))
	}
	var instances []*model.Instance
	if req.Instances != nil && len(req.Instances) > 0 {
		instances, err = s.GetAndCheckInstanceExist(req.Instances)
		if err != nil {
			return controller.JSONBaseErrorReq(c, err)
		}
	}

	if req.Steps != nil {
		err = validWorkflowTemplateReq(req.Steps)
		if err != nil {
			return controller.JSONBaseErrorReq(c, errors.New(errors.DataInvalid, err))
		}
		userNames := []string{}
		for _, step := range req.Steps {
			userNames = append(userNames, step.Users...)
		}

		users, err := s.GetAndCheckUserExist(userNames)
		if err != nil {
			return controller.JSONBaseErrorReq(c, err)
		}
		userMap := map[string]*model.User{}
		for _, user := range users {
			userMap[user.Name] = user
		}

		steps := make([]*model.WorkflowStepTemplate, 0, len(req.Steps))
		for i, step := range req.Steps {
			s := &model.WorkflowStepTemplate{
				Number: uint(i + 1),
				ApprovedByAuthorized: sql.NullBool{
					Bool:  step.ApprovedByAuthorized,
					Valid: true,
				},
				Typ:  step.Type,
				Desc: step.Desc,
			}
			stepUsers := make([]*model.User, 0, len(step.Users))
			for _, userName := range step.Users {
				stepUsers = append(stepUsers, userMap[userName])
			}
			s.Users = stepUsers
			steps = append(steps, s)
		}
		err = s.UpdateWorkflowTemplateSteps(workflowTemplate.ID, steps)
		if err != nil {
			return controller.JSONBaseErrorReq(c, err)
		}
	}

	if req.Desc != nil {
		workflowTemplate.Desc = *req.Desc
	}

	if req.AllowSubmitWhenLessAuditLevel != nil {
		workflowTemplate.AllowSubmitWhenLessAuditLevel = *req.AllowSubmitWhenLessAuditLevel
	}

	err = s.Save(workflowTemplate)
	if err != nil {
		return controller.JSONBaseErrorReq(c, err)
	}

	if req.Instances != nil {
		err = s.UpdateWorkflowTemplateInstances(workflowTemplate, instances...)
		if err != nil {
			return controller.JSONBaseErrorReq(c, err)
		}
	}
	return c.JSON(http.StatusOK, controller.NewBaseReq(nil))
}

// @Summary 删除Sql审批流程模板
// @Description update the workflow template
// @Tags workflow
// @Id deleteWorkflowTemplateV1
// @Security ApiKeyAuth
// @Accept json
// @Produce json
// @Param workflow_template_name path string true "workflow template name"
// @Success 200 {object} controller.BaseRes
// @router /v1/workflow_templates/{workflow_template_name}/ [delete]
func DeleteWorkflowTemplate(c echo.Context) error {
	s := model.GetStorage()
	templateName := c.Param("workflow_template_name")
	workflowTemplate, exist, err := s.GetWorkflowTemplateByName(templateName)
	if err != nil {
		return controller.JSONBaseErrorReq(c, err)
	}
	if !exist {
		return controller.JSONBaseErrorReq(c, errors.New(errors.DataNotExist,
			fmt.Errorf("workflow template is not exist")))
	}
	err = s.Delete(workflowTemplate)
	if err != nil {
		return controller.JSONBaseErrorReq(c, err)
	}
	return c.JSON(http.StatusOK, controller.NewBaseReq(nil))
}

type GetWorkflowTemplatesReqV1 struct {
	PageIndex uint32 `json:"page_index" query:"page_index" valid:"required"`
	PageSize  uint32 `json:"page_size" query:"page_size" valid:"required"`
}

type GetWorkflowTemplatesResV1 struct {
	controller.BaseRes
	Data      []*WorkflowTemplateResV1 `json:"data"`
	TotalNums uint64                   `json:"total_nums"`
}

type WorkflowTemplateResV1 struct {
	Name string `json:"workflow_template_name"`
	Desc string `json:"desc"`
}

// @Summary 获取审批流程模板列表
// @Description get workflow template list
// @Tags workflow
// @Id getWorkflowTemplateListV1
// @Security ApiKeyAuth
// @Param page_index query uint32 false "page index"
// @Param page_size query uint32 false "size of per page"
// @Success 200 {object} v1.GetWorkflowTemplatesResV1
// @router /v1/workflow_templates [get]
func GetWorkflowTemplates(c echo.Context) error {
	req := new(GetWorkflowTemplatesReqV1)
	if err := controller.BindAndValidateReq(c, req); err != nil {
		return err
	}
	var offset uint32
	if req.PageIndex >= 1 {
		offset = req.PageSize * (req.PageIndex - 1)
	}
	data := map[string]interface{}{
		"limit":  req.PageSize,
		"offset": offset,
	}
	s := model.GetStorage()
	workflowTemplates, count, err := s.GetWorkflowTemplatesByReq(data)
	if err != nil {
		return controller.JSONBaseErrorReq(c, err)
	}
	workflowTemplatesReq := make([]*WorkflowTemplateResV1, 0, len(workflowTemplates))
	for _, template := range workflowTemplates {
		workflowTemplateReq := &WorkflowTemplateResV1{
			Name: template.Name,
			Desc: template.Desc,
		}
		workflowTemplatesReq = append(workflowTemplatesReq, workflowTemplateReq)
	}
	return c.JSON(http.StatusOK, &GetWorkflowTemplatesResV1{
		BaseRes:   controller.NewBaseReq(nil),
		Data:      workflowTemplatesReq,
		TotalNums: count,
	})
}

type GetWorkflowTemplateTipResV1 struct {
	controller.BaseRes
	Data []*WorkflowTemplateTipResV1 `json:"data"`
}

type WorkflowTemplateTipResV1 struct {
	Name string `json:"workflow_template_name"`
}

// @Summary 获取审批流程模板提示信息
// @Description get workflow template tips
// @Tags workflow
// @Id getWorkflowTemplateTipsV1
// @Security ApiKeyAuth
// @Success 200 {object} v1.GetWorkflowTemplateTipResV1
// @router /v1/workflow_template_tips [get]
func GetWorkflowTemplateTips(c echo.Context) error {
	s := model.GetStorage()
	templates, err := s.GetWorkflowTemplateTip()
	if err != nil {
		return controller.JSONBaseErrorReq(c, err)
	}
	templateTipsResV1 := make([]*WorkflowTemplateTipResV1, 0, len(templates))
	for _, template := range templates {
		instanceTipRes := &WorkflowTemplateTipResV1{
			Name: template.Name,
		}
		templateTipsResV1 = append(templateTipsResV1, instanceTipRes)
	}
	return c.JSON(http.StatusOK, &GetWorkflowTemplateTipResV1{
		BaseRes: controller.NewBaseReq(nil),
		Data:    templateTipsResV1,
	})
}

type CreateWorkflowReqV1 struct {
	Subject string `json:"workflow_subject" form:"workflow_subject" valid:"required,name"`
	Desc    string `json:"desc" form:"desc"`
	TaskId  string `json:"task_id" form:"task_id" valid:"required"`
}

// @Summary 创建工单
// @Deprecated
// @Description create workflow
// @Accept json
// @Produce json
// @Tags workflow
// @Id createWorkflowV1
// @Security ApiKeyAuth
// @Param instance body v1.CreateWorkflowReqV1 true "create workflow request"
// @Success 200 {object} controller.BaseRes
// @router /v1/workflows [post]
func CreateWorkflow(c echo.Context) error {
	return nil
}

type GetWorkflowResV1 struct {
	controller.BaseRes
	Data *WorkflowResV1 `json:"data"`
}

type WorkflowResV1 struct {
	Id                       uint                    `json:"workflow_id"`
	Subject                  string                  `json:"subject"`
	Desc                     string                  `json:"desc,omitempty"`
	CreateUser               string                  `json:"create_user_name"`
	CreateTime               *time.Time              `json:"create_time"`
	InstanceMaintenanceTimes []*MaintenanceTimeResV1 `json:"instance_maintenance_times"`
	Record                   *WorkflowRecordResV1    `json:"record"`
	RecordHistory            []*WorkflowRecordResV1  `json:"record_history_list,omitempty"`
}

type WorkflowRecordResV1 struct {
	TaskId            uint                 `json:"task_id"`
	CurrentStepNumber uint                 `json:"current_step_number,omitempty"`
	Status            string               `json:"status" enums:"on_process,rejected,canceled,exec_scheduled,executing,exec_failed,finished"`
	ScheduleTime      *time.Time           `json:"schedule_time,omitempty"`
	ScheduleUser      string               `json:"schedule_user,omitempty"`
	Steps             []*WorkflowStepResV1 `json:"workflow_step_list,omitempty"`
}

type WorkflowStepResV1 struct {
	Id            uint       `json:"workflow_step_id,omitempty"`
	Number        uint       `json:"number"`
	Type          string     `json:"type" enums:"create_workflow,update_workflow,sql_review,sql_execute"`
	Desc          string     `json:"desc,omitempty"`
	Users         []string   `json:"assignee_user_name_list,omitempty"`
	OperationUser string     `json:"operation_user_name,omitempty"`
	OperationTime *time.Time `json:"operation_time,omitempty"`
	State         string     `json:"state,omitempty" enums:"initialized,approved,rejected"`
	Reason        string     `json:"reason,omitempty"`
}

func checkCurrentUserCanAccessWorkflow(c echo.Context, workflow *model.Workflow, ops []uint) error {
	if controller.GetUserName(c) == model.DefaultAdminUser {
		return nil
	}
	user, err := controller.GetCurrentUser(c)
	if err != nil {
		return err
	}
	s := model.GetStorage()
	access, err := s.UserCanAccessWorkflow(user, workflow)
	if err != nil {
		return err
	}
	if access {
		return nil
	}
	if len(ops) > 0 {
		instance, err := s.GetInstanceByWorkflowID(workflow.ID)
		if err != nil {
			return err
		}
		ok, err := s.CheckUserHasOpToInstances(user, []*model.Instance{instance}, ops)
		if err != nil {
			return err
		}
		if ok {
			return nil
		}
	}
	return ErrWorkflowNoAccess
}

func convertWorkflowStatusToRes(workflowStatus, taskStatus string, scheduleTime *time.Time) string {
	var status = workflowStatus
	switch taskStatus {
	case model.TaskStatusExecuting:
		status = model.WorkflowStatusExecuting
	case model.TaskStatusExecuteSucceeded:
		status = model.WorkflowStatusFinish
	case model.TaskStatusExecuteFailed:
		status = model.WorkflowStatusExecFailed
	}
	if status == model.WorkflowStatusRunning && scheduleTime != nil {
		status = model.WorkflowStatusExecScheduled
	}
	return status
}

// @Summary 获取审批流程详情
// @Deprecated
// @Description get workflow detail
// @Tags workflow
// @Id getWorkflowV1
// @Security ApiKeyAuth
// @Param workflow_id path integer true "workflow id"
// @Success 200 {object} v1.GetWorkflowResV1
// @router /v1/workflows/{workflow_id}/ [get]
func GetWorkflow(c echo.Context) error {
	return nil
}

type GetWorkflowsReqV1 struct {
	FilterSubject                     string `json:"filter_subject" query:"filter_subject"`
	FilterCreateTimeFrom              string `json:"filter_create_time_from" query:"filter_create_time_from"`
	FilterCreateTimeTo                string `json:"filter_create_time_to" query:"filter_create_time_to"`
	FilterCreateUserName              string `json:"filter_create_user_name" query:"filter_create_user_name"`
	FilterCurrentStepType             string `json:"filter_current_step_type" query:"filter_current_step_type" valid:"omitempty,oneof=sql_review sql_execute"`
	FilterStatus                      string `json:"filter_status" query:"filter_status" valid:"omitempty,oneof=on_process rejected canceled exec_scheduled executing exec_failed finished"`
	FilterCurrentStepAssigneeUserName string `json:"filter_current_step_assignee_user_name" query:"filter_current_step_assignee_user_name"`
	FilterTaskInstanceName            string `json:"filter_task_instance_name" query:"filter_task_instance_name"`
	FilterTaskExecuteStartTimeFrom    string `json:"filter_task_execute_start_time_from" query:"filter_task_execute_start_time_from"`
	FilterTaskExecuteStartTimeTo      string `json:"filter_task_execute_start_time_to" query:"filter_task_execute_start_time_to"`
	PageIndex                         uint32 `json:"page_index" query:"page_index" valid:"required"`
	PageSize                          uint32 `json:"page_size" query:"page_size" valid:"required"`
}

type GetWorkflowsResV1 struct {
	controller.BaseRes
	Data      []*WorkflowDetailResV1 `json:"data"`
	TotalNums uint64                 `json:"total_nums"`
}

type WorkflowDetailResV1 struct {
	Id                      uint       `json:"workflow_id"`
	Subject                 string     `json:"subject"`
	Desc                    string     `json:"desc"`
	TaskPassRate            float64    `json:"task_pass_rate"`
	TaskScore               int32      `json:"task_score"`
	TaskInstance            string     `json:"task_instance_name"`
	TaskInstanceSchema      string     `json:"task_instance_schema"`
	CreateUser              string     `json:"create_user_name"`
	CreateTime              *time.Time `json:"create_time"`
	CurrentStepType         string     `json:"current_step_type,omitempty" enums:"sql_review,sql_execute"`
	CurrentStepAssigneeUser []string   `json:"current_step_assignee_user_name_list,omitempty"`
	Status                  string     `json:"status" enums:"on_process,rejected,canceled,exec_scheduled,executing,exec_failed,finished"`
	ScheduleTime            *time.Time `json:"schedule_time,omitempty"`
}

// @Summary 获取审批流程列表
// @Deprecated
// @Description get workflow list
// @Tags workflow
// @Id getWorkflowListV1
// @Security ApiKeyAuth
// @Param filter_subject query string false "filter subject"
// @Param filter_create_time_from query string false "filter create time from"
// @Param filter_create_time_to query string false "filter create time to"
// @Param filter_create_user_name query string false "filter create user name"
// @Param filter_current_step_type query string false "filter current step type" Enums(sql_review, sql_execute)
// @Param filter_status query string false "filter workflow status" Enums(on_process, rejected, canceled, exec_scheduled, executing, exec_failed, finished)
// @Param filter_current_step_assignee_user_name query string false "filter current step assignee user name"
// @Param filter_task_instance_name query string false "filter instance name"
// @Param filter_task_execute_start_time_from query string false "filter task execute start time from"
// @Param filter_task_execute_start_time_to query string false "filter task execute start time to"
// @Param page_index query uint32 false "page index"
// @Param page_size query uint32 false "size of per page"
// @Success 200 {object} v1.GetWorkflowsResV1
// @router /v1/workflows [get]
func GetWorkflows(c echo.Context) error {
	req := new(GetWorkflowsReqV1)
	if err := controller.BindAndValidateReq(c, req); err != nil {
		return err
	}

	user, err := controller.GetCurrentUser(c)
	if err != nil {
		return controller.JSONBaseErrorReq(c, err)
	}

	var offset uint32
	if req.PageIndex >= 1 {
		offset = req.PageSize * (req.PageIndex - 1)
	}
	var workflowStatus string
	var taskStatus string
	var isScheduled bool
	var notScheduled bool
	// filter task status
	switch req.FilterStatus {
	case model.WorkflowStatusExecuting:
		taskStatus = model.TaskStatusExecuting
	case model.WorkflowStatusExecFailed:
		taskStatus = model.TaskStatusExecuteFailed
	case model.WorkflowStatusFinish:
		taskStatus = model.TaskStatusExecuteSucceeded
	}
	// filter workflow status
	switch req.FilterStatus {
	case model.WorkflowStatusRunning:
		workflowStatus = model.WorkflowStatusRunning
		notScheduled = true
	case model.WorkflowStatusExecScheduled:
		workflowStatus = model.WorkflowStatusRunning
		isScheduled = true
	case model.WorkflowStatusCancel, model.WorkflowStatusReject:
		workflowStatus = req.FilterStatus
	}

	data := map[string]interface{}{
		"filter_subject":                         req.FilterSubject,
		"filter_create_time_from":                req.FilterCreateTimeFrom,
		"filter_create_time_to":                  req.FilterCreateTimeTo,
		"filter_create_user_name":                req.FilterCreateUserName,
		"filter_status":                          workflowStatus,
		"filter_task_status":                     taskStatus,
		"is_scheduled":                           isScheduled,
		"not_scheduled":                          notScheduled,
		"filter_current_step_type":               req.FilterCurrentStepType,
		"filter_current_step_assignee_user_name": req.FilterCurrentStepAssigneeUserName,
		"filter_task_instance_name":              req.FilterTaskInstanceName,
		"current_user_id":                        user.ID,
		"check_user_can_access":                  user.Name != model.DefaultAdminUser,
		"filter_task_execute_start_time_from":    req.FilterTaskExecuteStartTimeFrom,
		"filter_task_execute_start_time_to":      req.FilterTaskExecuteStartTimeTo,
		"limit":                                  req.PageSize,
		"offset":                                 offset,
	}
	s := model.GetStorage()
	workflows, count, err := s.GetWorkflowsByReq(data, user)
	if err != nil {
		return controller.JSONBaseErrorReq(c, err)
	}

	workflowsReq := make([]*WorkflowDetailResV1, 0, len(workflows))
	for _, workflow := range workflows {
		workflowReq := &WorkflowDetailResV1{
			Id:                      workflow.Id,
			Subject:                 workflow.Subject,
			Desc:                    workflow.Desc,
			TaskPassRate:            workflow.TaskPassRate,
			TaskScore:               workflow.TaskScore.Int32,
			TaskInstance:            utils.AddDelTag(workflow.TaskInstanceDeletedAt, workflow.TaskInstance.String),
			TaskInstanceSchema:      workflow.TaskInstanceSchema,
			CreateUser:              utils.AddDelTag(workflow.CreateUserDeletedAt, workflow.CreateUser.String),
			CreateTime:              workflow.CreateTime,
			CurrentStepType:         workflow.CurrentStepType.String,
			CurrentStepAssigneeUser: workflow.CurrentStepAssigneeUser,
			Status:                  convertWorkflowStatusToRes(workflow.Status, workflow.TaskStatus, workflow.ScheduleTime),
			ScheduleTime:            workflow.ScheduleTime,
		}
		workflowsReq = append(workflowsReq, workflowReq)
	}
	return c.JSON(http.StatusOK, &GetWorkflowsResV1{
		BaseRes:   controller.NewBaseReq(nil),
		Data:      workflowsReq,
		TotalNums: count,
	})
}

func checkUserCanOperateStep(user *model.User, workflow *model.Workflow, stepId int) error {
	if workflow.Record.Status != model.WorkflowStatusWaitForAudit && workflow.Record.Status != model.WorkflowStatusWaitForExecution {
		return fmt.Errorf("workflow status is %s, not allow operate it", workflow.Record.Status)
	}
	currentStep := workflow.CurrentStep()
	if currentStep == nil {
		return fmt.Errorf("workflow current step not found")
	}
	if uint(stepId) != workflow.CurrentStep().ID {
		return fmt.Errorf("workflow current step is not %d", stepId)
	}

	if !workflow.IsOperationUser(user) {
		return fmt.Errorf("you are not allow to operate the workflow")
	}
	return nil
}

// @Summary 审批通过
// @Description approve workflow
// @Tags workflow
// @Id approveWorkflowV1
// @Security ApiKeyAuth
// @Param workflow_id path string true "workflow id"
// @Param workflow_step_id path string true "workflow step id"
// @Success 200 {object} controller.BaseRes
// @router /v1/workflows/{workflow_id}/steps/{workflow_step_id}/approve [post]
func ApproveWorkflow(c echo.Context) error {
	workflowId := c.Param("workflow_id")
	id, err := FormatStringToInt(workflowId)
	if err != nil {
		return controller.JSONBaseErrorReq(c, err)
	}
	err = checkCurrentUserCanAccessWorkflow(c, &model.Workflow{
		Model: model.Model{ID: uint(id)},
	}, []uint{})
	if err != nil {
		return controller.JSONBaseErrorReq(c, err)
	}

	//TODO: try to using struct tag valid.
	stepIdStr := c.Param("workflow_step_id")
	stepId, err := FormatStringToInt(stepIdStr)
	if err != nil {
		return controller.JSONBaseErrorReq(c, err)
	}

	user, err := controller.GetCurrentUser(c)
	if err != nil {
		return controller.JSONBaseErrorReq(c, err)
	}

	s := model.GetStorage()
	workflow, exist, err := s.GetWorkflowDetailById(workflowId)
	if err != nil {
		return controller.JSONBaseErrorReq(c, err)
	}
	if !exist {
		return controller.JSONBaseErrorReq(c, ErrWorkflowNoAccess)
	}

	err = checkUserCanOperateStep(user, workflow, stepId)
	if err != nil {
		return controller.JSONBaseErrorReq(c, errors.New(errors.DataInvalid, err))
	}

	currentStep := workflow.CurrentStep()

	if workflow.Record.Status == model.WorkflowStatusWaitForExecution {
		return controller.JSONBaseErrorReq(c, errors.New(errors.DataInvalid,
			fmt.Errorf("workflow has been approved, you should to execute it")))
	}

	currentStep.State = model.WorkflowStepStateApprove
	now := time.Now()
	currentStep.OperateAt = &now
	currentStep.OperationUserId = user.ID
	nextStep := workflow.NextStep()
	workflow.Record.CurrentWorkflowStepId = nextStep.ID
	if nextStep.Template.Typ == model.WorkflowStepTypeSQLExecute {
		workflow.Record.Status = model.WorkflowStatusWaitForExecution
	}

	err = s.UpdateWorkflowStatus(workflow, currentStep)
	if err != nil {
		return c.JSON(http.StatusOK, controller.NewBaseReq(err))
	}
	go notification.NotifyWorkflow(workflowId, notification.WorkflowNotifyTypeApprove)

	return c.JSON(http.StatusOK, controller.NewBaseReq(nil))
}

type RejectWorkflowReqV1 struct {
	Reason string `json:"reason" form:"reason"`
}

// @Summary 审批驳回
// @Description reject workflow
// @Tags workflow
// @Id rejectWorkflowV1
// @Security ApiKeyAuth
// @Param workflow_id path string true "workflow id"
// @Param workflow_step_id path string true "workflow step id"
// @param workflow_approve body v1.RejectWorkflowReqV1 true "workflow approve request"
// @Success 200 {object} controller.BaseRes
// @router /v1/workflows/{workflow_id}/steps/{workflow_step_id}/reject [post]
func RejectWorkflow(c echo.Context) error {
	req := new(RejectWorkflowReqV1)
	if err := controller.BindAndValidateReq(c, req); err != nil {
		return err
	}
	workflowId := c.Param("workflow_id")
	id, err := FormatStringToInt(workflowId)
	if err != nil {
		return controller.JSONBaseErrorReq(c, err)
	}

	// RejectWorkflow no need extra operation code for now.
	err = checkCurrentUserCanAccessWorkflow(c, &model.Workflow{
		Model: model.Model{ID: uint(id)},
	}, []uint{})
	if err != nil {
		return controller.JSONBaseErrorReq(c, err)
	}

	//TODO: try to using struct tag valid.
	stepIdStr := c.Param("workflow_step_id")
	stepId, err := FormatStringToInt(stepIdStr)
	if err != nil {
		return controller.JSONBaseErrorReq(c, err)
	}

	user, err := controller.GetCurrentUser(c)
	if err != nil {
		return controller.JSONBaseErrorReq(c, err)
	}

	s := model.GetStorage()
	workflow, exist, err := s.GetWorkflowDetailById(workflowId)
	if err != nil {
		return controller.JSONBaseErrorReq(c, err)
	}
	if !exist {
		return controller.JSONBaseErrorReq(c, ErrWorkflowNoAccess)
	}

	err = checkUserCanOperateStep(user, workflow, stepId)
	if err != nil {
		return controller.JSONBaseErrorReq(c, errors.New(errors.DataInvalid, err))
	}

	currentStep := workflow.CurrentStep()
	currentStep.State = model.WorkflowStepStateReject
	currentStep.Reason = req.Reason
	now := time.Now()
	currentStep.OperateAt = &now
	currentStep.OperationUserId = user.ID

	workflow.Record.Status = model.WorkflowStatusReject
	workflow.Record.CurrentWorkflowStepId = 0

	err = s.UpdateWorkflowStatus(workflow, currentStep)
	if err != nil {
		return c.JSON(http.StatusOK, controller.NewBaseReq(err))
	}
	go notification.NotifyWorkflow(fmt.Sprintf("%v", workflow.ID), notification.WorkflowNotifyTypeReject)

	return c.JSON(http.StatusOK, controller.NewBaseReq(nil))
}

// @Summary 审批关闭（中止）
// @Description cancel workflow
// @Tags workflow
// @Id cancelWorkflowV1
// @Security ApiKeyAuth
// @Param workflow_id path string true "workflow id"
// @Success 200 {object} controller.BaseRes
// @router /v1/workflows/{workflow_id}/cancel [post]
func CancelWorkflow(c echo.Context) error {
	workflowId := c.Param("workflow_id")
	id, err := FormatStringToInt(workflowId)
	if err != nil {
		return controller.JSONBaseErrorReq(c, err)
	}
	err = checkCurrentUserCanAccessWorkflow(c, &model.Workflow{
		Model: model.Model{ID: uint(id)},
	}, []uint{})
	if err != nil {
		return controller.JSONBaseErrorReq(c, err)
	}

	workflow, err := checkCancelWorkflow(workflowId)
	if err != nil {
		return controller.JSONBaseErrorReq(c, err)
	}

	user, err := controller.GetCurrentUser(c)
	if err != nil {
		return controller.JSONBaseErrorReq(c, err)
	}
	if !(user.ID == workflow.CreateUserId || user.Name == model.DefaultAdminUser) {
		return controller.JSONBaseErrorReq(c, errors.New(errors.DataNotExist,
			fmt.Errorf("you are not allow to operate the workflow")))
	}

	workflow.Record.Status = model.WorkflowStatusCancel
	workflow.Record.CurrentWorkflowStepId = 0

	err = model.GetStorage().UpdateWorkflowStatus(workflow, nil)
	if err != nil {
		return controller.JSONBaseErrorReq(c, err)
	}
	return controller.JSONBaseErrorReq(c, nil)
}

type BatchCancelWorkflowsReqV1 struct {
	WorkflowIds []string `json:"workflow_ids" form:"workflow_ids"`
}

// BatchCancelWorkflows batch cancel workflows.
// @Summary 批量取消工单
// @Description batch cancel workflows
// @Tags workflow
// @Id batchCancelWorkflowsV1
// @Security ApiKeyAuth
// @Param BatchCancelWorkflowsReqV1 body v1.BatchCancelWorkflowsReqV1 true "batch cancel workflows request"
// @Success 200 {object} controller.BaseRes
// @router /v1/workflows/cancel [post]
func BatchCancelWorkflows(c echo.Context) error {
	req := new(BatchCancelWorkflowsReqV1)
	if err := controller.BindAndValidateReq(c, req); err != nil {
		return err
	}

	workflows := make([]*model.Workflow, len(req.WorkflowIds))
	for i, workflowId := range req.WorkflowIds {
		workflow, err := checkCancelWorkflow(workflowId)
		if err != nil {
			return controller.JSONBaseErrorReq(c, err)
		}
		workflows[i] = workflow

		workflow.Record.Status = model.WorkflowStatusCancel
		workflow.Record.CurrentWorkflowStepId = 0
	}

	for _, workflow := range workflows {
		if err := model.GetStorage().UpdateWorkflowStatus(workflow, nil); err != nil {
			return controller.JSONBaseErrorReq(c, err)
		}
	}
	return controller.JSONBaseErrorReq(c, nil)
}

func checkCancelWorkflow(id string) (*model.Workflow, error) {
	workflow, exist, err := model.GetStorage().GetWorkflowDetailById(id)
	if err != nil {
		return nil, err
	}
	if !exist {
		return nil, ErrWorkflowNoAccess
	}
	if !(workflow.Record.Status == model.WorkflowStatusRunning ||
		workflow.Record.Status == model.WorkflowStatusReject) {
		return nil, errors.New(errors.DataInvalid,
			fmt.Errorf("workflow status is %s, not allow operate it", workflow.Record.Status))
	}
	return workflow, nil
}

type UpdateWorkflowReqV1 struct {
	TaskId string `json:"task_id" form:"task_id" valid:"required"`
}

// @Summary 更新审批流程（驳回后才可更新）
// @Deprecated
// @Description update workflow when it is rejected to creator.
// @Tags workflow
// @Accept json
// @Produce json
// @Id updateWorkflowV1
// @Security ApiKeyAuth
// @Param workflow_id path string true "workflow id"
// @Param instance body v1.UpdateWorkflowReqV1 true "update workflow request"
// @Success 200 {object} controller.BaseRes
// @router /v1/workflows/{workflow_id}/ [patch]
func UpdateWorkflow(c echo.Context) error {
	return nil
}

func FormatStringToInt(s string) (ret int, err error) {
	if s == "" {
		return 0, nil
	} else {
		ret, err = strconv.Atoi(s)
		if err != nil {
			return 0, err
		}
	}
	return ret, nil
}

type UpdateWorkflowScheduleV1 struct {
	ScheduleTime *time.Time `json:"schedule_time"`
}

// @Summary 设置工单定时上线时间（设置为空则代表取消定时时间，需要SQL审核流程都通过后才可以设置）
// @Description update workflow schedule.
// @Deprecated
// @Tags workflow
// @Accept json
// @Produce json
// @Id updateWorkflowScheduleV1
// @Security ApiKeyAuth
// @Param workflow_id path string true "workflow id"
// @Param instance body v1.UpdateWorkflowScheduleV1 true "update workflow schedule request"
// @Success 200 {object} controller.BaseRes
// @router /v1/workflows/{workflow_id}/schedule [put]
func UpdateWorkflowSchedule(c echo.Context) error {
	req := new(UpdateWorkflowScheduleV1)
	if err := controller.BindAndValidateReq(c, req); err != nil {
		return err
	}
	workflowId := c.Param("workflow_id")
	id, err := FormatStringToInt(workflowId)
	if err != nil {
		return controller.JSONBaseErrorReq(c, err)
	}
	err = checkCurrentUserCanAccessWorkflow(c, &model.Workflow{
		Model: model.Model{ID: uint(id)},
	}, []uint{})
	if err != nil {
		return controller.JSONBaseErrorReq(c, err)
	}

	user, err := controller.GetCurrentUser(c)
	if err != nil {
		return controller.JSONBaseErrorReq(c, err)
	}

	s := model.GetStorage()
	workflow, exist, err := s.GetWorkflowDetailById(workflowId)
	if err != nil {
		return controller.JSONBaseErrorReq(c, err)
	}
	if !exist {
		return controller.JSONBaseErrorReq(c, ErrWorkflowNoAccess)
	}
	currentStep := workflow.CurrentStep()
	if currentStep == nil {
		return fmt.Errorf("workflow current step not found")
	}

	if currentStep.Template.Typ != model.WorkflowStepTypeSQLExecute {
		return controller.JSONBaseErrorReq(c, errors.New(errors.DataInvalid,
			fmt.Errorf("workflow need to be approved first")))
	}

	err = checkUserCanOperateStep(user, workflow, int(currentStep.ID))
	if err != nil {
		return controller.JSONBaseErrorReq(c, errors.New(errors.DataInvalid, err))
	}

	if req.ScheduleTime != nil && req.ScheduleTime.Before(time.Now()) {
		return controller.JSONBaseErrorReq(c, errors.New(errors.DataInvalid, fmt.Errorf(
			"request schedule time is too early")))
	}

	instance, err := s.GetInstanceByWorkflowID(workflow.ID)
	if err != nil {
		return controller.JSONBaseErrorReq(c, err)
	}
	if req.ScheduleTime != nil && len(instance.MaintenancePeriod) != 0 && !instance.MaintenancePeriod.IsWithinScope(*req.ScheduleTime) {
		return controller.JSONBaseErrorReq(c, errWorkflowExecuteTimeIncorrect)
	}

	err = s.UpdateWorkflowSchedule(workflow, user.ID, req.ScheduleTime)
	if err != nil {
		return controller.JSONBaseErrorReq(c, err)
	}
	return c.JSON(http.StatusOK, controller.NewBaseReq(nil))
}

// @Summary 工单提交 SQL 上线
// @Description execute task on workflow
// @Deprecated
// @Tags workflow
// @Id executeTaskOnWorkflowV1
// @Security ApiKeyAuth
// @Param workflow_id path string true "workflow id"
// @Success 200 {object} controller.BaseRes
// @router /v1/workflows/{workflow_id}/task/execute [post]
func ExecuteTaskOnWorkflow(c echo.Context) error {
	workflowId := c.Param("workflow_id")
	id, err := FormatStringToInt(workflowId)
	if err != nil {
		return controller.JSONBaseErrorReq(c, err)
	}
	err = checkCurrentUserCanAccessWorkflow(c, &model.Workflow{
		Model: model.Model{ID: uint(id)},
	}, []uint{})
	if err != nil {
		return controller.JSONBaseErrorReq(c, err)
	}

	user, err := controller.GetCurrentUser(c)
	if err != nil {
		return controller.JSONBaseErrorReq(c, err)
	}

	s := model.GetStorage()
	workflow, exist, err := s.GetWorkflowDetailById(workflowId)
	if err != nil {
		return controller.JSONBaseErrorReq(c, err)
	}
	if !exist {
		return controller.JSONBaseErrorReq(c, ErrWorkflowNoAccess)
	}
	currentStep := workflow.CurrentStep()
	if currentStep == nil {
		return fmt.Errorf("workflow current step not found")
	}

	if currentStep.Template.Typ != model.WorkflowStepTypeSQLExecute {
		return controller.JSONBaseErrorReq(c, errors.New(errors.DataInvalid,
			fmt.Errorf("workflow need to be approved first")))
	}

	err = checkUserCanOperateStep(user, workflow, int(currentStep.ID))
	if err != nil {
		return controller.JSONBaseErrorReq(c, errors.New(errors.DataInvalid, err))
	}

	if workflow.Record.ScheduledAt != nil {
		return controller.JSONBaseErrorReq(c, errors.New(errors.DataInvalid,
			fmt.Errorf("workflow has been set to scheduled execution, not allowed to be executed")))
	}
	instance, err := s.GetInstanceByWorkflowID(workflow.ID)
	if err != nil {
		return controller.JSONBaseErrorReq(c, err)
	}
	if len(instance.MaintenancePeriod) != 0 && !instance.MaintenancePeriod.IsWithinScope(time.Now()) {
		return controller.JSONBaseErrorReq(c, errWorkflowExecuteTimeIncorrect)
	}

	err = server.ExecuteWorkflow(workflow, user.ID)
	if err != nil {
		return controller.JSONBaseErrorReq(c, err)
	}
	return c.JSON(http.StatusOK, controller.NewBaseReq(nil))
}

<<<<<<< HEAD
=======
// ExecuteOneTaskOnWorkflowV1
// @Summary 工单提交单个数据源上线
// @Description execute one task on workflow
// @Tags workflow
// @Id executeOneTaskOnWorkflowV1
// @Security ApiKeyAuth
// @Param workflow_id path string true "workflow id"
// @Param task_id path string true "task id"
// @Success 200 {object} controller.BaseRes
// @router /v1/workflows/{workflow_id}/tasks/{task_id}/execute [post]
func ExecuteOneTaskOnWorkflowV1(c echo.Context) error {
	return nil
}

func checkCurrentUserCanCreateWorkflow(user *model.User, instance *model.Instance) error {

	if model.IsDefaultAdminUser(user.Name) {
		return nil
	}

	s := model.GetStorage()
	ok, err := s.CheckUserHasOpToInstance(user, instance, []uint{model.OP_WORKFLOW_SAVE})
	if err != nil {
		return err
	}
	if !ok {
		return errors.NewAccessDeniedErr("user has no access to create workflow for instance")
	}

	return nil
}

>>>>>>> 23c22213
type GetWorkflowTasksResV1 struct {
	InstanceName            string     `json:"instance_name" query:"instance_name"`
	Status                  string     `json:"status" enums:"wait_for_audit, wait_for_execution, rejected, canceled, exec_scheduled, exec_failed, finished"`
	ExecStartTime           *time.Time `json:"exec_start_time,omitempty"`
	ExecEndTime             *time.Time `json:"exec_end_time,omitempty"`
	ScheduleTime            *time.Time `json:"schedule_time,omitempty"`
	CurrentStepAssigneeUser []string   `json:"current_step_assignee_user_name_list,omitempty"`
	TaskPassRate            float64    `json:"task_pass_rate"`
	TaskScore               int32      `json:"task_score"`
}

// GetSummaryOfWorkflowTasksV1
// @Summary 获取工单数据源任务概览
// @Description get summary of workflow instance tasks
// @Tags workflow
// @Id getSummaryOfInstanceTasksV1
// @Security ApiKeyAuth
// @Param workflow_id path integer true "workflow id"
// @Success 200 {object} v1.GetWorkflowTasksResV1
// @router /v1/workflows/{workflow_id}/tasks [get]
func GetSummaryOfWorkflowTasksV1(c echo.Context) error {
	return nil
}<|MERGE_RESOLUTION|>--- conflicted
+++ resolved
@@ -1185,8 +1185,6 @@
 	return c.JSON(http.StatusOK, controller.NewBaseReq(nil))
 }
 
-<<<<<<< HEAD
-=======
 // ExecuteOneTaskOnWorkflowV1
 // @Summary 工单提交单个数据源上线
 // @Description execute one task on workflow
@@ -1201,25 +1199,6 @@
 	return nil
 }
 
-func checkCurrentUserCanCreateWorkflow(user *model.User, instance *model.Instance) error {
-
-	if model.IsDefaultAdminUser(user.Name) {
-		return nil
-	}
-
-	s := model.GetStorage()
-	ok, err := s.CheckUserHasOpToInstance(user, instance, []uint{model.OP_WORKFLOW_SAVE})
-	if err != nil {
-		return err
-	}
-	if !ok {
-		return errors.NewAccessDeniedErr("user has no access to create workflow for instance")
-	}
-
-	return nil
-}
-
->>>>>>> 23c22213
 type GetWorkflowTasksResV1 struct {
 	InstanceName            string     `json:"instance_name" query:"instance_name"`
 	Status                  string     `json:"status" enums:"wait_for_audit, wait_for_execution, rejected, canceled, exec_scheduled, exec_failed, finished"`
