package v1

import (
<<<<<<< HEAD
	"context"
=======
	e "errors"
>>>>>>> 4ca470c6
	"fmt"
	"net/http"
	"strings"

	parser "github.com/actiontech/mybatis-mapper-2-sql"
	"github.com/actiontech/sqle/sqle/api/controller"
	dms "github.com/actiontech/sqle/sqle/dms"
	"github.com/actiontech/sqle/sqle/errors"
	"github.com/actiontech/sqle/sqle/log"
	"github.com/actiontech/sqle/sqle/model"
	"github.com/actiontech/sqle/sqle/server"

	"github.com/labstack/echo/v4"
)

type DirectAuditReqV1 struct {
	InstanceType string `json:"instance_type" form:"instance_type" example:"MySQL" valid:"required"`
	// 调用方不应该关心SQL是否被完美的拆分成独立的条目, 拆分SQL由SQLE实现
	SQLContent   string  `json:"sql_content" form:"sql_content" example:"select * from t1; select * from t2;" valid:"required"`
	SQLType      string  `json:"sql_type" form:"sql_type" example:"sql" enums:"sql,mybatis," valid:"omitempty,oneof=sql mybatis"`
	ProjectName  *string `json:"project_name" form:"project_name" example:"project1"`
	InstanceName *string `json:"instance_name" form:"instance_name" example:"instance1"`
	SchemaName   *string `json:"schema_name" form:"schema_name" example:"schema1"`
}

const (
	SQLTypeSQL     = "sql" // DirectAuditReqV1.SQLType 为空时默认为此
	SQLTypeMyBatis = "mybatis"
)

type DirectAuditResV1 struct {
	controller.BaseRes
	Data *AuditResDataV1 `json:"data"`
}

type AuditResDataV1 struct {
	AuditLevel string          `json:"audit_level" enums:"normal,notice,warn,error,"`
	Score      int32           `json:"score"`
	PassRate   float64         `json:"pass_rate"`
	SQLResults []AuditSQLResV1 `json:"sql_results"`
}

type AuditSQLResV1 struct {
	Number      uint   `json:"number"`
	ExecSQL     string `json:"exec_sql"`
	AuditResult string `json:"audit_result"`
	AuditLevel  string `json:"audit_level"`
}

var ErrDirectAudit = errors.New(errors.GenericError, fmt.Errorf("audit failed, please confirm whether the type of audit plugin supports static audit, please check the log for details"))

// @Deprecated
// @Summary 直接审核SQL
// @Description Direct audit sql
// @Id directAuditV1
// @Tags sql_audit
// @Security ApiKeyAuth
// @Param req body v1.DirectAuditReqV1 true "sqls that should be audited"
// @Success 200 {object} v1.DirectAuditResV1
// @router /v1/sql_audit [post]
func DirectAudit(c echo.Context) error {
	req := new(DirectAuditReqV1)
	err := controller.BindAndValidateReq(c, req)
	if err != nil {
		return err
	}

	if req.ProjectName != nil {
		user := controller.GetUserName(c)
		s := model.GetStorage()
		if yes, err := s.IsProjectMember(user, *req.ProjectName); err != nil {
			return controller.JSONBaseErrorReq(c, fmt.Errorf("check privilege failed: %v", err))
		} else if !yes {
			return controller.JSONBaseErrorReq(c, errors.New(errors.ErrAccessDeniedError, e.New("you are not the project member")))
		}
	}

	sql := req.SQLContent
	if req.SQLType == SQLTypeMyBatis {
		sql, err = parser.ParseXML(req.SQLContent)
		if err != nil {
			return controller.JSONBaseErrorReq(c, err)
		}
	}
	projectUid, err := dms.GetPorjectUIDByName(context.TODO(), *req.ProjectName)
	if err != nil {
		return controller.JSONBaseErrorReq(c, err)
	}
	l := log.NewEntry().WithField("/v1/sql_audit", "direct audit failed")

	s := model.GetStorage()
	var instance *model.Instance
	var exist bool
	if req.ProjectName != nil && req.InstanceName != nil {
		instance, exist, err = s.GetInstanceByNameAndProjectID(*req.InstanceName, projectUid)
		if err != nil {
			return controller.JSONBaseErrorReq(c, err)
		}
		if !exist {
			return controller.JSONBaseErrorReq(c, ErrInstanceNotExist)
		}
	}

	var schemaName string
	if req.SchemaName != nil {
		schemaName = *req.SchemaName
	}

	var task *model.Task
	if instance != nil && schemaName != "" {
		task, err = server.DirectAuditByInstance(l, sql, schemaName, instance)
	} else {
		task, err = server.AuditSQLByDBType(l, sql, req.InstanceType, nil, "")
	}
	if err != nil {
		l.Errorf("audit sqls failed: %v", err)
		return controller.JSONBaseErrorReq(c, ErrDirectAudit)
	}

	return c.JSON(http.StatusOK, DirectAuditResV1{
		BaseRes: controller.BaseRes{},
		Data:    convertTaskResultToAuditResV1(task),
	})
}

func convertTaskResultToAuditResV1(task *model.Task) *AuditResDataV1 {
	results := make([]AuditSQLResV1, len(task.ExecuteSQLs))
	for i, sql := range task.ExecuteSQLs {
		results[i] = AuditSQLResV1{
			Number:      sql.Number,
			ExecSQL:     sql.Content,
			AuditResult: sql.GetAuditResults(),
			AuditLevel:  sql.AuditLevel,
		}
	}
	return &AuditResDataV1{
		AuditLevel: task.AuditLevel,
		Score:      task.Score,
		PassRate:   task.PassRate,
		SQLResults: results,
	}
}

type DirectAuditFileReqV1 struct {
	InstanceType string `json:"instance_type" form:"instance_type" example:"MySQL" valid:"required"`
	// 调用方不应该关心SQL是否被完美的拆分成独立的条目, 拆分SQL由SQLE实现
	// 每个数组元素是一个文件内容
	FileContents []string `json:"file_contents" form:"file_contents" example:"select * from t1; select * from t2;" valid:"required"`
	SQLType      string   `json:"sql_type" form:"sql_type" example:"sql" enums:"sql,mybatis," valid:"omitempty,oneof=sql mybatis"`
	ProjectName  string   `json:"project_name" form:"project_name" example:"project1" valid:"required"`
	InstanceName *string  `json:"instance_name" form:"instance_name" example:"instance1"`
	SchemaName   *string  `json:"schema_name" form:"schema_name" example:"schema1"`
}

// @Summary 直接从文件内容提取SQL并审核，SQL文件暂时只支持一次解析一个文件
// @Description Direct audit sql from SQL files and MyBatis files
// @Id directAuditFilesV1
// @Tags sql_audit
// @Security ApiKeyAuth
// @Param req body v1.DirectAuditFileReqV1 true "files that should be audited"
// @Success 200 {object} v1.DirectAuditResV1
// @router /v1/audit_files [post]
func DirectAuditFiles(c echo.Context) error {
	req := new(DirectAuditFileReqV1)
	err := controller.BindAndValidateReq(c, req)
	if err != nil {
		return err
	}

	user := controller.GetUserName(c)
	s := model.GetStorage()
	if yes, err := s.IsProjectMember(user, req.ProjectName); err != nil {
		return controller.JSONBaseErrorReq(c, fmt.Errorf("check privilege failed: %v", err))
	} else if !yes {
		return controller.JSONBaseErrorReq(c, errors.New(errors.ErrAccessDeniedError, e.New("you are not the project member")))
	}

	if len(req.FileContents) <= 0 {
		return controller.JSONBaseErrorReq(c, e.New("file_contents is required"))
	}

	sqls := ""
	if req.SQLType == SQLTypeMyBatis {
		ss, err := parser.ParseXMLs(req.FileContents, false)
		if err != nil {
			return controller.JSONBaseErrorReq(c, err)
		}
		sqls = strings.Join(ss, ";")
	} else {
		// sql文件暂时只支持一次解析一个文件
		sqls = req.FileContents[0]
	}

	l := log.NewEntry().WithField("/v2/audit_files", "direct audit files failed")

	var instance *model.Instance
	var exist bool
	if req.InstanceName != nil {
		instance, exist, err = s.GetInstanceByNameAndProjectName(*req.InstanceName, req.ProjectName)
		if err != nil {
			return controller.JSONBaseErrorReq(c, err)
		}
		if !exist {
			return controller.JSONBaseErrorReq(c, ErrInstanceNotExist)
		}
	}

	var schemaName string
	if req.SchemaName != nil {
		schemaName = *req.SchemaName
	}

	var task *model.Task
	if instance != nil && schemaName != "" {
		task, err = server.DirectAuditByInstance(l, sqls, schemaName, instance)
	} else {
		task, err = server.AuditSQLByDBType(l, sqls, req.InstanceType, nil, "")
	}
	if err != nil {
		l.Errorf("audit sqls failed: %v", err)
		return controller.JSONBaseErrorReq(c, ErrDirectAudit)
	}

	return c.JSON(http.StatusOK, DirectAuditResV1{
		BaseRes: controller.BaseRes{},
		Data:    convertTaskResultToAuditResV1(task),
	})
}

type GetSQLAnalysisReq struct {
	ProjectName  string `json:"project_name" query:"project_name" example:"default" valid:"required"`
	InstanceName string `json:"instance_name" query:"instance_name" example:"MySQL" valid:"required"`
	SchemaName   string `json:"schema_name" query:"schema_name" example:"test"`
	Sql          string `json:"sql" query:"sql" example:"select * from t1; select * from t2;"`
}

type DirectGetSQLAnalysisResV1 struct {
	controller.BaseRes
	Data []*SqlAnalysisResDataV1 `json:"data"`
}

type SqlAnalysisResDataV1 struct {
	SQLExplain SQLExplain  `json:"sql_explain"`
	TableMetas []TableMeta `json:"table_metas"`
}

// DirectGetSQLAnalysis
// @Summary 直接获取SQL分析结果
// @Description Direct get sql analysis result
// @Id directGetSQLAnalysisV1
// @Tags sql_analysis
// @Param project_name query string true "project name"
// @Param instance_name query string true "instance name"
// @Param schema_name query string false "schema name"
// @Param sql query string false "sql"
// @Security ApiKeyAuth
// @Success 200 {object} v1.DirectGetSQLAnalysisResV1
// @router /v1/sql_analysis [get]
func DirectGetSQLAnalysis(c echo.Context) error {
	return directGetSQLAnalysis(c)
}<|MERGE_RESOLUTION|>--- conflicted
+++ resolved
@@ -1,11 +1,8 @@
 package v1
 
 import (
-<<<<<<< HEAD
 	"context"
-=======
 	e "errors"
->>>>>>> 4ca470c6
 	"fmt"
 	"net/http"
 	"strings"
@@ -74,11 +71,16 @@
 	}
 
 	if req.ProjectName != nil {
-		user := controller.GetUserName(c)
-		s := model.GetStorage()
-		if yes, err := s.IsProjectMember(user, *req.ProjectName); err != nil {
-			return controller.JSONBaseErrorReq(c, fmt.Errorf("check privilege failed: %v", err))
-		} else if !yes {
+		userUid := controller.GetUserID(c)
+		projectUid, err := dms.GetPorjectUIDByName(c.Request().Context(), *req.ProjectName)
+		if err != nil {
+			return controller.JSONBaseErrorReq(c, err)
+		}
+		up, err := dms.NewUserPermission(userUid, projectUid)
+		if err != nil {
+			return echo.NewHTTPError(http.StatusForbidden)
+		}
+		if up.IsProjectMember() {
 			return controller.JSONBaseErrorReq(c, errors.New(errors.ErrAccessDeniedError, e.New("you are not the project member")))
 		}
 	}
@@ -174,12 +176,16 @@
 	if err != nil {
 		return err
 	}
-
-	user := controller.GetUserName(c)
-	s := model.GetStorage()
-	if yes, err := s.IsProjectMember(user, req.ProjectName); err != nil {
-		return controller.JSONBaseErrorReq(c, fmt.Errorf("check privilege failed: %v", err))
-	} else if !yes {
+	userUid := controller.GetUserID(c)
+	projectUid, err := dms.GetPorjectUIDByName(c.Request().Context(), req.ProjectName)
+	if err != nil {
+		return controller.JSONBaseErrorReq(c, err)
+	}
+	up, err := dms.NewUserPermission(userUid, projectUid)
+	if err != nil {
+		return echo.NewHTTPError(http.StatusForbidden)
+	}
+	if up.IsProjectMember() {
 		return controller.JSONBaseErrorReq(c, errors.New(errors.ErrAccessDeniedError, e.New("you are not the project member")))
 	}
 
@@ -202,15 +208,13 @@
 	l := log.NewEntry().WithField("/v2/audit_files", "direct audit files failed")
 
 	var instance *model.Instance
-	var exist bool
 	if req.InstanceName != nil {
-		instance, exist, err = s.GetInstanceByNameAndProjectName(*req.InstanceName, req.ProjectName)
-		if err != nil {
-			return controller.JSONBaseErrorReq(c, err)
-		}
-		if !exist {
-			return controller.JSONBaseErrorReq(c, ErrInstanceNotExist)
-		}
+		s := model.GetStorage()
+		instances, err := s.GetAndCheckInstanceExist([]string{*req.InstanceName}, projectUid)
+		if err != nil {
+			return controller.JSONBaseErrorReq(c, err)
+		}
+		instance = instances[0]
 	}
 
 	var schemaName string
