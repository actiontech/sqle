--- conflicted
+++ resolved
@@ -210,13 +210,7 @@
 		return controller.JSONBaseErrorReq(c, err)
 	}
 
-<<<<<<< HEAD
-	task, _, err := buildOnlineTaskForAudit(c, s, uint64(user.ID), req.InstanceName, req.InstanceSchema, projectUid, source, sql)
-=======
-	s := model.GetStorage()
-
-	task, err := buildOnlineTaskForAudit(c, s, user.ID, req.InstanceName, req.InstanceSchema, projectName, source, sql)
->>>>>>> 5d3716ca
+	task, err := buildOnlineTaskForAudit(c, s, uint64(user.ID), req.InstanceName, req.InstanceSchema, projectUid, source, sql)
 	if err != nil {
 		return controller.JSONBaseErrorReq(c, err)
 	}
