package v1

import (
	"context"
	"fmt"

	dmsV1 "github.com/actiontech/dms/pkg/dms-common/api/dms/v1"
	v1 "github.com/actiontech/dms/pkg/dms-common/api/dms/v1"
	"github.com/actiontech/dms/pkg/dms-common/dmsobject"
	"github.com/actiontech/sqle/sqle/api/controller"
	"github.com/actiontech/sqle/sqle/dms"
	"github.com/actiontech/sqle/sqle/errors"
	"github.com/actiontech/sqle/sqle/model"

	"github.com/labstack/echo/v4"
)

func CheckCurrentUserCanOperateWorkflow(c echo.Context, projectUid string, workflow *model.Workflow, ops []dmsV1.OpPermissionType) error {
	userId := controller.GetUserID(c)
	up, err := dms.NewUserPermission(userId, projectUid)
	if err != nil {
		return err
	}
<<<<<<< HEAD
	if up.IsAdmin() {
=======
	if !isMember {
		return errors.New(errors.UserNotPermission, fmt.Errorf("the project does not exist or user %v is not in project %v", userName, projectName))
	}
	return nil
}

func CheckIsProjectManager(userName, projectName string) error {
	if userName == model.DefaultAdminUser {
		return nil
	}
	s := model.GetStorage()
	isManager, err := s.IsProjectManager(userName, projectName)
	if err != nil {
		return err
	}
	if !isManager {
		return errors.New(errors.UserNotPermission, fmt.Errorf("the project does not exist or the user does not have permission to operate"))
	}
	return nil
}

func CheckCurrentUserCanOperateTasks(c echo.Context, project *model.Project, workflow *model.Workflow, ops []uint, taskIdList []uint) error {
	if controller.GetUserName(c) == model.DefaultAdminUser {
		return nil
	}
	user, err := controller.GetCurrentUser(c)
	if err != nil {
		return err
	}

	s := model.GetStorage()

	isManager, err := s.IsProjectManager(user.Name, project.Name)
	if err != nil {
		return err
	}
	if isManager {
		return nil
	}

	access, err := s.UserCanAccessWorkflow(user, workflow)
	if err != nil {
		return err
	}
	if access {
		return nil
	}

	if len(ops) > 0 {
		instances, err := s.GetInstanceByTaskIDList(taskIdList)
		if err != nil {
			return err
		}

		ok, err := s.CheckUserHasOpToInstances(user, instances, ops)
		if err != nil {
			return err
		}
		if ok {
			return nil
		}
	}

	return ErrWorkflowNoAccess
}

/*

workflow permission.

*/

func CheckCurrentUserCanOperateWorkflow(c echo.Context, project *model.Project, workflow *model.Workflow, ops []uint) error {
	if controller.GetUserName(c) == model.DefaultAdminUser {
>>>>>>> 4ca470c6
		return nil
	}

	s := model.GetStorage()
	access, err := s.UserCanAccessWorkflow(userId, workflow)
	if err != nil {
		return err
	}
	if access {
		return nil
	}

	if len(ops) > 0 {
		instances, err := s.GetInstancesByWorkflowID(workflow.ID)
		if err != nil {
			return err
		}
		for _, instance := range instances {
			if !up.CanOpInstanceNoAdmin(instance.GetIDStr(), ops...) {
				return ErrWorkflowNoAccess
			}
		}
		return nil
	}
	return ErrWorkflowNoAccess
}

func checkCurrentUserCanAccessTask(c echo.Context, task *model.Task, ops []dmsV1.OpPermissionType) error {
	userId := controller.GetUserID(c)

	up, err := dms.NewUserPermission(userId, task.Instance.ProjectId)
	if err != nil {
		return err
	}
	if up.IsAdmin() {
		return nil
	}
	if userId == fmt.Sprintf("%d", task.CreateUserId) {
		return nil
	}

	s := model.GetStorage()
	workflow, exist, err := s.GetWorkflowByTaskId(task.ID)
	if err != nil {
		return err
	}
	if !exist {
		return errors.NewTaskNoExistOrNoAccessErr()
	}
	access, err := s.UserCanAccessWorkflow(userId, workflow)
	if err != nil {
		return err
	}
	if access {
		return nil
	}

	if up.CanOpInstanceNoAdmin(task.Instance.GetIDStr(), ops...) {
		return nil
	}

	return errors.NewTaskNoExistOrNoAccessErr()
}

func GetAuditPlanIfCurrentUserCanAccess(c echo.Context, projectId, auditPlanName string, opType v1.OpPermissionType) (*model.AuditPlan, bool, error) {
	storage := model.GetStorage()

	ap, exist, err := storage.GetAuditPlanFromProjectById(projectId, auditPlanName)
	if err != nil || !exist {
		return nil, exist, err
	}

	user, err := controller.GetCurrentUser(c)
	if err != nil {
		return nil, false, err
	}

	if ap.CreateUserID == user.GetIDStr() {
		return ap, true, nil
	}

	_, isAdmin, err := dmsobject.GetUserOpPermission(c.Request().Context(), projectId, user.GetIDStr(), controller.GetDMSServerAddress())
	if err != nil {
		return nil, false, err
	}
	if isAdmin {
		return ap, true, nil
	}

	if opType != "" {
		instances, err := GetCanOperationInstances(c.Request().Context(), user, "", projectId, opType)
		if err != nil {
			return nil, false, errors.NewUserNotPermissionError(string(opType))
		}
		for _, instance := range instances {
			if ap.InstanceName == instance.Name {
				return ap, true, nil
			}
		}
	}
	return ap, false, errors.NewUserNotPermissionError(v1.GetOperationTypeDesc(opType))
}

func CheckCurrentUserCanAccessInstances(ctx context.Context, namespaceUID string, userId string, instances []*model.Instance) (bool, error) {
	up, err := dms.NewUserPermission(userId, namespaceUID)
	if err != nil {
		return false, fmt.Errorf("get user op permission from dms error: %v", err)
	}
	if up.IsAdmin() {
		return true, nil
	}
	for _, instance := range instances {
		if !up.CanOpInstanceNoAdmin(instance.GetIDStr(), dms.GetAllOpPermissions()...) {
			return false, nil
		}
	}
	return true, nil
}

func CheckCurrentUserCanCreateWorkflow(ctx context.Context, namespaceUID string, user *model.User, tasks []*model.Task) (bool, error) {
	up, err := dms.NewUserPermission(user.GetIDStr(), namespaceUID)
	if err != nil {
		return false, err
	}
	if up.IsAdmin() {
		return true, nil
	}

	instances := make([]*model.Instance, len(tasks))
	for i, task := range tasks {
		instances[i] = task.Instance
	}
	for _, instance := range instances {
		if !up.CanOpInstanceNoAdmin(instance.GetIDStr(), dmsV1.OpPermissionTypeCreateWorkflow) {
			return false, nil
		}
	}
	return true, nil
}

func CheckUserCanCreateAuditPlan(ctx context.Context, namespaceUID string, user *model.User, instances []*model.Instance) (bool, error) {
	up, err := dms.NewUserPermission(user.GetIDStr(), namespaceUID)
	if err != nil {
		return false, err
	}
	if up.IsAdmin() {
		return true, nil
	}
	for _, instance := range instances {
		if !up.CanOpInstanceNoAdmin(instance.GetIDStr(), dmsV1.OpPermissionTypeSaveAuditPlan) {
			return false, nil
		}
	}
	return true, nil
}

// 根据用户权限获取能访问/操作的实例列表
func GetCanOperationInstances(ctx context.Context, user *model.User, dbType, projectUid string, operationType v1.OpPermissionType) ([]*model.Instance, error) {
	s := model.GetStorage()

	// 获取当前项目下指定数据库类型的全部实例
	instances, err := s.GetInstanceTipsByTypeAndTempID(dbType, 0, projectUid)
	if err != nil {
		return nil, err
	}

	userOpPermissions, isAdmin, err := dmsobject.GetUserOpPermission(ctx, projectUid, user.GetIDStr(), controller.GetDMSServerAddress())
	if err != nil {
		return nil, err
	}

	if isAdmin || operationType == "" {
		return instances, nil
	}
	canOperationInstance := make([]*model.Instance, 0)
	for _, instance := range instances {
		if CanOperationInstance(userOpPermissions, []v1.OpPermissionType{operationType}, instance) {
			canOperationInstance = append(canOperationInstance, instance)
		}
	}
	return canOperationInstance, nil
}

func CanOperationInstance(userOpPermissions []dmsV1.OpPermissionItem, needOpPermissionTypes []dmsV1.OpPermissionType, instance *model.Instance) bool {
	for _, userOpPermission := range userOpPermissions {
		// 对象权限(当前空间内所有对象)
		if userOpPermission.RangeType == dmsV1.OpRangeTypeNamespace {
			return true
		}

		// 动作权限(创建、审核、上线工单等)
		hasPrivilege := false
		for _, needOpPermissionType := range needOpPermissionTypes {
			if needOpPermissionType == userOpPermission.OpPermissionType {
				hasPrivilege = true
				break
			}
		}
		if !hasPrivilege {
			continue
		}
		// 对象权限(指定数据源)
		if userOpPermission.RangeType == dmsV1.OpRangeTypeDBService {
			for _, id := range userOpPermission.RangeUids {
				if id == instance.GetIDStr() {
					return true
				}
			}
		}
	}
	return false
}<|MERGE_RESOLUTION|>--- conflicted
+++ resolved
@@ -21,50 +21,47 @@
 	if err != nil {
 		return err
 	}
-<<<<<<< HEAD
-	if up.IsAdmin() {
-=======
-	if !isMember {
-		return errors.New(errors.UserNotPermission, fmt.Errorf("the project does not exist or user %v is not in project %v", userName, projectName))
-	}
-	return nil
-}
-
-func CheckIsProjectManager(userName, projectName string) error {
-	if userName == model.DefaultAdminUser {
-		return nil
-	}
-	s := model.GetStorage()
-	isManager, err := s.IsProjectManager(userName, projectName)
-	if err != nil {
-		return err
-	}
-	if !isManager {
-		return errors.New(errors.UserNotPermission, fmt.Errorf("the project does not exist or the user does not have permission to operate"))
-	}
-	return nil
-}
-
-func CheckCurrentUserCanOperateTasks(c echo.Context, project *model.Project, workflow *model.Workflow, ops []uint, taskIdList []uint) error {
-	if controller.GetUserName(c) == model.DefaultAdminUser {
-		return nil
-	}
-	user, err := controller.GetCurrentUser(c)
-	if err != nil {
-		return err
-	}
-
-	s := model.GetStorage()
-
-	isManager, err := s.IsProjectManager(user.Name, project.Name)
-	if err != nil {
-		return err
-	}
-	if isManager {
-		return nil
-	}
-
-	access, err := s.UserCanAccessWorkflow(user, workflow)
+	if up.IsAdmin() {
+		return nil
+	}
+
+	s := model.GetStorage()
+	access, err := s.UserCanAccessWorkflow(userId, workflow)
+	if err != nil {
+		return err
+	}
+	if access {
+		return nil
+	}
+
+	if len(ops) > 0 {
+		instances, err := s.GetInstancesByWorkflowID(workflow.ID)
+		if err != nil {
+			return err
+		}
+		for _, instance := range instances {
+			if !up.CanOpInstanceNoAdmin(instance.GetIDStr(), ops...) {
+				return ErrWorkflowNoAccess
+			}
+		}
+		return nil
+	}
+	return ErrWorkflowNoAccess
+}
+
+func CheckCurrentUserCanOperateTasks(c echo.Context, projectUid string, workflow *model.Workflow, ops []dmsV1.OpPermissionType, taskIdList []uint) error {
+	userId := controller.GetUserID(c)
+	up, err := dms.NewUserPermission(userId, projectUid)
+	if err != nil {
+		return err
+	}
+	if up.IsAdmin() {
+		return nil
+	}
+
+	s := model.GetStorage()
+
+	access, err := s.UserCanAccessWorkflow(userId, workflow)
 	if err != nil {
 		return err
 	}
@@ -77,52 +74,13 @@
 		if err != nil {
 			return err
 		}
-
-		ok, err := s.CheckUserHasOpToInstances(user, instances, ops)
-		if err != nil {
-			return err
-		}
-		if ok {
-			return nil
-		}
-	}
-
-	return ErrWorkflowNoAccess
-}
-
-/*
-
-workflow permission.
-
-*/
-
-func CheckCurrentUserCanOperateWorkflow(c echo.Context, project *model.Project, workflow *model.Workflow, ops []uint) error {
-	if controller.GetUserName(c) == model.DefaultAdminUser {
->>>>>>> 4ca470c6
-		return nil
-	}
-
-	s := model.GetStorage()
-	access, err := s.UserCanAccessWorkflow(userId, workflow)
-	if err != nil {
-		return err
-	}
-	if access {
-		return nil
-	}
-
-	if len(ops) > 0 {
-		instances, err := s.GetInstancesByWorkflowID(workflow.ID)
-		if err != nil {
-			return err
-		}
 		for _, instance := range instances {
-			if !up.CanOpInstanceNoAdmin(instance.GetIDStr(), ops...) {
-				return ErrWorkflowNoAccess
-			}
-		}
-		return nil
-	}
+			if up.CanOpInstanceNoAdmin(instance.GetIDStr(), ops...) {
+				return nil
+			}
+		}
+	}
+
 	return ErrWorkflowNoAccess
 }
 
