--- conflicted
+++ resolved
@@ -20,7 +20,6 @@
 	return errCommunityEditionNotSupportCustomRule
 }
 
-<<<<<<< HEAD
 func createCustomRule(c echo.Context) error {
 	return errCommunityEditionNotSupportCustomRule
 }
@@ -30,8 +29,9 @@
 }
 
 func getCustomRule(c echo.Context) error {
-=======
+	return errCommunityEditionNotSupportCustomRule
+}
+
 func getRuleTypeByDBType(c echo.Context) error {
->>>>>>> c123559f
 	return errCommunityEditionNotSupportCustomRule
 }