package v2

import (
	"context"
	_err "errors"
	"fmt"
	"net/http"
	"strconv"
	"strings"
	"time"

	dmsV1 "github.com/actiontech/dms/pkg/dms-common/api/dms/v1"
	"github.com/actiontech/dms/pkg/dms-common/dmsobject"
	v1 "github.com/actiontech/sqle/sqle/api/controller/v1"
	"github.com/actiontech/sqle/sqle/dms"
	"github.com/actiontech/sqle/sqle/errors"
	"github.com/actiontech/sqle/sqle/model"
	"github.com/actiontech/sqle/sqle/notification"
	"github.com/actiontech/sqle/sqle/pkg/im"
	"github.com/actiontech/sqle/sqle/server"
	"github.com/actiontech/sqle/sqle/utils"

	"github.com/actiontech/sqle/sqle/api/controller"
	"github.com/labstack/echo/v4"
)

var errTaskHasBeenUsed = errors.New(errors.DataConflict, fmt.Errorf("task has been used in other workflow"))

type WorkflowStepResV2 struct {
	Id            uint       `json:"workflow_step_id,omitempty"`
	Number        uint       `json:"number"`
	Type          string     `json:"type" enums:"create_workflow,update_workflow,sql_review,sql_execute"`
	Desc          string     `json:"desc,omitempty"`
	Users         []string   `json:"assignee_user_name_list,omitempty"`
	OperationUser string     `json:"operation_user_name,omitempty"`
	OperationTime *time.Time `json:"operation_time,omitempty"`
	State         string     `json:"state,omitempty" enums:"initialized,approved,rejected"`
	Reason        string     `json:"reason,omitempty"`
}

// @Summary 审批通过
// @Description approve workflow
// @Tags workflow
// @Id approveWorkflowV2
// @Security ApiKeyAuth
// @Param workflow_id path string true "workflow id"
// @Param workflow_step_id path string true "workflow step id"
// @Param project_name path string true "project name"
// @Success 200 {object} controller.BaseRes
// @router /v2/projects/{project_name}/workflows/{workflow_id}/steps/{workflow_step_id}/approve [post]
func ApproveWorkflowV2(c echo.Context) error {
	projectUid, err := dms.GetPorjectUIDByName(c.Request().Context(), c.Param("project_name"))
	if err != nil {
		return controller.JSONBaseErrorReq(c, err)
	}

	workflowId := c.Param("workflow_id")

	s := model.GetStorage()

	user, err := controller.GetCurrentUser(c)
	if err != nil {
		return controller.JSONBaseErrorReq(c, err)
	}

	workflow, exist, err := s.GetWorkflowByProjectAndWorkflowId(projectUid, workflowId)
	if err != nil {
		return controller.JSONBaseErrorReq(c, err)
	}
	if !exist {
		return controller.JSONBaseErrorReq(c, v1.ErrWorkflowNoAccess)
	}

	err = v1.CheckCurrentUserCanOperateWorkflow(c, projectUid, workflow, []dmsV1.OpPermissionType{})
	if err != nil {
		return controller.JSONBaseErrorReq(c, err)
	}

	stepIdStr := c.Param("workflow_step_id")
	stepId, err := v1.FormatStringToInt(stepIdStr)
	if err != nil {
		return controller.JSONBaseErrorReq(c, err)
	}

	workflowIdStr := strconv.Itoa(int(workflow.ID))
	workflow, exist, err = s.GetWorkflowDetailById(workflowIdStr)
	if err != nil {
		return controller.JSONBaseErrorReq(c, err)
	}
	if !exist {
		return controller.JSONBaseErrorReq(c, v1.ErrWorkflowNoAccess)
	}

	nextStep := workflow.NextStep()

	err = v1.CheckUserCanOperateStep(user, workflow, stepId)
	if err != nil {
		return controller.JSONBaseErrorReq(c, errors.New(errors.DataInvalid, err))
	}

	if err := server.ApproveWorkflowProcess(workflow, user, s); err != nil {
		return controller.JSONBaseErrorReq(c, err)
	}

	go im.UpdateApprove(workflow.ID, user.Phone, model.ApproveStatusAgree, "")

	if nextStep.Template.Typ != model.WorkflowStepTypeSQLExecute {
		go im.CreateApprove(strconv.Itoa(int(workflow.ID)))
	}

	return c.JSON(http.StatusOK, controller.NewBaseReq(nil))
}

type RejectWorkflowReqV2 struct {
	Reason string `json:"reason" form:"reason"`
}

// @Summary 审批驳回
// @Description reject workflow
// @Tags workflow
// @Id rejectWorkflowV2
// @Security ApiKeyAuth
// @Param workflow_id path string true "workflow id"
// @Param project_name path string true "project name"
// @Param workflow_step_id path string true "workflow step id"
// @param workflow_approve body v2.RejectWorkflowReqV2 true "workflow approve request"
// @Success 200 {object} controller.BaseRes
// @router /v2/projects/{project_name}/workflows/{workflow_id}/steps/{workflow_step_id}/reject [post]
func RejectWorkflowV2(c echo.Context) error {
	req := new(RejectWorkflowReqV2)
	if err := controller.BindAndValidateReq(c, req); err != nil {
		return controller.JSONBaseErrorReq(c, err)
	}

	s := model.GetStorage()

	projectUid, err := dms.GetPorjectUIDByName(context.TODO(), c.Param("project_name"))
	if err != nil {
		return controller.JSONBaseErrorReq(c, err)
	}

	workflowID := c.Param("workflow_id")
	workflow, exist, err := s.GetWorkflowByProjectAndWorkflowId(projectUid, workflowID)
	if err != nil {
		return controller.JSONBaseErrorReq(c, err)
	}
	if !exist {
		return controller.JSONBaseErrorReq(c, v1.ErrWorkflowNoAccess)
	}

	// RejectWorkflow no need extra operation code for now.
	err = v1.CheckCurrentUserCanOperateWorkflow(c, projectUid, workflow, []dmsV1.OpPermissionType{})
	if err != nil {
		return controller.JSONBaseErrorReq(c, err)
	}

	stepIdStr := c.Param("workflow_step_id")
	stepId, err := v1.FormatStringToInt(stepIdStr)
	if err != nil {
		return controller.JSONBaseErrorReq(c, err)
	}

	user, err := controller.GetCurrentUser(c)
	if err != nil {
		return controller.JSONBaseErrorReq(c, err)
	}

	workflowIdStr := strconv.Itoa(int(workflow.ID))
	workflow, exist, err = s.GetWorkflowDetailById(workflowIdStr)
	if err != nil {
		return controller.JSONBaseErrorReq(c, err)
	}
	if !exist {
		return controller.JSONBaseErrorReq(c, v1.ErrWorkflowNoAccess)
	}

	err = v1.CheckUserCanOperateStep(user, workflow, stepId)
	if err != nil {
		return controller.JSONBaseErrorReq(c, errors.New(errors.DataInvalid, err))
	}

	for _, inst := range workflow.Record.InstanceRecords {
		if inst.IsSQLExecuted {
			return controller.JSONBaseErrorReq(c, fmt.Errorf("can not reject workflow, cause there is any task is executed"))
		}
		if inst.ScheduledAt != nil {
			return controller.JSONBaseErrorReq(c, fmt.Errorf("can not reject workflow, cause there is any task is scheduled to be executed"))
		}
	}

	if err := server.RejectWorkflowProcess(workflow, req.Reason, user, s); err != nil {
		return controller.JSONBaseErrorReq(c, err)
	}

	go im.UpdateApprove(workflow.ID, user.Phone, model.ApproveStatusRefuse, req.Reason)

	return c.JSON(http.StatusOK, controller.NewBaseReq(nil))
}

// @Summary 审批关闭（中止）
// @Description cancel workflow
// @Tags workflow
// @Id cancelWorkflowV2
// @Security ApiKeyAuth
// @Param project_name path string true "project name"
// @Param workflow_id path string true "workflow id"
// @Success 200 {object} controller.BaseRes
// @router /v2/projects/{project_name}/workflows/{workflow_id}/cancel [post]
func CancelWorkflowV2(c echo.Context) error {
	s := model.GetStorage()

	projectUid, err := dms.GetPorjectUIDByName(context.TODO(), c.Param("project_name"))
	if err != nil {
		return controller.JSONBaseErrorReq(c, err)
	}

	workflowID := c.Param("workflow_id")
	workflow, exist, err := s.GetWorkflowByProjectAndWorkflowId(projectUid, workflowID)
	if err != nil {
		return controller.JSONBaseErrorReq(c, err)
	}
	if !exist {
		return controller.JSONBaseErrorReq(c, v1.ErrWorkflowNoAccess)
	}

	err = v1.CheckCurrentUserCanOperateWorkflow(c, projectUid, workflow, []dmsV1.OpPermissionType{})
	if err != nil {
		return controller.JSONBaseErrorReq(c, err)
	}

	workflow, err = checkCancelWorkflow(projectUid, workflow.WorkflowId)
	if err != nil {
		return controller.JSONBaseErrorReq(c, err)
	}

	workflowStatus := workflow.Record.Status

	up, err := dms.NewUserPermission(controller.GetUserID(c), projectUid)
	if err != nil {
		return controller.JSONBaseErrorReq(c, err)
	}

	if !(controller.GetUserID(c) == workflow.CreateUserId || up.IsAdmin()) {
		return controller.JSONBaseErrorReq(c, errors.New(errors.DataNotExist,
			fmt.Errorf("you are not allow to operate the workflow")))
	}

	workflow.Record.Status = model.WorkflowStatusCancel
	workflow.Record.CurrentWorkflowStepId = 0

	err = s.UpdateWorkflowStatus(workflow)
	if err != nil {
		return controller.JSONBaseErrorReq(c, err)
	}

	if workflowStatus == model.WorkflowStatusWaitForAudit {
		go im.CancelApprove(workflow.ID)
	}

	return controller.JSONBaseErrorReq(c, nil)
}

func checkCancelWorkflow(projectId, workflowID string) (*model.Workflow, error) {
	workflow, exist, err := model.GetStorage().GetWorkflowDetailByWorkflowID(projectId, workflowID)
	if err != nil {
		return nil, err
	}
	if !exist {
		return nil, v1.ErrWorkflowNoAccess
	}
	if !(workflow.Record.Status == model.WorkflowStatusWaitForAudit ||
		workflow.Record.Status == model.WorkflowStatusWaitForExecution ||
		workflow.Record.Status == model.WorkflowStatusReject) {
		return nil, errors.New(errors.DataInvalid,
			fmt.Errorf("workflow status is %s, not allow operate it", workflow.Record.Status))
	}
	return workflow, nil
}

type BatchCancelWorkflowsReqV2 struct {
	WorkflowIDList []string `json:"workflow_id_list" form:"workflow_id_list"`
}

// BatchCancelWorkflowsV2 batch cancel workflows.
// @Summary 批量取消工单
// @Description batch cancel workflows
// @Tags workflow
// @Id batchCancelWorkflowsV2
// @Security ApiKeyAuth
// @Param project_name path string true "project name"
// @Param BatchCancelWorkflowsReqV2 body v2.BatchCancelWorkflowsReqV2 true "batch cancel workflows request"
// @Success 200 {object} controller.BaseRes
// @router /v2/projects/{project_name}/workflows/cancel [post]
func BatchCancelWorkflowsV2(c echo.Context) error {
	req := new(BatchCancelWorkflowsReqV2)
	if err := controller.BindAndValidateReq(c, req); err != nil {
		return controller.JSONBaseErrorReq(c, err)
	}

	projectUid, err := dms.GetPorjectUIDByName(context.TODO(), c.Param("project_name"))
	if err != nil {
		return controller.JSONBaseErrorReq(c, err)
	}

	workflows := make([]*model.Workflow, len(req.WorkflowIDList))
	for i, workflowID := range req.WorkflowIDList {
		workflow, err := checkCancelWorkflow(projectUid, workflowID)
		if err != nil {
			return controller.JSONBaseErrorReq(c, err)
		}
		workflows[i] = workflow

		workflow.Record.Status = model.WorkflowStatusCancel
		workflow.Record.CurrentWorkflowStepId = 0
	}

	if err := model.GetStorage().BatchUpdateWorkflowStatus(workflows); err != nil {
		return controller.JSONBaseErrorReq(c, err)
	}

	return controller.JSONBaseErrorReq(c, nil)
}

type BatchCompleteWorkflowsReqV2 struct {
	WorkflowIDList []string `json:"workflow_id_list" form:"workflow_id_list"`
}

// BatchCompleteWorkflowsV2 complete workflows.
// @Summary 批量完成工单
// @Description this api will directly change the work order status to finished without real online operation
// @Tags workflow
// @Id batchCompleteWorkflowsV2
// @Security ApiKeyAuth
// @Param project_name path string true "project name"
// @Param data body v2.BatchCompleteWorkflowsReqV2 true "batch complete workflows request"
// @Success 200 {object} controller.BaseRes
// @router /v2/projects/{project_name}/workflows/complete [post]
func BatchCompleteWorkflowsV2(c echo.Context) error {
	req := new(BatchCancelWorkflowsReqV2)
	if err := controller.BindAndValidateReq(c, req); err != nil {
		return err
	}

	projectUid, err := dms.GetPorjectUIDByName(context.TODO(), c.Param("project_name"))
	if err != nil {
		return controller.JSONBaseErrorReq(c, err)
	}

	user, err := controller.GetCurrentUser(c)
	if err != nil {
		return controller.JSONBaseErrorReq(c, err)
	}
	up, err := dms.NewUserPermission(user.GetIDStr(), projectUid)
	if err != nil {
		return controller.JSONBaseErrorReq(c, err)
	}

	workflows := make([]*model.Workflow, len(req.WorkflowIDList))
	for i, workflowID := range req.WorkflowIDList {
		workflow, err := checkCanCompleteWorkflow(projectUid, workflowID)
		if err != nil {
			return controller.JSONBaseErrorReq(c, err)
		}

		// 执行上线的人可以决定真的上线这个工单还是直接标记完成
		lastStep := workflow.Record.Steps[len(workflow.Record.Steps)-1]
		canFinishWorkflow := up.IsAdmin()
		if !canFinishWorkflow {
			for _, assignee := range strings.Split(lastStep.Assignees, ",") {
				if assignee == user.GetIDStr() {
					canFinishWorkflow = true
					break
				}
			}
		}

		if !canFinishWorkflow {
			return controller.JSONBaseErrorReq(c, errors.New(errors.UserNotPermission, fmt.Errorf("the current user does not have permission to end these work orders")))
		}

		lastStep.State = model.WorkflowStepStateApprove
		lastStep.OperationUserId = user.GetIDStr()
		workflows[i] = workflow
		workflow.Record.Status = model.WorkflowStatusFinish
		workflow.Record.CurrentWorkflowStepId = 0

		needExecInstanceRecords := []*model.WorkflowInstanceRecord{}
		for _, inst := range workflow.Record.InstanceRecords {
			if !inst.IsSQLExecuted {
				inst.ExecutionUserId = user.GetIDStr()
				inst.IsSQLExecuted = true
				needExecInstanceRecords = append(needExecInstanceRecords, inst)
			}
		}
		if err := model.GetStorage().CompletionWorkflow(workflow, lastStep, needExecInstanceRecords); err != nil {
			return controller.JSONBaseErrorReq(c, err)
		}
	}

	return controller.JSONBaseErrorReq(c, nil)
}

func checkCanCompleteWorkflow(projectId, workflowID string) (*model.Workflow, error) {
	workflow, exist, err := model.GetStorage().GetWorkflowDetailByWorkflowID(projectId, workflowID)
	if err != nil {
		return nil, err
	}
	if !exist {
		return nil, v1.ErrWorkflowNoAccess
	}
	if !(workflow.Record.Status == model.WorkflowStatusWaitForExecution) {
		return nil, errors.New(errors.DataInvalid,
			fmt.Errorf("workflow status is %s, not allow operate it", workflow.Record.Status))
	}
	return workflow, nil
}

// ExecuteOneTaskOnWorkflowV2
// @Summary 工单提交单个数据源上线
// @Description execute one task on workflow
// @Tags workflow
// @Id executeOneTaskOnWorkflowV2
// @Security ApiKeyAuth
// @Param workflow_id path string true "workflow id"
// @Param project_name path string true "project name"
// @Param task_id path string true "task id"
// @Success 200 {object} controller.BaseRes
// @router /v2/projects/{project_name}/workflows/{workflow_id}/tasks/{task_id}/execute [post]
func ExecuteOneTaskOnWorkflowV2(c echo.Context) error {
	projectUid, err := dms.GetPorjectUIDByName(context.TODO(), c.Param("project_name"))
	if err != nil {
		return controller.JSONBaseErrorReq(c, err)
	}
	workflowID := c.Param("workflow_id")

	s := model.GetStorage()
	workflow, exist, err := s.GetWorkflowByProjectAndWorkflowId(projectUid, workflowID)
	if err != nil {
		return controller.JSONBaseErrorReq(c, err)
	}
	if !exist {
		return controller.JSONBaseErrorReq(c, v1.ErrWorkflowNoAccess)
	}

	workflowId := fmt.Sprintf("%v", workflow.ID)

	taskIdStr := c.Param("task_id")
	taskId, err := v1.FormatStringToInt(taskIdStr)
	if err != nil {
		return controller.JSONBaseErrorReq(c, err)
	}

	workflow, exist, err = s.GetWorkflowDetailById(workflowId)
	if err != nil {
		return controller.JSONBaseErrorReq(c, err)
	}
	if !exist {
		return controller.JSONBaseErrorReq(c, v1.ErrWorkflowNoAccess)
	}
	user, err := controller.GetCurrentUser(c)
	if err != nil {
		return controller.JSONBaseErrorReq(c, err)
	}
<<<<<<< HEAD
	err = v1.PrepareForWorkflowExecution(c, projectUid, workflow, user)
=======
	err = v1.PrepareForTaskExecution(c, projectName, workflow, user, taskId)
>>>>>>> 4ca470c6
	if err != nil {
		return controller.JSONBaseErrorReq(c, err)
	}

	isCan, err := v1.IsTaskCanExecute(s, taskIdStr)
	if err != nil {
		return controller.JSONBaseErrorReq(c, err)
	}
	if !isCan {
		return controller.JSONBaseErrorReq(c, fmt.Errorf("task has no need to be executed. taskId=%v workflowId=%v", taskId, workflowId))
	}

	err = server.ExecuteWorkflow(workflow, map[uint]string{uint(taskId): user.GetIDStr()})
	if err != nil {
		return controller.JSONBaseErrorReq(c, err)
	}
	return c.JSON(http.StatusOK, controller.NewBaseReq(nil))
}

type GetWorkflowTasksResV2 struct {
	controller.BaseRes
	Data []*GetWorkflowTasksItemV2 `json:"data"`
}

type GetWorkflowTasksItemV2 struct {
	TaskId                   uint                       `json:"task_id"`
	InstanceName             string                     `json:"instance_name"`
	Status                   string                     `json:"status" enums:"wait_for_audit,wait_for_execution,exec_scheduled,exec_failed,exec_succeeded,executing,manually_executed,terminating,terminate_succeeded,terminate_failed"`
	ExecStartTime            *time.Time                 `json:"exec_start_time,omitempty"`
	ExecEndTime              *time.Time                 `json:"exec_end_time,omitempty"`
	ScheduleTime             *time.Time                 `json:"schedule_time,omitempty"`
	CurrentStepAssigneeUser  []string                   `json:"current_step_assignee_user_name_list,omitempty"`
	TaskPassRate             float64                    `json:"task_pass_rate"`
	TaskScore                int32                      `json:"task_score"`
	InstanceMaintenanceTimes []*v1.MaintenanceTimeResV1 `json:"instance_maintenance_times"`
	ExecutionUserName        string                     `json:"execution_user_name"`
}

// GetSummaryOfWorkflowTasksV2
// @Summary 获取工单数据源任务概览
// @Description get summary of workflow instance tasks
// @Tags workflow
// @Id getSummaryOfInstanceTasksV2
// @Security ApiKeyAuth
// @Param workflow_id path string true "workflow id"
// @Param project_name path string true "project name"
// @Success 200 {object} v2.GetWorkflowTasksResV2
// @router /v2/projects/{project_name}/workflows/{workflow_id}/tasks [get]
func GetSummaryOfWorkflowTasksV2(c echo.Context) error {
	projectUid, err := dms.GetPorjectUIDByName(context.TODO(), c.Param("project_name"))
	if err != nil {
		return controller.JSONBaseErrorReq(c, err)
	}

	workflowId := c.Param("workflow_id")

	// err = v1.CheckCurrentUserCanOperateWorkflow(c, projectUid, workflow, []dmsV1.OpPermissionType{dmsV1.OpPermissionTypeViewOthersWorkflow})
	// if err != nil {
	// 	return controller.JSONBaseErrorReq(c, err)
	// }

	s := model.GetStorage()
	workflow, exist, err := s.GetWorkflowByProjectAndWorkflowId(projectUid, workflowId)
	if err != nil {
		return controller.JSONBaseErrorReq(c, err)
	}
	if !exist {
		return controller.JSONBaseErrorReq(c, v1.ErrWorkflowNoAccess)
	}

	queryData := map[string]interface{}{
		"workflow_id":  workflowId,
<<<<<<< HEAD
		"project_id":   projectUid,
		"is_executing": isExecuting,
=======
		"project_name": projectName,
>>>>>>> 4ca470c6
	}

	var taskDetails []*model.WorkflowTasksSummaryDetail
	workflowStatus := workflow.Record.Status
	// 当工单处于工作流程模板的审核阶段时，工单概览应该显示每个task的待操作人对应的审核模板步骤待操作人
	// 当工单处于工作流程模板的上线阶段时，工单概览应该分别显示每个task的待操作人，而不是审核模板步骤的待操作人
	if workflowStatus == model.WorkflowStatusExecuting || workflowStatus == model.WorkflowStatusWaitForExecution {
		taskDetails, err = s.GetWorkflowTaskSummaryByReq(queryData)
		if err != nil {
			return controller.JSONBaseErrorReq(c, err)
		}
	} else {
		taskDetails, err = s.GetWorkflowStepSummaryByReqV2(queryData)
		if err != nil {
			return controller.JSONBaseErrorReq(c, err)
		}
	}

	return c.JSON(http.StatusOK, &GetWorkflowTasksResV2{
		BaseRes: controller.NewBaseReq(nil),
		Data:    convertWorkflowToTasksSummaryRes(taskDetails),
	})
}

func convertWorkflowToTasksSummaryRes(taskDetails []*model.WorkflowTasksSummaryDetail) []*GetWorkflowTasksItemV2 {
	res := make([]*GetWorkflowTasksItemV2, len(taskDetails))

	for i, taskDetail := range taskDetails {
		userNames := make([]string, 0)
		for _, userId := range strings.Split(taskDetail.CurrentStepAssigneeUserIds.String, ",") {
			if userId == "" {
				continue
			}
			userNames = append(userNames, dms.GetUserNameWithDelTag(userId))
		}

		res[i] = &GetWorkflowTasksItemV2{
			TaskId:                   taskDetail.TaskId,
			InstanceName:             utils.AddDelTag(taskDetail.InstanceDeletedAt, taskDetail.InstanceName),
			Status:                   v1.GetTaskStatusRes(taskDetail.WorkflowRecordStatus, taskDetail.TaskStatus, taskDetail.InstanceScheduledAt),
			ExecStartTime:            taskDetail.TaskExecStartAt,
			ExecEndTime:              taskDetail.TaskExecEndAt,
			ScheduleTime:             taskDetail.InstanceScheduledAt,
			CurrentStepAssigneeUser:  userNames,
			TaskPassRate:             taskDetail.TaskPassRate,
			TaskScore:                taskDetail.TaskScore,
			InstanceMaintenanceTimes: v1.ConvertPeriodToMaintenanceTimeResV1(taskDetail.InstanceMaintenancePeriod),
			ExecutionUserName:        dms.GetUserNameWithDelTag(taskDetail.ExecutionUserId),
		}
	}

	return res
}

type CreateWorkflowReqV2 struct {
	Subject string `json:"workflow_subject" form:"workflow_subject" valid:"required,name"`
	Desc    string `json:"desc" form:"desc"`
	TaskIds []uint `json:"task_ids" form:"task_ids" valid:"required"`
}

type CreateWorkflowResV2 struct {
	controller.BaseRes
	Data *CreateWorkflowResV2Data `json:"data"`
}

type CreateWorkflowResV2Data struct {
	WorkflowID string `json:"workflow_id"`
}

// CreateWorkflowV2
// @Summary 创建工单
// @Description create workflow
// @Accept json
// @Produce json
// @Tags workflow
// @Id createWorkflowV2
// @Security ApiKeyAuth
// @Param instance body v2.CreateWorkflowReqV2 true "create workflow request"
// @Param project_name path string true "project name"
// @Success 200 {object} CreateWorkflowResV2
// @router /v2/projects/{project_name}/workflows [post]
func CreateWorkflowV2(c echo.Context) error {
	req := new(CreateWorkflowReqV2)
	if err := controller.BindAndValidateReq(c, req); err != nil {
		return controller.JSONBaseErrorReq(c, err)
	}

	projectUid, err := dms.GetPorjectUIDByName(context.TODO(), c.Param("project_name"))
	if err != nil {
		return controller.JSONBaseErrorReq(c, err)
	}

	s := model.GetStorage()

	user, err := controller.GetCurrentUser(c)
	if err != nil {
		return controller.JSONBaseErrorReq(c, err)
	}

	// dms-todo: 与 dms 生成uid保持一致
	workflowId, err := utils.GenUid()
	if err != nil {
		return controller.JSONBaseErrorReq(c, err)
	}

	_, exist, err := s.GetWorkflowByProjectAndWorkflowId(projectUid, workflowId)
	if err != nil {
		return controller.JSONBaseErrorReq(c, err)
	}
	if exist {
		return controller.JSONBaseErrorReq(c, errors.New(errors.DataExist, fmt.Errorf("workflow[%v] is exist", workflowId)))
	}

	taskIds := utils.RemoveDuplicateUint(req.TaskIds)
	if len(taskIds) > v1.MaximumDataSourceNum {
		return controller.JSONBaseErrorReq(c, errors.New(errors.DataConflict, fmt.Errorf("the max task count of a workflow is %v", v1.MaximumDataSourceNum)))
	}
	tasks, foundAllTasks, err := s.GetTasksByIds(taskIds)
	if err != nil {
		return controller.JSONBaseErrorReq(c, err)
	}
	if !foundAllTasks {
		return controller.JSONBaseErrorReq(c, errors.NewTaskNoExistOrNoAccessErr())
	}

	workflowTemplateId := tasks[0].Instance.WorkflowTemplateId
	for _, task := range tasks {
		if task.Instance == nil {
			return controller.JSONBaseErrorReq(c, errors.New(errors.DataNotExist, fmt.Errorf("instance is not exist. taskId=%v", task.ID)))
		}

		if task.Instance.ProjectId != projectUid {
			return controller.JSONBaseErrorReq(c, errors.New(errors.DataNotExist, fmt.Errorf("instance is not in project. taskId=%v", task.ID)))
		}

		count, err := s.GetTaskSQLCountByTaskID(task.ID)
		if err != nil {
			return controller.JSONBaseErrorReq(c, err)
		}
		if count == 0 {
			return controller.JSONBaseErrorReq(c, errors.New(errors.DataInvalid, fmt.Errorf("workflow's execute sql is null. taskId=%v", task.ID)))
		}

		if task.CreateUserId != uint64(user.ID) {
			return controller.JSONBaseErrorReq(c, errors.New(errors.DataConflict,
				fmt.Errorf("the task is not created by yourself. taskId=%v", task.ID)))
		}

		if task.SQLSource == model.TaskSQLSourceFromMyBatisXMLFile {
			return controller.JSONBaseErrorReq(c, v1.ErrForbidMyBatisXMLTask(task.ID))
		}

		// all instances must use the same workflow template
		if task.Instance.WorkflowTemplateId != workflowTemplateId {
			return controller.JSONBaseErrorReq(c, errors.New(errors.DataConflict,
				fmt.Errorf("all instances must use the same workflow template")))
		}
	}

	// check user role operations
	{

		canOperationInstance, err := v1.CheckCurrentUserCanCreateWorkflow(c.Request().Context(), projectUid, user, tasks)
		if err != nil {
			return controller.JSONBaseErrorReq(c, err)
		}
		if !canOperationInstance {
			return controller.JSONBaseErrorReq(c, fmt.Errorf("can't operation instance"))
		}

	}

	count, err := s.GetWorkflowRecordCountByTaskIds(taskIds)
	if err != nil {
		return controller.JSONBaseErrorReq(c, err)
	}
	if count > 0 {
		return controller.JSONBaseErrorReq(c, errTaskHasBeenUsed)
	}

	template, exist, err := s.GetWorkflowTemplateById(workflowTemplateId)
	if err != nil {
		return controller.JSONBaseErrorReq(c, err)
	}
	if !exist {
		return controller.JSONBaseErrorReq(c, errors.New(errors.DataNotExist,
			fmt.Errorf("the task instance is not bound workflow template")))
	}

	err = v1.CheckWorkflowCanCommit(template, tasks)
	if err != nil {
		return controller.JSONBaseErrorReq(c, err)
	}

	stepTemplates, err := s.GetWorkflowStepsByTemplateId(template.ID)
	if err != nil {
		return err
	}

	memberWithPermissions, _, err := dmsobject.ListMembersInNamespace(c.Request().Context(), controller.GetDMSServerAddress(), dmsV1.ListMembersForInternalReq{
		NamespaceUid: projectUid,
		PageSize:     999,
		PageIndex:    1,
	})
	if err != nil {
		return err
	}

	err = s.CreateWorkflowV2(req.Subject, workflowId, req.Desc, user, tasks, stepTemplates, model.ProjectUID(projectUid), func(tasks []*model.Task) (auditWorkflowUsers, canExecUser [][]*model.User) {
		auditWorkflowUsers = make([][]*model.User, len(tasks))
		executorWorkflowUsers := make([][]*model.User, len(tasks))
		for i, task := range tasks {

			for _, memberWithPermission := range memberWithPermissions {
				for _, memberOpPermission := range memberWithPermission.MemberOpPermissionList {
					if v1.CanOperationInstance([]dmsV1.OpPermissionItem{memberOpPermission}, []dmsV1.OpPermissionType{dmsV1.OpPermissionTypeAuditWorkflow}, task.Instance) {
						auditWorkflowUser := new(model.User)
						userId, err := strconv.Atoi(memberWithPermission.User.Uid)
						if err != nil {
							return
						}
						auditWorkflowUser.ID = uint(userId)
						auditWorkflowUser.Name = memberWithPermission.User.Name
						auditWorkflowUsers[i] = append(auditWorkflowUsers[i], auditWorkflowUser)
					}

					if v1.CanOperationInstance([]dmsV1.OpPermissionItem{memberOpPermission}, []dmsV1.OpPermissionType{dmsV1.OpPermissionTypeExecuteWorkflow}, task.Instance) {
						executor := new(model.User)
						userId, err := strconv.Atoi(memberWithPermission.User.Uid)
						if err != nil {
							return
						}
						executor.ID = uint(userId)
						executor.Name = memberWithPermission.User.Name
						executorWorkflowUsers[i] = append(executorWorkflowUsers[i], executor)
					}
				}
			}

		}
		return auditWorkflowUsers, executorWorkflowUsers
	})
	if err != nil {
		return controller.JSONBaseErrorReq(c, err)
	}

	workflow, exist, err := s.GetLastWorkflow()
	if err != nil {
		return controller.JSONBaseErrorReq(c, err)
	}
	if !exist {
		return controller.JSONBaseErrorReq(c, errors.New(errors.DataNotExist, fmt.Errorf("should exist at least one workflow after create workflow")))
	}

	workFlowId := strconv.Itoa(int(workflow.ID))
	go notification.NotifyWorkflow(workFlowId, notification.WorkflowNotifyTypeCreate)

	go im.CreateApprove(workFlowId)

	return c.JSON(http.StatusOK, &CreateWorkflowResV2{
		BaseRes: controller.NewBaseReq(nil),
		Data: &CreateWorkflowResV2Data{
			WorkflowID: workflow.WorkflowId,
		},
	})
}

type UpdateWorkflowReqV2 struct {
	TaskIds []uint `json:"task_ids" form:"task_ids" valid:"required"`
}

// UpdateWorkflowV2
// @Summary 更新工单（驳回后才可更新）
// @Description update workflow when it is rejected to creator.
// @Tags workflow
// @Accept json
// @Produce json
// @Id updateWorkflowV2
// @Security ApiKeyAuth
// @Param workflow_id path string true "workflow id"
// @Param project_name path string true "project name"
// @Param instance body v2.UpdateWorkflowReqV2 true "update workflow request"
// @Success 200 {object} controller.BaseRes
// @router /v2/projects/{project_name}/workflows/{workflow_id}/ [patch]
func UpdateWorkflowV2(c echo.Context) error {
	req := new(UpdateWorkflowReqV2)
	if err := controller.BindAndValidateReq(c, req); err != nil {
		return controller.JSONBaseErrorReq(c, err)
	}

	projectUid, err := dms.GetPorjectUIDByName(context.TODO(), c.Param("project_name"))
	if err != nil {
		return controller.JSONBaseErrorReq(c, err)
	}

	workflowId := c.Param("workflow_id")

	s := model.GetStorage()
	workflow, exist, err := s.GetWorkflowByProjectAndWorkflowId(projectUid, workflowId)
	if err != nil {
		return controller.JSONBaseErrorReq(c, err)
	}
	if !exist {
		return controller.JSONBaseErrorReq(c, errors.NewDataNotExistErr("workflow not exist"))
	}

	err = v1.CheckCurrentUserCanOperateWorkflow(c, projectUid, workflow, []dmsV1.OpPermissionType{})
	if err != nil {
		return controller.JSONBaseErrorReq(c, err)
	}

	tasks, _, err := s.GetTasksByIds(req.TaskIds)
	if err != nil {
		return controller.JSONBaseErrorReq(c, err)
	}
	if len(tasks) <= 0 {
		return controller.JSONBaseErrorReq(c, errors.NewTaskNoExistOrNoAccessErr())
	}

	user, err := controller.GetCurrentUser(c)
	if err != nil {
		return controller.JSONBaseErrorReq(c, err)
	}

	taskIds := make([]uint, len(tasks))
	for i, task := range tasks {
		taskIds[i] = task.ID

		count, err := s.GetTaskSQLCountByTaskID(task.ID)
		if err != nil {
			return controller.JSONBaseErrorReq(c, err)
		}
		if count == 0 {
			return controller.JSONBaseErrorReq(c, errors.New(errors.DataInvalid, fmt.Errorf("task's execute sql is null. taskId=%v", task.ID)))
		}

		err = v1.CheckCurrentUserCanViewTask(c, task)
		if err != nil {
			return controller.JSONBaseErrorReq(c, err)
		}

		if task.Instance == nil {
			return controller.JSONBaseErrorReq(c, v1.ErrInstanceNotExist)
		}

		if uint64(user.ID) != task.CreateUserId {
			return controller.JSONBaseErrorReq(c, errors.New(errors.DataConflict,
				fmt.Errorf("the task is not created by yourself. taskId=%v", task.ID)))
		}

		if task.SQLSource == model.TaskSQLSourceFromMyBatisXMLFile {
			return controller.JSONBaseErrorReq(c, v1.ErrForbidMyBatisXMLTask(task.ID))
		}
	}

	count, err := s.GetWorkflowRecordCountByTaskIds(taskIds)
	if err != nil {
		return controller.JSONBaseErrorReq(c, err)
	}
	if count > 0 {
		return controller.JSONBaseErrorReq(c, errTaskHasBeenUsed)
	}

	workflowIdStr := fmt.Sprintf("%v", workflow.ID)
	workflow, exist, err = s.GetWorkflowDetailById(workflowIdStr)
	if err != nil {
		return controller.JSONBaseErrorReq(c, err)
	}
	if !exist {
		return controller.JSONBaseErrorReq(c, v1.ErrWorkflowNoAccess)
	}

	if workflow.Record.Status != model.WorkflowStatusReject {
		return controller.JSONBaseErrorReq(c, errors.New(errors.DataInvalid,
			fmt.Errorf("workflow status is %s, not allow operate it", workflow.Record.Status)))
	}

	if user.GetIDStr() != workflow.CreateUserId {
		return controller.JSONBaseErrorReq(c, errors.New(errors.DataNotExist,
			fmt.Errorf("you are not allow to operate the workflow")))
	}

	template, exist, err := s.GetWorkflowTemplateById(tasks[0].Instance.WorkflowTemplateId)
	if err != nil {
		return controller.JSONBaseErrorReq(c, err)
	}
	if !exist {
		return controller.JSONBaseErrorReq(c, errors.New(errors.DataConflict,
			fmt.Errorf("failed to find the corresponding workflow template based on the task id")))
	}

	err = v1.CheckWorkflowCanCommit(template, tasks)
	if err != nil {
		return controller.JSONBaseErrorReq(c, err)
	}

	err = s.UpdateWorkflowRecord(workflow, tasks)
	if err != nil {
		return c.JSON(http.StatusOK, controller.NewBaseReq(err))
	}
	go notification.NotifyWorkflow(workflowIdStr, notification.WorkflowNotifyTypeCreate)

	workFlowId := strconv.Itoa(int(workflow.ID))
	go im.CreateApprove(workFlowId)

	return c.JSON(http.StatusOK, controller.NewBaseReq(nil))
}

type UpdateWorkflowScheduleReqV2 struct {
	ScheduleTime *time.Time `json:"schedule_time"`
}

// UpdateWorkflowScheduleV2
// @Summary 设置工单数据源定时上线时间（设置为空则代表取消定时时间，需要SQL审核流程都通过后才可以设置）
// @Description update workflow schedule.
// @Tags workflow
// @Accept json
// @Produce json
// @Id updateWorkflowScheduleV2
// @Security ApiKeyAuth
// @Param workflow_id path string true "workflow id"
// @Param task_id path string true "task id"
// @Param project_name path string true "project name"
// @Param instance body v2.UpdateWorkflowScheduleReqV2 true "update workflow schedule request"
// @Success 200 {object} controller.BaseRes
// @router /v2/projects/{project_name}/workflows/{workflow_id}/tasks/{task_id}/schedule [put]
func UpdateWorkflowScheduleV2(c echo.Context) error {
	projectUid, err := dms.GetPorjectUIDByName(context.TODO(), c.Param("project_name"))
	if err != nil {
		return controller.JSONBaseErrorReq(c, err)
	}

	workflowId := c.Param("workflow_id")

	s := model.GetStorage()

	workflow, exist, err := s.GetWorkflowByProjectAndWorkflowId(projectUid, workflowId)
	if err != nil {
		return controller.JSONBaseErrorReq(c, err)
	}
	if !exist {
		return controller.JSONBaseErrorReq(c, v1.ErrWorkflowNoAccess)
	}

	err = v1.CheckCurrentUserCanOperateWorkflow(c, projectUid, workflow, []dmsV1.OpPermissionType{})
	if err != nil {
		return controller.JSONBaseErrorReq(c, err)
	}

	workflowId = strconv.Itoa(int(workflow.ID))

	taskId := c.Param("task_id")
	taskIdUint, err := v1.FormatStringToUint64(taskId)
	if err != nil {
		return controller.JSONBaseErrorReq(c, err)
	}
	req := new(UpdateWorkflowScheduleReqV2)
	if err := controller.BindAndValidateReq(c, req); err != nil {
		return controller.JSONBaseErrorReq(c, err)
	}

	user, err := controller.GetCurrentUser(c)
	if err != nil {
		return controller.JSONBaseErrorReq(c, err)
	}
	workflow, exist, err = s.GetWorkflowDetailById(workflowId)
	if err != nil {
		return controller.JSONBaseErrorReq(c, err)
	}
	if !exist {
		return controller.JSONBaseErrorReq(c, v1.ErrWorkflowNoAccess)
	}
	currentStep := workflow.CurrentStep()
	if currentStep == nil {
		return controller.JSONBaseErrorReq(c, errors.New(errors.DataInvalid, _err.New("workflow current step not found")))
	}

	if workflow.Record.Status != model.WorkflowStatusWaitForExecution {
		return controller.JSONBaseErrorReq(c, errors.New(errors.DataInvalid,
			fmt.Errorf("workflow need to be approved first")))
	}

	err = v1.CheckUserCanOperateStep(user, workflow, int(currentStep.ID))
	if err != nil {
		return controller.JSONBaseErrorReq(c, errors.New(errors.DataInvalid, err))
	}
	var curTaskRecord *model.WorkflowInstanceRecord
	for _, ir := range workflow.Record.InstanceRecords {
		if uint64(ir.TaskId) == taskIdUint {
			curTaskRecord = ir
		}
	}
	if curTaskRecord == nil {
		return controller.JSONBaseErrorReq(c, errors.New(errors.DataInvalid, _err.New("task is not found in workflow")))
	}

	if req.ScheduleTime != nil && req.ScheduleTime.Before(time.Now()) {
		return controller.JSONBaseErrorReq(c, errors.New(errors.DataInvalid, fmt.Errorf(
			"request schedule time is too early")))
	}

	if curTaskRecord.IsSQLExecuted {
		return controller.JSONBaseErrorReq(c, errors.New(errors.DataInvalid, fmt.Errorf(
			"task has been executed")))
	}

	instance, exist, err := s.GetInstanceById(fmt.Sprintf("%v", curTaskRecord.InstanceId))
	if err != nil {
		return controller.JSONBaseErrorReq(c, err)
	}
	if !exist {
		return controller.JSONBaseErrorReq(c, v1.ErrInstanceNotExist)
	}

	if req.ScheduleTime != nil && len(instance.MaintenancePeriod) != 0 && !instance.MaintenancePeriod.IsWithinScope(*req.ScheduleTime) {
		return controller.JSONBaseErrorReq(c, v1.ErrWorkflowExecuteTimeIncorrect)
	}

	err = s.UpdateInstanceRecordSchedule(curTaskRecord, user.GetIDStr(), req.ScheduleTime)
	if err != nil {
		return controller.JSONBaseErrorReq(c, err)
	}

	return c.JSON(http.StatusOK, controller.NewBaseReq(nil))
}

// ExecuteTasksOnWorkflowV2
// @Summary 多数据源批量上线
// @Description execute tasks on workflow
// @Tags workflow
// @Id executeTasksOnWorkflowV2
// @Security ApiKeyAuth
// @Param workflow_id path string true "workflow id"
// @Param project_name path string true "project name"
// @Success 200 {object} controller.BaseRes
// @router /v2/projects/{project_name}/workflows/{workflow_id}/tasks/execute [post]
func ExecuteTasksOnWorkflowV2(c echo.Context) error {
	projectUid, err := dms.GetPorjectUIDByName(context.TODO(), c.Param("project_name"))
	if err != nil {
		return controller.JSONBaseErrorReq(c, err)
	}
	workflowId := c.Param("workflow_id")

	s := model.GetStorage()
	workflow, exist, err := s.GetWorkflowByProjectAndWorkflowId(projectUid, workflowId)
	if err != nil {
		return controller.JSONBaseErrorReq(c, err)
	}
	if !exist {
		return controller.JSONBaseErrorReq(c, v1.ErrWorkflowNoAccess)
	}

	workflowId = fmt.Sprintf("%v", workflow.ID)

	workflow, exist, err = s.GetWorkflowDetailById(workflowId)
	if err != nil {
		return controller.JSONBaseErrorReq(c, err)
	}
	if !exist {
		return controller.JSONBaseErrorReq(c, v1.ErrWorkflowNoAccess)
	}
	user, err := controller.GetCurrentUser(c)
	if err != nil {
		return controller.JSONBaseErrorReq(c, err)
	}
	if err := v1.PrepareForWorkflowExecution(c, projectUid, workflow, user); err != nil {
		return err
	}

	needExecTaskIds, err := v1.GetNeedExecTaskIds(s, workflow, user)
	if err != nil {
		return err
	}

	err = server.ExecuteWorkflow(workflow, needExecTaskIds)
	if err != nil {
		return controller.JSONBaseErrorReq(c, err)
	}

	return c.JSON(http.StatusOK, controller.NewBaseReq(nil))
}

type GetWorkflowResV2 struct {
	controller.BaseRes
	Data *WorkflowResV2 `json:"data"`
}

type WorkflowTaskItem struct {
	Id uint `json:"task_id"`
}

type WorkflowRecordResV2 struct {
	Tasks             []*WorkflowTaskItem  `json:"tasks"`
	CurrentStepNumber uint                 `json:"current_step_number,omitempty"`
	Status            string               `json:"status" enums:"wait_for_audit,wait_for_execution,rejected,canceled,exec_failed,executing,finished"`
	Steps             []*WorkflowStepResV2 `json:"workflow_step_list,omitempty"`
}

type WorkflowResV2 struct {
	Name          string                 `json:"workflow_name"`
	WorkflowID    string                 `json:"workflow_id"`
	Desc          string                 `json:"desc,omitempty"`
	Mode          string                 `json:"mode" enums:"same_sqls,different_sqls"`
	CreateUser    string                 `json:"create_user_name"`
	CreateTime    *time.Time             `json:"create_time"`
	Record        *WorkflowRecordResV2   `json:"record"`
	RecordHistory []*WorkflowRecordResV2 `json:"record_history_list,omitempty"`
}

// GetWorkflowV2
// @Summary 获取工单详情
// @Description get workflow detail
// @Tags workflow
// @Id getWorkflowV2
// @Security ApiKeyAuth
// @Param workflow_id path string true "workflow id"
// @Param project_name path string true "project name"
// @Success 200 {object} GetWorkflowResV2
// @router /v2/projects/{project_name}/workflows/{workflow_id}/ [get]
func GetWorkflowV2(c echo.Context) error {
	projectUid, err := dms.GetPorjectUIDByName(context.TODO(), c.Param("project_name"))
	if err != nil {
		return controller.JSONBaseErrorReq(c, err)
	}
	workflowID := c.Param("workflow_id")

	s := model.GetStorage()

	workflow, exist, err := s.GetWorkflowByProjectAndWorkflowId(projectUid, workflowID)
	if err != nil {
		return controller.JSONBaseErrorReq(c, err)
	}
	if !exist {
		return controller.JSONBaseErrorReq(c, v1.ErrWorkflowNoAccess)
	}

	err = v1.CheckCurrentUserCanOperateWorkflow(c, projectUid, workflow, []dmsV1.OpPermissionType{dmsV1.OpPermissionTypeViewOthersWorkflow})
	if err != nil {
		return controller.JSONBaseErrorReq(c, err)
	}

	workflowIdStr := strconv.Itoa(int(workflow.ID))

	workflow, exist, err = s.GetWorkflowDetailById(workflowIdStr)
	if err != nil {
		return controller.JSONBaseErrorReq(c, err)
	}
	if !exist {
		return controller.JSONBaseErrorReq(c, v1.ErrWorkflowNoAccess)
	}

	// TODO 优化为一次批量用户查询,history 记录也许一并处理
	for i := range workflow.Record.Steps {
		step := workflow.Record.Steps[i]
		AssigneesUserNames := make([]string, 0)
		for _, id := range strings.Split(step.Assignees, ",") {
			if id == "" {
				continue
			}
			// user, err := dms.GetUser(c.Request().Context(), id, controller.GetDMSServerAddress())
			// if err != nil {
			// 	return controller.JSONBaseErrorReq(c, err)
			// }
			AssigneesUserNames = append(AssigneesUserNames, dms.GetUserNameWithDelTag(id))
		}
		step.Assignees = strings.Join(AssigneesUserNames, ",")
		if workflow.CurrentStep() != nil && step.ID == workflow.CurrentStep().ID {
			workflow.Record.CurrentStep = step
		}
		workflow.Record.Steps[i] = step
	}

	history, err := s.GetWorkflowHistoryById(workflowIdStr)
	if err != nil {
		return controller.JSONBaseErrorReq(c, err)
	}
	workflow.RecordHistory = history
	// createUser, err := dms.GetUser(c.Request().Context(), workflow.CreateUserId, controller.GetDMSServerAddress())
	// if err != nil {
	// 	return controller.JSONBaseErrorReq(c, err)
	// }
	// workflow.CreateUser = createUser.Name
	return c.JSON(http.StatusOK, &GetWorkflowResV2{
		BaseRes: controller.NewBaseReq(nil),
		Data:    convertWorkflowToRes(workflow),
	})
}

func convertWorkflowToRes(workflow *model.Workflow) *WorkflowResV2 {
	workflowRes := &WorkflowResV2{
		Name:       workflow.Subject,
		WorkflowID: workflow.WorkflowId,
		Desc:       workflow.Desc,
		Mode:       workflow.Mode,
		CreateUser: dms.GetUserNameWithDelTag(workflow.CreateUserId),
		CreateTime: &workflow.CreatedAt,
	}

	// convert workflow record
	workflowRecordRes := convertWorkflowRecordToRes(workflow, workflow.Record)

	// convert workflow record history
	recordHistory := make([]*WorkflowRecordResV2, 0, len(workflow.RecordHistory))
	for _, record := range workflow.RecordHistory {
		recordRes := convertWorkflowRecordToRes(workflow, record)
		recordHistory = append(recordHistory, recordRes)
	}
	workflowRes.RecordHistory = recordHistory
	workflowRes.Record = workflowRecordRes

	return workflowRes
}

func convertWorkflowRecordToRes(workflow *model.Workflow, record *model.WorkflowRecord) *WorkflowRecordResV2 {
	steps := make([]*WorkflowStepResV2, 0, len(record.Steps)+1)
	// It is filled by create user and create time;
	// and tell others that this is a creating or updating operation.
	var stepType string
	if workflow.IsFirstRecord(record) {
		stepType = model.WorkflowStepTypeCreateWorkflow
	} else {
		stepType = model.WorkflowStepTypeUpdateWorkflow
	}

	firstVirtualStep := &WorkflowStepResV2{
		Type:          stepType,
		OperationTime: &record.CreatedAt,
		OperationUser: dms.GetUserNameWithDelTag(workflow.CreateUserId),
	}
	steps = append(steps, firstVirtualStep)

	// convert workflow actual step
	for _, step := range record.Steps {
		stepRes := convertWorkflowStepToRes(step)
		steps = append(steps, stepRes)
	}
	// fill step number
	var currentStepNum uint
	for i, step := range steps {
		number := uint(i + 1)
		step.Number = number
		if step.Id != 0 && step.Id == record.CurrentWorkflowStepId {
			currentStepNum = number
		}
	}

	tasksRes := make([]*WorkflowTaskItem, len(record.InstanceRecords))
	for i, inst := range record.InstanceRecords {
		tasksRes[i] = &WorkflowTaskItem{Id: inst.TaskId}
	}

	return &WorkflowRecordResV2{
		Tasks:             tasksRes,
		CurrentStepNumber: currentStepNum,
		Status:            record.Status,
		Steps:             steps,
	}
}

func convertWorkflowStepToRes(step *model.WorkflowStep) *WorkflowStepResV2 {
	stepRes := &WorkflowStepResV2{
		Id:            step.ID,
		Type:          step.Template.Typ,
		Desc:          step.Template.Desc,
		OperationTime: step.OperateAt,
		State:         step.State,
		Reason:        step.Reason,
		Users:         []string{},
		OperationUser: dms.GetUserNameWithDelTag(step.OperationUserId),
	}
	stepRes.Users = append(stepRes.Users, strings.Split(step.Assignees, ",")...)
	return stepRes
}<|MERGE_RESOLUTION|>--- conflicted
+++ resolved
@@ -461,11 +461,7 @@
 	if err != nil {
 		return controller.JSONBaseErrorReq(c, err)
 	}
-<<<<<<< HEAD
-	err = v1.PrepareForWorkflowExecution(c, projectUid, workflow, user)
-=======
-	err = v1.PrepareForTaskExecution(c, projectName, workflow, user, taskId)
->>>>>>> 4ca470c6
+	err = v1.PrepareForTaskExecution(c, projectUid, workflow, user, taskId)
 	if err != nil {
 		return controller.JSONBaseErrorReq(c, err)
 	}
@@ -522,11 +518,6 @@
 
 	workflowId := c.Param("workflow_id")
 
-	// err = v1.CheckCurrentUserCanOperateWorkflow(c, projectUid, workflow, []dmsV1.OpPermissionType{dmsV1.OpPermissionTypeViewOthersWorkflow})
-	// if err != nil {
-	// 	return controller.JSONBaseErrorReq(c, err)
-	// }
-
 	s := model.GetStorage()
 	workflow, exist, err := s.GetWorkflowByProjectAndWorkflowId(projectUid, workflowId)
 	if err != nil {
@@ -536,14 +527,14 @@
 		return controller.JSONBaseErrorReq(c, v1.ErrWorkflowNoAccess)
 	}
 
+	err = v1.CheckCurrentUserCanOperateWorkflow(c, projectUid, workflow, []dmsV1.OpPermissionType{dmsV1.OpPermissionTypeViewOthersWorkflow})
+	if err != nil {
+		return controller.JSONBaseErrorReq(c, err)
+	}
+
 	queryData := map[string]interface{}{
-		"workflow_id":  workflowId,
-<<<<<<< HEAD
-		"project_id":   projectUid,
-		"is_executing": isExecuting,
-=======
-		"project_name": projectName,
->>>>>>> 4ca470c6
+		"workflow_id": workflowId,
+		"project_id":  projectUid,
 	}
 
 	var taskDetails []*model.WorkflowTasksSummaryDetail
