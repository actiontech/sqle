package v2

import (
	"fmt"
	"net/http"
	"strconv"
	"time"

	"github.com/actiontech/sqle/sqle/api/controller"
	v1 "github.com/actiontech/sqle/sqle/api/controller/v1"
	"github.com/actiontech/sqle/sqle/driver"
	"github.com/actiontech/sqle/sqle/errors"
	"github.com/actiontech/sqle/sqle/model"
	"github.com/actiontech/sqle/sqle/notification"
	"github.com/actiontech/sqle/sqle/server"
	"github.com/actiontech/sqle/sqle/utils"

	"github.com/labstack/echo/v4"
)

<<<<<<< HEAD
var ErrForbidMyBatisXMLTask = func(taskId uint) error {
	return errors.New(errors.DataConflict,
		fmt.Errorf("the task for audit mybatis xml file is not allow to create workflow. taskId=%v", taskId))
}

var errTaskHasBeenUsed = errors.New(errors.DataConflict, fmt.Errorf("task has been used in other workflow"))
=======
var ErrWorkflowExecuteTimeIncorrect = errors.New(errors.TaskActionInvalid, fmt.Errorf("please go online during instance operation and maintenance time"))
>>>>>>> 7f1754d8

type CreateWorkflowReqV2 struct {
	Subject string `json:"workflow_subject" form:"workflow_subject" valid:"required,name"`
	Desc    string `json:"desc" form:"desc"`
	TaskIds []uint `json:"task_ids" form:"task_ids" valid:"required"`
}

// CreateWorkflowV2
// @Summary 创建工单
// @Description create workflow
// @Accept json
// @Produce json
// @Tags workflow
// @Id createWorkflowV2
// @Security ApiKeyAuth
// @Param instance body v2.CreateWorkflowReqV2 true "create workflow request"
// @Success 200 {object} controller.BaseRes
// @router /v2/workflows [post]
func CreateWorkflowV2(c echo.Context) error {
	req := new(CreateWorkflowReqV2)
	if err := controller.BindAndValidateReq(c, req); err != nil {
		return err
	}
	s := model.GetStorage()

	_, exist, err := s.GetWorkflowBySubject(req.Subject)
	if err != nil {
		return controller.JSONBaseErrorReq(c, err)
	}
	if exist {
		return controller.JSONBaseErrorReq(c, errors.New(errors.DataExist, fmt.Errorf("workflow is exist")))
	}

	taskIds := utils.RemoveDuplicateUint(req.TaskIds)
	if len(taskIds) > v1.MaximumDataSourceNum {
		return controller.JSONBaseErrorReq(c, errors.New(errors.DataConflict, fmt.Errorf("the max task count of a workflow is %v", v1.MaximumDataSourceNum)))
	}
	tasks, err := s.GetTasksByIds(taskIds)
	if err != nil {
		return controller.JSONBaseErrorReq(c, err)
	}
	if len(tasks) != len(taskIds) {
		return controller.JSONBaseErrorReq(c, v1.ErrTaskNoAccess)
	}

	user, err := controller.GetCurrentUser(c)
	if err != nil {
		return controller.JSONBaseErrorReq(c, err)
	}

	workflowTemplateId := tasks[0].Instance.WorkflowTemplateId
	for _, task := range tasks {
		if task.Instance == nil {
			return controller.JSONBaseErrorReq(c, errors.New(errors.DataNotExist, fmt.Errorf("instance is not exist. taskId=%v", task.ID)))
		}

		count, err := s.GetTaskSQLCountByTaskID(task.ID)
		if err != nil {
			return controller.JSONBaseErrorReq(c, err)
		}
		if count == 0 {
			return controller.JSONBaseErrorReq(c, errors.New(errors.DataInvalid, fmt.Errorf("workflow's execute sql is null. taskId=%v", task.ID)))
		}

		if task.CreateUserId != user.ID {
			return controller.JSONBaseErrorReq(c, errors.New(errors.DataConflict,
				fmt.Errorf("the task is not created by yourself. taskId=%v", task.ID)))
		}

		if task.SQLSource == model.TaskSQLSourceFromMyBatisXMLFile {
			return controller.JSONBaseErrorReq(c, ErrForbidMyBatisXMLTask(task.ID))
		}

		// all instances must use the same workflow template
		if task.Instance.WorkflowTemplateId != workflowTemplateId {
			return controller.JSONBaseErrorReq(c, errors.New(errors.DataConflict,
				fmt.Errorf("all instances must use the same workflow template")))
		}
	}

	// check user role operations
	{
		err = checkCurrentUserCanCreateWorkflow(user, tasks)
		if err != nil {
			return controller.JSONBaseErrorReq(c, err)
		}
	}

	count, err := s.GetWorkflowRecordCountByTaskIds(taskIds)
	if err != nil {
		return controller.JSONBaseErrorReq(c, err)
	}
	if count > 0 {
		return controller.JSONBaseErrorReq(c, errTaskHasBeenUsed)
	}

	template, exist, err := s.GetWorkflowTemplateById(workflowTemplateId)
	if err != nil {
		return controller.JSONBaseErrorReq(c, err)
	}
	if !exist {
		return controller.JSONBaseErrorReq(c, errors.New(errors.DataNotExist,
			fmt.Errorf("the task instance is not bound workflow template")))
	}

	err = checkWorkflowCanCommit(template, tasks)
	if err != nil {
		return controller.JSONBaseErrorReq(c, err)
	}

	stepTemplates, err := s.GetWorkflowStepsByTemplateId(template.ID)
	if err != nil {
		return err
	}
	err = s.CreateWorkflow(req.Subject, req.Desc, user, tasks, stepTemplates)
	if err != nil {
		return controller.JSONBaseErrorReq(c, err)
	}

	workflow, exist, err := s.GetLastWorkflow()
	if err != nil {
		return controller.JSONBaseErrorReq(c, err)
	}
	if !exist {
		return controller.JSONBaseErrorReq(c, errors.New(errors.DataNotExist, fmt.Errorf("should exist at least one workflow after create workflow")))
	}
	go notification.NotifyWorkflow(fmt.Sprintf("%v", workflow.ID), notification.WorkflowNotifyTypeCreate)

	return c.JSON(http.StatusOK, controller.NewBaseReq(nil))
}

func checkWorkflowCanCommit(template *model.WorkflowTemplate, tasks []*model.Task) error {
	allowLevel := driver.RuleLevelError
	if template.AllowSubmitWhenLessAuditLevel != "" {
		allowLevel = driver.RuleLevel(template.AllowSubmitWhenLessAuditLevel)
	}
	for _, task := range tasks {
		if driver.RuleLevel(task.AuditLevel).More(allowLevel) {
			return errors.New(errors.DataInvalid,
				fmt.Errorf("there is an audit result with an error level higher than the allowable submission level(%v), please modify it before submitting. taskId=%v", allowLevel, task.ID))
		}
	}
	return nil
}

func checkCurrentUserCanCreateWorkflow(user *model.User, tasks []*model.Task) error {
	if model.IsDefaultAdminUser(user.Name) {
		return nil
	}

	instances := make([]*model.Instance, len(tasks))
	for i, task := range tasks {
		instances[i] = task.Instance
	}

	s := model.GetStorage()
	ok, err := s.CheckUserHasOpToInstances(user, instances, []uint{model.OP_WORKFLOW_SAVE})
	if err != nil {
		return err
	}
	if !ok {
		return errors.NewAccessDeniedErr("user has no access to create workflow for instance")
	}

	return nil
}

type GetWorkflowsResV2 struct {
	controller.BaseRes
	Data      []*WorkflowDetailResV2 `json:"data"`
	TotalNums uint64                 `json:"total_nums"`
}

type WorkflowDetailResV2 struct {
	Id                      uint       `json:"workflow_id"`
	Subject                 string     `json:"subject"`
	Desc                    string     `json:"desc"`
	CreateUser              string     `json:"create_user_name"`
	CreateTime              *time.Time `json:"create_time"`
	CurrentStepType         string     `json:"current_step_type,omitempty" enums:"sql_review,sql_execute"`
	CurrentStepAssigneeUser []string   `json:"current_step_assignee_user_name_list,omitempty"`
	Status                  string     `json:"status" enums:"wait_for_audit,wait_for_execution,rejected,canceled,exec_failed,finished"`
}

// GetWorkflowsV2
// @Summary 获取工单列表
// @Description get workflow list
// @Tags workflow
// @Id getWorkflowsV2
// @Security ApiKeyAuth
// @Param filter_subject query string false "filter subject"
// @Param filter_create_time_from query string false "filter create time from"
// @Param filter_create_time_to query string false "filter create time to"
// @Param filter_create_user_name query string false "filter create user name"
// @Param filter_status query string false "filter workflow status" Enums(wait_for_audit,wait_for_execution,rejected,canceled,exec_failed,finished)
// @Param filter_current_step_assignee_user_name query string false "filter current step assignee user name"
// @Param filter_task_instance_name query string false "filter instance name"
// @Param page_index query uint32 false "page index"
// @Param page_size query uint32 false "size of per page"
// @Success 200 {object} v2.GetWorkflowsResV2
// @router /v2/workflows [get]
func GetWorkflowsV2(c echo.Context) error {
	return nil
}

type GetWorkflowResV2 struct {
	controller.BaseRes
	Data *WorkflowResV2 `json:"data"`
}

type WorkflowTaskItem struct {
	Id uint `json:"task_ids"`
}

type WorkflowRecordResV2 struct {
	TaskIds           []*WorkflowTaskItem     `json:"task_ids"`
	CurrentStepNumber uint                    `json:"current_step_number,omitempty"`
	Status            string                  `json:"status" enums:"wait_for_audit,wait_for_execution,rejected,canceled,exec_failed,finished"`
	Steps             []*v1.WorkflowStepResV1 `json:"workflow_step_list,omitempty"`
}

type WorkflowResV2 struct {
	Id            uint                   `json:"workflow_id"`
	Subject       string                 `json:"subject"`
	Desc          string                 `json:"desc,omitempty"`
	Mode          string                 `json:"mode" enums:"same_sqls,different_sqls"`
	CreateUser    string                 `json:"create_user_name"`
	CreateTime    *time.Time             `json:"create_time"`
	Record        *WorkflowRecordResV2   `json:"record"`
	RecordHistory []*WorkflowRecordResV2 `json:"record_history_list,omitempty"`
}

// GetWorkflowV2
// @Summary 获取工单详情
// @Description get workflow detail
// @Tags workflow
// @Id getWorkflowV2
// @Security ApiKeyAuth
// @Param workflow_id path integer true "workflow id"
// @Success 200 {object} v2.GetWorkflowResV2
// @router /v2/workflows/{workflow_id}/ [get]
func GetWorkflowV2(c echo.Context) error {
	return nil
}

type UpdateWorkflowReqV2 struct {
	TaskIds []uint `json:"task_ids" form:"task_ids" valid:"required"`
}

// UpdateWorkflowV2
// @Summary 更新工单（驳回后才可更新）
// @Description update workflow when it is rejected to creator.
// @Tags workflow
// @Accept json
// @Produce json
// @Id updateWorkflowV2
// @Security ApiKeyAuth
// @Param workflow_id path string true "workflow id"
// @Param instance body v2.UpdateWorkflowReqV2 true "update workflow request"
// @Success 200 {object} controller.BaseRes
// @router /v2/workflows/{workflow_id}/ [patch]
func UpdateWorkflowV2(c echo.Context) error {
	req := new(UpdateWorkflowReqV2)
	if err := controller.BindAndValidateReq(c, req); err != nil {
		return err
	}
	workflowIdStr := c.Param("workflow_id")
	workflowId, err := v1.FormatStringToInt(workflowIdStr)
	if err != nil {
		return controller.JSONBaseErrorReq(c, err)
	}
	err = v1.CheckCurrentUserCanOperateWorkflow(c, &model.Workflow{
		Model: model.Model{ID: uint(workflowId)},
	}, []uint{})
	if err != nil {
		return controller.JSONBaseErrorReq(c, err)
	}

	s := model.GetStorage()
	tasks, err := s.GetTasksByIds(req.TaskIds)
	if err != nil {
		return controller.JSONBaseErrorReq(c, err)
	}
	if len(tasks) <= 0 {
		return controller.JSONBaseErrorReq(c, v1.ErrTaskNoAccess)
	}

	user, err := controller.GetCurrentUser(c)
	if err != nil {
		return controller.JSONBaseErrorReq(c, err)
	}

	taskIds := make([]uint, len(tasks))
	for i, task := range tasks {
		taskIds[i] = task.ID

		count, err := s.GetTaskSQLCountByTaskID(task.ID)
		if err != nil {
			return controller.JSONBaseErrorReq(c, err)
		}
		if count == 0 {
			return controller.JSONBaseErrorReq(c, errors.New(errors.DataInvalid, fmt.Errorf("task's execute sql is null. taskId=%v", task.ID)))
		}

		err = v1.CheckCurrentUserCanViewTask(c, task)
		if err != nil {
			return controller.JSONBaseErrorReq(c, err)
		}

		if task.Instance == nil {
			return controller.JSONBaseErrorReq(c, v1.ErrInstanceNotExist)
		}

		if user.ID != task.CreateUserId {
			return controller.JSONBaseErrorReq(c, errors.New(errors.DataConflict,
				fmt.Errorf("the task is not created by yourself. taskId=%v", task.ID)))
		}

		if task.SQLSource == model.TaskSQLSourceFromMyBatisXMLFile {
			return controller.JSONBaseErrorReq(c, ErrForbidMyBatisXMLTask(task.ID))
		}
	}

	count, err := s.GetWorkflowRecordCountByTaskIds(taskIds)
	if err != nil {
		return controller.JSONBaseErrorReq(c, err)
	}
	if count > 0 {
		return controller.JSONBaseErrorReq(c, errTaskHasBeenUsed)
	}

	workflow, exist, err := s.GetWorkflowDetailById(workflowIdStr)
	if err != nil {
		return controller.JSONBaseErrorReq(c, err)
	}
	if !exist {
		return controller.JSONBaseErrorReq(c, v1.ErrWorkflowNoAccess)
	}

	if workflow.Record.Status != model.WorkflowStatusReject {
		return controller.JSONBaseErrorReq(c, errors.New(errors.DataInvalid,
			fmt.Errorf("workflow status is %s, not allow operate it", workflow.Record.Status)))
	}

	if user.ID != workflow.CreateUserId {
		return controller.JSONBaseErrorReq(c, errors.New(errors.DataNotExist,
			fmt.Errorf("you are not allow to operate the workflow")))
	}

	template, exist, err := s.GetWorkflowTemplateById(tasks[0].Instance.WorkflowTemplateId)
	if err != nil {
		return controller.JSONBaseErrorReq(c, err)
	}
	if !exist {
		return controller.JSONBaseErrorReq(c, errors.New(errors.DataConflict,
			fmt.Errorf("failed to find the corresponding workflow template based on the task id")))
	}

	err = checkWorkflowCanCommit(template, tasks)
	if err != nil {
		return controller.JSONBaseErrorReq(c, err)
	}

	err = s.UpdateWorkflowRecord(workflow, tasks)
	if err != nil {
		return c.JSON(http.StatusOK, controller.NewBaseReq(err))
	}
	go notification.NotifyWorkflow(workflowIdStr, notification.WorkflowNotifyTypeCreate)

	return c.JSON(http.StatusOK, controller.NewBaseReq(nil))
}

// UpdateWorkflowScheduleV2
// @Summary 设置工单数据源定时上线时间（设置为空则代表取消定时时间，需要SQL审核流程都通过后才可以设置）
// @Description update workflow schedule.
// @Tags workflow
// @Accept json
// @Produce json
// @Id updateWorkflowScheduleV2
// @Security ApiKeyAuth
// @Param workflow_id path string true "workflow id"
// @Param task_id path string true "task id"
// @Param instance body v1.UpdateWorkflowScheduleV1 true "update workflow schedule request"
// @Success 200 {object} controller.BaseRes
// @router /v2/workflows/{workflow_id}/tasks/{task_id}/schedule [put]
func UpdateWorkflowScheduleV2(c echo.Context) error {
	workflowId := c.Param("workflow_id")
	workflowIdInt, err := v1.FormatStringToInt(workflowId)
	if err != nil {
		return controller.JSONBaseErrorReq(c, err)
	}
	taskId := c.Param("task_id")
	taskIdUint, err :=v1.FormatStringToUint64(taskId)
	if err != nil {
		return controller.JSONBaseErrorReq(c, err)
	}
	req := new(v1.UpdateWorkflowScheduleV1)
	if err := controller.BindAndValidateReq(c, req); err != nil {
		return err
	}

	err = v1.CheckCurrentUserCanAccessWorkflow(c, &model.Workflow{
		Model: model.Model{ID: uint(workflowIdInt)},
	}, []uint{})
	if err != nil {
		return controller.JSONBaseErrorReq(c, err)
	}
	user, err := controller.GetCurrentUser(c)
	if err != nil {
		return controller.JSONBaseErrorReq(c, err)
	}
	s := model.GetStorage()
	workflow, exist, err := s.GetWorkflowDetailById(workflowId)
	if err != nil {
		return controller.JSONBaseErrorReq(c, err)
	}
	if !exist {
		return controller.JSONBaseErrorReq(c, v1.ErrWorkflowNoAccess)
	}
	currentStep := workflow.CurrentStep()
	if currentStep == nil {
		return controller.JSONBaseErrorReq(c, errors.New(errors.DataInvalid, _err.New("workflow current step not found")))
	}

	if workflow.Record.Status != model.WorkflowStatusWaitForExecution {
		return controller.JSONBaseErrorReq(c, errors.New(errors.DataInvalid,
			fmt.Errorf("workflow need to be approved first")))
	}

	err = v1.CheckUserCanOperateStep(user, workflow, int(currentStep.ID))
	if err != nil {
		return controller.JSONBaseErrorReq(c, errors.New(errors.DataInvalid, err))
	}
	var curTaskRecord *model.WorkflowInstanceRecord
	for _, ir := range workflow.Record.InstanceRecords {
		if uint64(ir.TaskId) == taskIdUint {
			curTaskRecord = ir
		}
	}
	if curTaskRecord == nil {
		return controller.JSONBaseErrorReq(c, errors.New(errors.DataInvalid, _err.New("task is not found in workflow")))
	}

	if req.ScheduleTime != nil && req.ScheduleTime.Before(time.Now()) {
		return controller.JSONBaseErrorReq(c, errors.New(errors.DataInvalid, fmt.Errorf(
			"request schedule time is too early")))
	}

	if curTaskRecord.IsSQLExecuted {
		return controller.JSONBaseErrorReq(c, errors.New(errors.DataInvalid, fmt.Errorf(
			"task has been executed")))
	}

	instance,exist, err := s.GetInstanceById(fmt.Sprintf("%v", curTaskRecord.InstanceId))
	if err != nil {
		return controller.JSONBaseErrorReq(c, err)
	}
	if !exist {
		return controller.JSONBaseErrorReq(c, v1.ErrInstanceNotExist)
	}

	if req.ScheduleTime != nil && len(instance.MaintenancePeriod) != 0 && !instance.MaintenancePeriod.IsWithinScope(*req.ScheduleTime) {
		return controller.JSONBaseErrorReq(c, ErrWorkflowExecuteTimeIncorrect)
	}

	err = s.UpdateInstanceRecordSchedule(curTaskRecord, user.ID, req.ScheduleTime)
	if err != nil {
		return controller.JSONBaseErrorReq(c, err)
	}
	return c.JSON(http.StatusOK, controller.NewBaseReq(nil))
}

// ExecuteTasksOnWorkflow
// @Summary 多数据源批量上线
// @Description execute tasks on workflow
// @Tags workflow
// @Id executeTasksOnWorkflowV2
// @Security ApiKeyAuth
// @Param workflow_id path string true "workflow id"
// @Success 200 {object} controller.BaseRes
// @router /v2/workflows/{workflow_id}/tasks/execute [post]
func ExecuteTasksOnWorkflow(c echo.Context) error {
	workflowId := c.Param("workflow_id")
	id, err := v1.FormatStringToInt(workflowId)
	if err != nil {
		return controller.JSONBaseErrorReq(c, err)
	}

	s := model.GetStorage()
	workflow, exist, err := s.GetWorkflowDetailById(strconv.Itoa(id))
	if err != nil {
		return controller.JSONBaseErrorReq(c, err)
	}
	if !exist {
		return controller.JSONBaseErrorReq(c, v1.ErrWorkflowNoAccess)
	}
	user, err := controller.GetCurrentUser(c)
	if err != nil {
		return controller.JSONBaseErrorReq(c, err)
	}
	if err := v1.PrepareForWorkflowExecution(c, workflow, user, id); err != nil {
		return err
	}

	needExecTaskIds, err := v1.GetNeedExecTaskIds(s, workflow)
	if err != nil {
		return err
	}

	err = server.ExecuteWorkflow(workflow, needExecTaskIds, user.ID)
	if err != nil {
		return controller.JSONBaseErrorReq(c, err)
	}
	return c.JSON(http.StatusOK, controller.NewBaseReq(nil))
}<|MERGE_RESOLUTION|>--- conflicted
+++ resolved
@@ -18,16 +18,13 @@
 	"github.com/labstack/echo/v4"
 )
 
-<<<<<<< HEAD
 var ErrForbidMyBatisXMLTask = func(taskId uint) error {
 	return errors.New(errors.DataConflict,
 		fmt.Errorf("the task for audit mybatis xml file is not allow to create workflow. taskId=%v", taskId))
 }
+var ErrWorkflowExecuteTimeIncorrect = errors.New(errors.TaskActionInvalid, fmt.Errorf("please go online during instance operation and maintenance time"))
 
 var errTaskHasBeenUsed = errors.New(errors.DataConflict, fmt.Errorf("task has been used in other workflow"))
-=======
-var ErrWorkflowExecuteTimeIncorrect = errors.New(errors.TaskActionInvalid, fmt.Errorf("please go online during instance operation and maintenance time"))
->>>>>>> 7f1754d8
 
 type CreateWorkflowReqV2 struct {
 	Subject string `json:"workflow_subject" form:"workflow_subject" valid:"required,name"`
@@ -429,7 +426,7 @@
 		return err
 	}
 
-	err = v1.CheckCurrentUserCanAccessWorkflow(c, &model.Workflow{
+	err = v1.CheckCurrentUserCanOperateWorkflow(c, &model.Workflow{
 		Model: model.Model{ID: uint(workflowIdInt)},
 	}, []uint{})
 	if err != nil {
