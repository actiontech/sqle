package model

import (
	"fmt"
	"strings"

	driverV2 "github.com/actiontech/sqle/sqle/driver/v2"
	"github.com/actiontech/sqle/sqle/errors"
	"github.com/actiontech/sqle/sqle/pkg/params"
	"github.com/jinzhu/gorm"
)

type RuleTemplate struct {
	Model
	// global rule-template has no ProjectId
	ProjectId uint               `gorm:"index"`
	Name      string             `json:"name"`
	Desc      string             `json:"desc"`
	DBType    string             `json:"db_type"`
	Instances []Instance         `json:"instance_list" gorm:"many2many:instance_rule_template"`
	RuleList  []RuleTemplateRule `json:"rule_list" gorm:"foreignkey:rule_template_id;association_foreignkey:id"`
}

func GenerateRuleByDriverRule(dr *driverV2.Rule, dbType string) *Rule {
	return &Rule{
		Name:       dr.Name,
		Desc:       dr.Desc,
		Annotation: dr.Annotation,
		Level:      string(dr.Level),
		Typ:        dr.Category,
		DBType:     dbType,
		Params:     dr.Params,
	}
}

func ConvertRuleToDriverRule(r *Rule) *driverV2.Rule {
	return &driverV2.Rule{
		Name:       r.Name,
		Desc:       r.Desc,
		Annotation: r.Annotation,
		Category:   r.Typ,
		Level:      driverV2.RuleLevel(r.Level),
		Params:     r.Params,
	}
}

type Rule struct {
	Name       string        `json:"name" gorm:"primary_key; not null"`
	DBType     string        `json:"db_type" gorm:"primary_key; not null; default:\"mysql\""`
	Desc       string        `json:"desc"`
	Annotation string        `json:"annotation" gorm:"column:annotation"`
	Level      string        `json:"level" example:"error"` // notice, warn, error
	Typ        string        `json:"type" gorm:"column:type; not null"`
	Params     params.Params `json:"params" gorm:"type:varchar(1000)"`
}

func (r Rule) TableName() string {
	return "rules"
}

type RuleTemplateRule struct {
	RuleTemplateId uint          `json:"rule_template_id" gorm:"primary_key;auto_increment:false;"`
	RuleName       string        `json:"name" gorm:"primary_key;"`
	RuleLevel      string        `json:"level" gorm:"column:level;"`
	RuleParams     params.Params `json:"value" gorm:"column:rule_params;type:varchar(1000)"`
	RuleDBType     string        `json:"rule_db_type" gorm:"column:db_type; not null;"`

	Rule *Rule `json:"-" gorm:"foreignkey:Name,DBType;association_foreignkey:RuleName,RuleDBType"`
}

func (rtr *RuleTemplateRule) TableName() string {
	return "rule_template_rule"
}

func NewRuleTemplateRule(t *RuleTemplate, r *Rule) RuleTemplateRule {
	return RuleTemplateRule{
		RuleTemplateId: t.ID,
		RuleName:       r.Name,
		RuleLevel:      r.Level,
		RuleParams:     r.Params,
		RuleDBType:     r.DBType,
	}
}

func (rtr *RuleTemplateRule) GetRule() *Rule {
	rule := rtr.Rule
	if rtr.RuleLevel != "" {
		rule.Level = rtr.RuleLevel
	}
	if rtr.RuleParams != nil && len(rtr.RuleParams) > 0 {
		rule.Params = rtr.RuleParams
	}
	return rule
}

func (s *Storage) GetRuleTemplatesByInstance(inst *Instance) ([]RuleTemplate, error) {
	var associationRT []RuleTemplate
	err := s.db.Model(inst).Association("RuleTemplates").Find(&associationRT).Error
	return associationRT, errors.New(errors.ConnectStorageError, err)
}

func (s *Storage) GetRuleTemplateNamesByProjectName(projectName string) ([]string, error) {
	records := []*RuleTemplate{}
	err := s.db.Model(&RuleTemplate{}).
		Select("rule_templates.name").
		Joins("LEFT JOIN projects ON projects.id = rule_templates.project_id").
		Where("projects.deleted_at is null").
		Where("projects.name = ?", projectName).
		Find(&records).
		Error
	if err != nil {
		return nil, errors.New(errors.ConnectStorageError, err)
	}

	templateNames := make([]string, len(records))
	for i, record := range records {
		templateNames[i] = record.Name
	}
	return templateNames, nil
}

func (s *Storage) GetRuleTemplatesByInstanceNameAndProjectId(name string, projectId uint) (*RuleTemplate, bool, error) {
	t := &RuleTemplate{}
	err := s.db.Joins("JOIN `instance_rule_template` ON `rule_templates`.`id` = `instance_rule_template`.`rule_template_id`").
		Joins("JOIN `instances` ON `instance_rule_template`.`instance_id` = `instances`.`id`").
		Where("`instances`.`name` = ?", name).
		Where("`instances`.`project_id` = ?", projectId).Find(t).Error
	if err == gorm.ErrRecordNotFound {
		return t, false, nil
	}
	return t, true, errors.New(errors.ConnectStorageError, err)
}

func (s *Storage) GetRulesFromRuleTemplateByName(projectIds []uint, name string) ([]*Rule, error) {
	tpl, exist, err := s.GetRuleTemplateDetailByNameAndProjectIds(projectIds, name)
	if !exist {
		return nil, errors.New(errors.DataNotExist, err)
	}
	if err != nil {
		return nil, errors.New(errors.ConnectStorageError, err)
	}

	rules := make([]*Rule, 0, len(tpl.RuleList))
	for _, r := range tpl.RuleList {
		rules = append(rules, r.GetRule())
	}
	return rules, nil
}

func (s *Storage) GetRulesByInstanceId(instanceId string) ([]*Rule, error) {
	instance, _, err := s.GetInstanceById(instanceId)
	if err != nil {
		return nil, errors.New(errors.ConnectStorageError, err)
	}
	templates := instance.RuleTemplates
	if len(templates) <= 0 {
		return nil, nil
	}
	tplName := templates[0].Name
	// 数据源可以绑定全局模板和项目模板
	return s.GetRulesFromRuleTemplateByName([]uint{instance.ProjectId, ProjectIdForGlobalRuleTemplate}, tplName)
}

func (s *Storage) GetRuleTemplateByProjectIdAndName(projectId uint, name string) (*RuleTemplate, bool, error) {
	t := &RuleTemplate{}
	err := s.db.Where("name = ?", name).Where("project_id = ?", projectId).First(t).Error
	if err == gorm.ErrRecordNotFound {
		return t, false, nil
	}
	return t, true, errors.New(errors.ConnectStorageError, err)
}

func (s *Storage) GetGlobalAndProjectRuleTemplateByNameAndProjectId(name string, projectId uint) (*RuleTemplate, bool, error) {
	t := &RuleTemplate{}
	err := s.db.Table("rule_templates").
		Where("rule_templates.name = ?", name).
		Where("project_id = ? OR project_id = 0", projectId).
		First(t).Error
	if err == gorm.ErrRecordNotFound {
		return t, false, nil
	}
	return t, true, errors.New(errors.ConnectStorageError, err)
}

func (s *Storage) IsRuleTemplateExistFromAnyProject(name string) (bool, error) {
	var count int
	err := s.db.Model(&RuleTemplate{}).Where("name = ?", name).Count(&count).Error
	return count > 0, errors.ConnectStorageErrWrapper(err)
}

func (s *Storage) GetRuleTemplateDetailByNameAndProjectIds(projectIds []uint, name string) (*RuleTemplate, bool, error) {
	dbOrder := func(db *gorm.DB) *gorm.DB {
		return db.Order("rule_template_rule.rule_name ASC")
	}
	t := &RuleTemplate{Name: name}
	err := s.db.Preload("RuleList", dbOrder).Preload("RuleList.Rule").Preload("Instances").
		Where(t).
		Where("project_id IN (?)", projectIds).
		First(t).Error
	if err == gorm.ErrRecordNotFound {
		return t, false, nil
	}
	return t, true, errors.New(errors.ConnectStorageError, err)
}

func (s *Storage) UpdateRuleTemplateRules(tpl *RuleTemplate, rules ...RuleTemplateRule) error {
	if err := s.db.Where(&RuleTemplateRule{RuleTemplateId: tpl.ID}).Delete(&RuleTemplateRule{}).Error; err != nil {
		return errors.New(errors.ConnectStorageError, err)
	}

	//err := s.db.Debug().Model(tpl).Association("RuleList").Append(rules).Error //暂时没找到跳过更新关联表的方式
	//TODO gorm v1 没有预编译, 没有批量插入, 规则可能很多, 为了防止拼SQL批量插入导致SQL太长, 只能通过这种方式插入
	err := s.db.Transaction(func(tx *gorm.DB) error {
		for _, rule := range rules {
			rule.RuleTemplateId = tpl.ID
			err := tx.Omit("Rule").Create(&rule).Error
			if err != nil {
				return err
			}
		}
		return nil
	})

	return errors.New(errors.ConnectStorageError, err)
}

func (s *Storage) UpdateRuleTemplateInstances(tpl *RuleTemplate, instances ...*Instance) error {
	err := s.db.Model(tpl).Association("Instances").Replace(instances).Error
	return errors.New(errors.ConnectStorageError, err)
}

func (s *Storage) CloneRuleTemplateRules(source, destination *RuleTemplate) error {
	return s.UpdateRuleTemplateRules(destination, source.RuleList...)
}

func GetRuleMapFromAllArray(allRules ...[]Rule) map[string]Rule {
	ruleMap := map[string]Rule{}
	for _, rules := range allRules {
		for _, rule := range rules {
			ruleMap[rule.Name] = rule
		}
	}
	return ruleMap
}

func (s *Storage) GetRuleTemplateTips(projectId uint, dbType string) ([]*RuleTemplate, error) {
	ruleTemplates := []*RuleTemplate{}

	db := s.db.Select("name, db_type").Where("project_id = ?", projectId)
	if dbType != "" {
		db = db.Where("db_type = ?", dbType)
	}
	err := db.Find(&ruleTemplates).Error
	return ruleTemplates, errors.New(errors.ConnectStorageError, err)
}

func (s *Storage) GetRule(name, dbType string) (*Rule, bool, error) {
	rule := Rule{Name: name, DBType: dbType}
	err := s.db.Find(&rule).Error
	if err == gorm.ErrRecordNotFound {
		return nil, false, nil
	}
	return &rule, true, errors.New(errors.ConnectStorageError, err)
}

func (s *Storage) GetAllRule() ([]*Rule, error) {
	rules := []*Rule{}
	err := s.db.Find(&rules).Error
	return rules, errors.New(errors.ConnectStorageError, err)
}

func (s *Storage) GetAllRuleByDBType(dbType string) ([]*Rule, error) {
	rules := []*Rule{}
	err := s.db.Where(&Rule{DBType: dbType}).Find(&rules).Error
	return rules, errors.New(errors.ConnectStorageError, err)
}

func (s *Storage) GetAllRuleByGlobalRuleTemplateName(name string) ([]*Rule, error) {
	rules := []*Rule{}
	err := s.db.Joins("LEFT JOIN rule_template_rule ON rules.name = rule_template_rule.rule_name").
		Joins("LEFT JOIN rule_templates ON rule_template_rule.rule_template_id = rule_templates.id").
		Where("rule_templates.project_id = 0").
		Where("rule_templates.name = ?", name).
		Find(&rules).Error
	return rules, errors.New(errors.ConnectStorageError, err)
}

func (s *Storage) GetRulesByNames(names []string) ([]*Rule, error) {
	rules := []*Rule{}
	err := s.db.Where("name in (?)", names).Find(&rules).Error
	return rules, errors.New(errors.ConnectStorageError, err)
}

func (s *Storage) GetRulesByNamesAndDBType(names []string, dbType string) ([]Rule, error) {
	rules := []Rule{}
	err := s.db.Where("db_type = ?", dbType).Where("name in (?)", names).Find(&rules).Error
	return rules, errors.New(errors.ConnectStorageError, err)
}

func (s *Storage) GetAndCheckRuleExist(ruleNames []string, dbType string) (map[string]Rule, error) {
	rules, err := s.GetRulesByNamesAndDBType(ruleNames, dbType)
	if err != nil {
		return nil, err
	}
	existRules := map[string]Rule{}
	for _, rule := range rules {
		existRules[rule.Name] = rule
	}
	notExistRuleNames := []string{}
	for _, userName := range ruleNames {
		if _, ok := existRules[userName]; !ok {
			notExistRuleNames = append(notExistRuleNames, userName)
		}
	}
	if len(notExistRuleNames) > 0 {
		return nil, errors.New(errors.DataNotExist,
			fmt.Errorf("rule %s not exist", strings.Join(notExistRuleNames, ", ")))
	}
	return existRules, nil
}

func (s *Storage) IsRuleTemplateExist(ruleTemplateName string, projectIds []uint) (bool, error) {
	if len(projectIds) <= 0 {
		return false, nil
	}
	var count int
	err := s.db.Table("rule_templates").
		Where("name = ?", ruleTemplateName).
		Where("deleted_at IS NULL").
		Where("project_id IN (?)", projectIds).
		Count(&count).Error
	return count > 0, errors.New(errors.ConnectStorageError, err)
}

func (s *Storage) GetAuditPlanNamesByRuleTemplate(
	ruleTemplateName string) (auditPlanNames []string, err error) {

	var auditPlans []*AuditPlan

	err = s.db.Model(&AuditPlan{}).
		Select("name").
		Where("rule_template_name=?", ruleTemplateName).
		Find(&auditPlans).Error
	if err != nil {
		return nil, errors.ConnectStorageErrWrapper(err)
	}

	auditPlanNames = make([]string, len(auditPlans))
	for i := range auditPlans {
		auditPlanNames[i] = auditPlans[i].Name
	}

	return
}

func (s *Storage) GetAuditPlanNamesByRuleTemplateAndProject(
	ruleTemplateName string, projectID uint) (auditPlanNames []string, err error) {

	var auditPlans []*AuditPlan

	err = s.db.Model(&AuditPlan{}).
		Select("name").
		Where("rule_template_name=?", ruleTemplateName).
		Where("project_id=?", projectID).
		Find(&auditPlans).Error
	if err != nil {
		return nil, errors.ConnectStorageErrWrapper(err)
	}

	auditPlanNames = make([]string, len(auditPlans))
	for i := range auditPlans {
		auditPlanNames[i] = auditPlans[i].Name
	}

	return auditPlanNames, nil
}

func (s *Storage) GetRuleTypeByDBType(DBType string) ([]string, error) {
	rules := []*Rule{}
	err := s.db.Select("type").Where("db_type = ?", DBType).Group("type").Find(&rules).Error
	if err != nil {
		return nil, errors.New(errors.ConnectStorageError, err)
	}
	ruleDBTypes := make([]string, len(rules))
	for i := range rules {
		ruleDBTypes[i] = rules[i].Typ
	}
	return ruleDBTypes, nil
}

type CustomRule struct {
	Model
	RuleId     string `json:"rule_id" gorm:"unique; not null"`
	RuleName   string `json:"name" gorm:"not null"`
	DBType     string `json:"db_type" gorm:"not null; default:\"mysql\""`
	Desc       string `json:"desc"`
	Level      string `json:"level" example:"error"` // notice, warn, error
	Typ        string `json:"type" gorm:"column:type; not null"`
	RuleScript string `json:"rule_script" gorm:"type:text"`
	ScriptType string `json:"script_type" gorm:"not null; default:\"regular\""`
}

func (s *Storage) GetCustomRuleByRuleId(ruleId string) (*CustomRule, bool, error) {
	rule := &CustomRule{}
	err := s.db.Where("rule_id = ?", ruleId).Find(rule).Error
	if err == gorm.ErrRecordNotFound {
		return rule, false, nil
	}
	return rule, true, errors.New(errors.ConnectStorageError, err)
}

func (s *Storage) GetCustomRulesByDBTypeAndFuzzyRuleName(queryFields, filterDbType, fuzzyRuleName string) ([]*CustomRule, error) {
	rules := []*CustomRule{}
	db := s.db.Select(queryFields)
	if filterDbType != "" {
		db = db.Where("db_type=?", filterDbType)
	}
	if fuzzyRuleName != "" {
		db = db.Where("rule_name like ?", "%"+fuzzyRuleName+"%")
	}
	err := db.Find(&rules).Error

	return rules, errors.New(errors.ConnectStorageError, err)
}

func (s *Storage) GetCustomRules(queryFields string) ([]*CustomRule, error) {
	rules := []*CustomRule{}
	err := s.db.Select(queryFields).Find(&rules).Error
	return rules, errors.New(errors.ConnectStorageError, err)
}

<<<<<<< HEAD
func (s *Storage) GetCustomRulesByRuleNameAndDBType(filterRuleName, filterDbType string) (CustomRule, bool, error) {
	rule := CustomRule{}
	err := s.db.Where("db_type = ? and rule_name = ?", filterDbType, filterRuleName).First(&rule).Error
	if err == gorm.ErrRecordNotFound {
		return rule, false, nil
	}
	return rule, true, errors.New(errors.ConnectStorageError, err)
}

func (s *Storage) UpdateCustomRuleByRuleId(ruleId string, attrs ...interface{}) error {
	err := s.db.Table("custom_rules").Where("rule_id = ?", ruleId).Update(attrs...).Error
	return errors.New(errors.ConnectStorageError, err)
=======
type typeCount struct {
	Type      string `json:"type"`
	TypeCount uint   `json:"type_count"`
}

func (s *Storage) GetCustomRuleTypeCountByDBType(DBType string) (map[string]uint, error) {
	typeCounts := []*typeCount{}
	err := s.db.Model(&CustomRule{}).Select("type, count(1) type_count").Where("db_type = ?", DBType).Group("type").Scan(&typeCounts).Error
	if err != nil {
		return nil, errors.New(errors.ConnectStorageError, err)
	}
	dbTypeCount := make(map[string]uint, len(typeCounts))
	for i := range typeCounts {
		dbTypeCount[typeCounts[i].Type] = typeCounts[i].TypeCount
	}
	return dbTypeCount, nil
>>>>>>> c123559f
}<|MERGE_RESOLUTION|>--- conflicted
+++ resolved
@@ -429,7 +429,6 @@
 	return rules, errors.New(errors.ConnectStorageError, err)
 }
 
-<<<<<<< HEAD
 func (s *Storage) GetCustomRulesByRuleNameAndDBType(filterRuleName, filterDbType string) (CustomRule, bool, error) {
 	rule := CustomRule{}
 	err := s.db.Where("db_type = ? and rule_name = ?", filterDbType, filterRuleName).First(&rule).Error
@@ -442,7 +441,8 @@
 func (s *Storage) UpdateCustomRuleByRuleId(ruleId string, attrs ...interface{}) error {
 	err := s.db.Table("custom_rules").Where("rule_id = ?", ruleId).Update(attrs...).Error
 	return errors.New(errors.ConnectStorageError, err)
-=======
+}
+
 type typeCount struct {
 	Type      string `json:"type"`
 	TypeCount uint   `json:"type_count"`
@@ -459,5 +459,4 @@
 		dbTypeCount[typeCounts[i].Type] = typeCounts[i].TypeCount
 	}
 	return dbTypeCount, nil
->>>>>>> c123559f
 }