--- conflicted
+++ resolved
@@ -569,22 +569,7 @@
 	return errors.New(errors.ConnectStorageError, err)
 }
 
-<<<<<<< HEAD
-func (s *Storage) GetAllCustomRuleByGlobalRuleTemplateName(name string) ([]*CustomRule, error) {
-	rules := []*CustomRule{}
-	err := s.db.Joins("LEFT JOIN rule_template_custom_rules ON custom_rules.rule_id = rule_template_custom_rules.rule_id").
-		Joins("LEFT JOIN rule_templates ON rule_template_custom_rules.rule_template_id = rule_templates.id").
-		Where("rule_templates.project_id = 0").
-		Where("rule_templates.deleted_at is null").
-		Where("rule_templates.name = ?", name).
-		Find(&rules).Error
-	return rules, errors.New(errors.ConnectStorageError, err)
-}
-
 func (s *Storage) GetAllRulesByTmpNameAndProjectIdInstanceDBType(ruleTemplateName string, projectId string,
-=======
-func (s *Storage) GetAllRulesByTmpNameAndProjectIdInstanceDBType(ruleTemplateName string, projectId *uint,
->>>>>>> 5d3716ca
 	inst *Instance, dbType string) (rules []*Rule, customRules []*CustomRule, err error) {
 	if ruleTemplateName != "" {
 		if projectId == "" {
