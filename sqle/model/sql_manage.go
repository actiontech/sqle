package model

import (
	e "errors"
	"fmt"
	"strings"
	"time"

	"github.com/actiontech/sqle/sqle/errors"
	"github.com/jinzhu/gorm"
)

const (
	SQLManageStatusUnhandled     = "unhandled"
	SQLManageStatusSolved        = "solved"
	SQLManageStatusIgnored       = "ignored"
	SQLManageStatusManualAudited = "manual_audited"

	SQLManageSourceAuditPlan      = "audit_plan"
	SQLManageSourceSqlAuditRecord = "sql_audit_record"
)

var SqlManageSourceMap = map[string]string{
	SQLManageSourceSqlAuditRecord: "SQL审核",
	SQLManageSourceAuditPlan:      "智能扫描",
}

var SqlManageStatusMap = map[string]string{
	SQLManageStatusUnhandled:     "未处理",
	SQLManageStatusSolved:        "已解决",
	SQLManageStatusIgnored:       "已忽略",
	SQLManageStatusManualAudited: "已人工审核",
}

type SqlManage struct {
	Model
	SqlFingerprint            string       `json:"sql_fingerprint" gorm:"type:mediumtext;not null"`
	ProjFpSourceInstSchemaMd5 string       `json:"proj_fp_source_inst_schema_md5" gorm:"unique_index:proj_fp_source_inst_schema_md5;not null"`
	SqlText                   string       `json:"sql_text" gorm:"type:mediumtext;not null"`
	Source                    string       `json:"source"`
	AuditLevel                string       `json:"audit_level"`
	AuditResults              AuditResults `json:"audit_results" gorm:"type:json"`
	FpCount                   uint64       `json:"fp_count"`
	FirstAppearTimestamp      *time.Time   `json:"first_appear_timestamp"`
	LastReceiveTimestamp      *time.Time   `json:"last_receive_timestamp"`
	InstanceName              string       `json:"instance_name"`
	SchemaName                string       `json:"schema_name"`

<<<<<<< HEAD
	Assignees string `json:"assignees"`
	Status    string `json:"status" gorm:"default:\"unhandled\""`
	Remark    string `json:"remark" gorm:"type:varchar(512)"`
=======
	Assignees []*User `gorm:"many2many:sql_manage_assignees;"`
	Status    string  `json:"status" gorm:"default:\"unhandled\""`
	Remark    string  `json:"remark" gorm:"type:varchar(4000)"`
>>>>>>> 5d3716ca

	ProjectId string `json:"project_id"`

	AuditPlanId uint       `json:"audit_plan_id"`
	AuditPlan   *AuditPlan `gorm:"foreignkey:AuditPlanId"`
}

type SqlManageSqlAuditRecord struct {
	ProjFpSourceInstSchemaMd5 string `json:"proj_fp_source_inst_schema_md5" gorm:"primary_key;auto_increment:false;"`
	SqlAuditRecordId          uint   `json:"sql_audit_record_id" gorm:"primary_key;auto_increment:false;"`
}

func (sm SqlManageSqlAuditRecord) TableName() string {
	return "sql_manage_sql_audit_records"
}

func (s *Storage) GetSqlManageByFingerprintSourceInstNameSchemaMd5(projFpSourceInstSchemaMd5 string) (*SqlManage, bool, error) {
	sqlManage := &SqlManage{}
	err := s.db.Where("proj_fp_source_inst_schema_md5 = ?", projFpSourceInstSchemaMd5).Find(sqlManage).Error
	if e.Is(err, gorm.ErrRecordNotFound) {
		return sqlManage, false, nil
	}

	return sqlManage, true, errors.New(errors.ConnectStorageError, err)
}

type SqlManageResp struct {
	SqlManageList         []*SqlManageDetail
	SqlManageTotalNum     uint64 `json:"sql_manage_total_num"`
	SqlManageBadNum       uint64 `json:"sql_manage_bad_num"`
	SqlManageOptimizedNum uint64 `json:"sql_manage_optimized_num"`
}

type SqlManageDetail struct {
	ID                   uint         `json:"id"`
	SqlFingerprint       string       `json:"sql_fingerprint"`
	SqlText              string       `json:"sql_text"`
	Source               string       `json:"source"`
	AuditLevel           string       `json:"audit_level"`
	AuditResults         AuditResults `json:"audit_results"`
	FpCount              uint64       `json:"fp_count"`
	AppearTimestamp      *time.Time   `json:"first_appear_timestamp"`
	LastReceiveTimestamp *time.Time   `json:"last_receive_timestamp"`
	InstanceName         string       `json:"instance_name"`
	SchemaName           string       `json:"schema_name"`
	Status               string       `json:"status"`
	Remark               string       `json:"remark"`
	Assignees            *string      `json:"assignees"`
	ApName               *string      `json:"ap_name"`
	SqlAuditRecordIDs    RowList      `json:"sql_audit_record_ids"`
}

func (sm *SqlManageDetail) FirstAppearTime() string {
	if sm.AppearTimestamp == nil {
		return ""
	}
	return sm.AppearTimestamp.String()
}

func (sm *SqlManageDetail) LastReceiveTime() string {
	if sm.LastReceiveTimestamp == nil {
		return ""
	}
	return sm.LastReceiveTimestamp.String()
}

var sqlManageTotalCount = `
SELECT COUNT(DISTINCT sm.id)

{{- template "body" . -}}
`

var sqlManageQueryTpl = `
SELECT 
	sm.id,
	sm.sql_fingerprint,
	sm.sql_text,
	sm.source,
	sm.audit_level,
	sm.audit_results,
	sm.fp_count,
    sm.first_appear_timestamp,
	sm.last_receive_timestamp,
	sm.instance_name,
	sm.schema_name,
	sm.status,
	sm.remark,
	sm.assignees as assignees,
	ap.name as ap_name,
	GROUP_CONCAT(DISTINCT sar.audit_record_id) as sql_audit_record_ids

{{- template "body" . -}} 

GROUP BY sm.id
ORDER BY sm.id desc

{{- if .limit }}
LIMIT :limit OFFSET :offset
{{- end -}}
`

var sqlManageBodyTpl = `
{{ define "body" }}

FROM sql_manages sm
         LEFT JOIN sql_manage_sql_audit_records msar ON sm.proj_fp_source_inst_schema_md5 = msar.proj_fp_source_inst_schema_md5
         LEFT JOIN sql_audit_records sar ON msar.sql_audit_record_id = sar.id
         LEFT JOIN audit_plans ap ON ap.id = sm.audit_plan_id

WHERE sm.project_id = :project_id
  AND sm.deleted_at IS NULL

{{- if .fuzzy_search_sql_fingerprint }}
AND sm.sql_fingerprint LIKE '%{{ .fuzzy_search_sql_fingerprint }}%'
{{- end }}

{{- if .filter_assignee }}
AND sm.assignees REGEXP :filter_assignee
{{- end }}

{{- if .filter_instance_name }}
AND sm.instance_name = :filter_instance_name
{{- end }}

{{- if .filter_source }}
AND sm.source = :filter_source
{{- end }}

{{- if .filter_audit_level }}
AND sm.audit_level = :filter_audit_level
{{- end }}

{{- if .filter_last_audit_start_time_from }}
AND sm.last_receive_timestamp >= :filter_last_audit_start_time_from
{{- end }}

{{- if .filter_last_audit_start_time_to }}
AND sm.last_receive_timestamp <= :filter_last_audit_start_time_to
{{- end }}

{{- if .filter_status }}
AND sm.status = :filter_status
{{- end }}

{{- if .count_bad_sql }}
AND sm.audit_level <> ''
AND sm.status = 'unhandled'
{{- end }}

{{- if .count_solved }}
AND sm.status = 'solved'
{{- end }}

{{ end }}
`

func (s *Storage) GetSqlManageListByReq(data map[string]interface{}) (list *SqlManageResp, err error) {
	sqlManageList := make([]*SqlManageDetail, 0)
	err = s.getListResult(sqlManageQueryTpl, sqlManageBodyTpl, data, &sqlManageList)
	if err != nil {
		return nil, err
	}

	totalCount, err := s.getCountResult(sqlManageBodyTpl, sqlManageTotalCount, data)
	if err != nil {
		return nil, err
	}

	fn := func(srcData map[string]interface{}, addSearchKey string) map[string]interface{} {
		newData := make(map[string]interface{})
		for k, v := range srcData {
			newData[k] = v
		}
		newData[addSearchKey] = true
		return newData
	}

	badSqlCount, err := s.getCountResult(sqlManageBodyTpl, sqlManageTotalCount, fn(data, "count_bad_sql"))
	if err != nil {
		return nil, err
	}

	solvedCount, err := s.getCountResult(sqlManageBodyTpl, sqlManageTotalCount, fn(data, "count_solved"))
	if err != nil {
		return nil, err
	}

	return &SqlManageResp{
		SqlManageList:         sqlManageList,
		SqlManageTotalNum:     totalCount,
		SqlManageBadNum:       badSqlCount,
		SqlManageOptimizedNum: solvedCount,
	}, nil
}

func (s *Storage) GetAllSqlManageList() ([]*SqlManage, error) {
	sqlManageList := make([]*SqlManage, 0)
	err := s.db.Model(&SqlManage{}).Find(&sqlManageList).Error
	if err != nil {
		return nil, errors.New(errors.ConnectStorageError, err)
	}
	return sqlManageList, nil
}

// todo 临时方案，后续移除
func (s *Storage) InsertOrUpdateSqlManageWithNotUpdateFpCount(sqlManageList []*SqlManage) error {
	args := make([]interface{}, 0, len(sqlManageList))
	pattern := make([]string, 0, len(sqlManageList))
	for _, sqlManage := range sqlManageList {
		pattern = append(pattern, "(?, ?, ?, ?, ?, ?, ?, ?, ?, ?, ?, ?, ?, ?)")
		args = append(args, sqlManage.SqlFingerprint, sqlManage.ProjFpSourceInstSchemaMd5, sqlManage.SqlText,
			sqlManage.Source, sqlManage.AuditLevel, sqlManage.AuditResults, sqlManage.FpCount, sqlManage.FirstAppearTimestamp,
			sqlManage.LastReceiveTimestamp, sqlManage.InstanceName, sqlManage.SchemaName, sqlManage.Remark,
			sqlManage.AuditPlanId, sqlManage.ProjectId)
	}

	raw := fmt.Sprintf(`
INSERT INTO sql_manages (sql_fingerprint, proj_fp_source_inst_schema_md5, sql_text, source, audit_level, audit_results,
                         fp_count, first_appear_timestamp, last_receive_timestamp, instance_name, schema_name,
                         remark, audit_plan_id, project_id)
		VALUES %s
		ON DUPLICATE KEY UPDATE sql_text       = VALUES(sql_text),
                        audit_plan_id          = VALUES(audit_plan_id),
                        audit_level            = VALUES(audit_level),
                        audit_results          = VALUES(audit_results),
                        first_appear_timestamp = VALUES(first_appear_timestamp),
                        last_receive_timestamp = VALUES(last_receive_timestamp);`,
		strings.Join(pattern, ", "))

	return errors.New(errors.ConnectStorageError, s.db.Exec(raw, args...).Error)
}

func (s *Storage) InsertOrUpdateSqlManage(sqlManageList []*SqlManage, sqlAuditRecordID uint) error {
	return s.Tx(func(tx *gorm.DB) error {
		batchSize := 50 // 每批处理的大小
		total := len(sqlManageList)
		start := 0

		for start < total {
			end := start + batchSize
			if end > total {
				end = total
			}

			batchSqlManageList := sqlManageList[start:end]

			args := make([]interface{}, 0, len(batchSqlManageList))
			pattern := make([]string, 0, len(batchSqlManageList))
			for _, sqlManage := range batchSqlManageList {
				pattern = append(pattern, "(?, ?, ?, ?, ?, ?, ?, ?, ?, ?, ?, ?, ?, ?)")
				args = append(args, sqlManage.SqlFingerprint, sqlManage.ProjFpSourceInstSchemaMd5, sqlManage.SqlText,
					sqlManage.Source, sqlManage.AuditLevel, sqlManage.AuditResults, sqlManage.FpCount, sqlManage.FirstAppearTimestamp,
					sqlManage.LastReceiveTimestamp, sqlManage.InstanceName, sqlManage.SchemaName, sqlManage.Remark,
					sqlManage.AuditPlanId, sqlManage.ProjectId)
			}

			raw := fmt.Sprintf(`
			INSERT INTO sql_manages (sql_fingerprint, proj_fp_source_inst_schema_md5, sql_text, source, audit_level, audit_results,
			                        fp_count, first_appear_timestamp, last_receive_timestamp, instance_name, schema_name,
			                        remark, audit_plan_id, project_id)
					VALUES %s
					ON DUPLICATE KEY UPDATE sql_text       = VALUES(sql_text),
			                       audit_plan_id          = VALUES(audit_plan_id),
			                       audit_level            = VALUES(audit_level),
			                       audit_results          = VALUES(audit_results),
			                       fp_count 			   = VALUES(fp_count),
			                       first_appear_timestamp = VALUES(first_appear_timestamp),
			                       last_receive_timestamp = VALUES(last_receive_timestamp);`,
				strings.Join(pattern, ", "))

			err := tx.Exec(raw, args...).Error
			if err != nil {
				return err
			}

			if sqlAuditRecordID != 0 {
				sqlAuditArgs := make([]interface{}, 0, len(batchSqlManageList))
				sqlAuditPattern := make([]string, 0, len(batchSqlManageList))

				for _, sqlManage := range batchSqlManageList {
					sqlAuditPattern = append(sqlAuditPattern, "(?, ?)")
					sqlAuditArgs = append(sqlAuditArgs, sqlManage.ProjFpSourceInstSchemaMd5, sqlAuditRecordID)
				}

				rawSql := fmt.Sprintf(`
				INSERT INTO sql_manage_sql_audit_records (proj_fp_source_inst_schema_md5, sql_audit_record_id) 
				 	VALUES %s`, strings.Join(sqlAuditPattern, ", "))

				err := tx.Exec(rawSql, sqlAuditArgs...).Error
				if err != nil {
					return err
				}
			}

			start += batchSize
		}

		return nil
	})
}

func (s *Storage) BatchUpdateSqlManage(idList []*uint64, status *string, remark *string, assignees []string) error {
	return s.Tx(func(tx *gorm.DB) error {
		data := map[string]interface{}{}
		if status != nil {
			data["status"] = *status
		}

		if remark != nil {
			data["remark"] = *remark
		}

		if len(assignees) != 0 {
			data["assignees"] = strings.Join(assignees, ",")
		}
		if len(data) > 0 {
			err := tx.Model(&SqlManage{}).Where("id in (?)", idList).Update(data).Error
			if err != nil {
				return err
			}
		}

		// if len(assignees) > 0 {
		// 	pattern := make([]string, 0, len(idList))
		// 	args := make([]interface{}, 0)
		// 	for _, id := range idList {
		// 		for _, userId := range assignees {
		// 			pattern = append(pattern, " WHEN ? THEN ?\n ")
		// 			args = append(args, *id, userId)
		// 		}
		// 	}
		// 	args = append(args, idList)
		// 	raw := fmt.Sprintf("UPDATE `sql_manages` SET assignees = CASE id  %s END WHERE id IN (?)",
		// 		strings.Join(pattern, " "))

		// 	err := tx.Exec(raw, args...).Error
		// 	if err != nil {
		// 		return err
		// 	}
		// }

		return nil
	})
}

func (s *Storage) GetSqlManageListByIDs(ids []*uint64) ([]*SqlManage, error) {
	sqlManageList := []*SqlManage{}
	err := s.db.Model(SqlManage{}).Where("id IN (?)", ids).Find(&sqlManageList).Error
	if err != nil {
		return nil, err
	}
	return sqlManageList, nil
}<|MERGE_RESOLUTION|>--- conflicted
+++ resolved
@@ -46,15 +46,9 @@
 	InstanceName              string       `json:"instance_name"`
 	SchemaName                string       `json:"schema_name"`
 
-<<<<<<< HEAD
 	Assignees string `json:"assignees"`
 	Status    string `json:"status" gorm:"default:\"unhandled\""`
-	Remark    string `json:"remark" gorm:"type:varchar(512)"`
-=======
-	Assignees []*User `gorm:"many2many:sql_manage_assignees;"`
-	Status    string  `json:"status" gorm:"default:\"unhandled\""`
-	Remark    string  `json:"remark" gorm:"type:varchar(4000)"`
->>>>>>> 5d3716ca
+	Remark    string `json:"remark" gorm:"type:varchar(4000)"`
 
 	ProjectId string `json:"project_id"`
 
