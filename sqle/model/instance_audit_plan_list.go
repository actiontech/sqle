--- conflicted
+++ resolved
@@ -179,16 +179,13 @@
 	"lock_wait_counter":       "audit_plan_sqls.info->'$.lock_wait_counter'",
 	"act_wait_time_total":     "audit_plan_sqls.info->'$.act_wait_time_total'",
 	"act_time_total":          "audit_plan_sqls.info->'$.act_time_total'",
-<<<<<<< HEAD
-	"phy_read_page_total":     "audit_plan_sqls.info->'$.phy_read_page_total'",
-	"logic_read_page_total":   "audit_plan_sqls.info->'$.logic_read_page_total'",
-=======
 	"last_query_at":           "audit_plan_sqls.info->'$.last_query_at'",
 	"first_query_at":          "audit_plan_sqls.info->'$.first_query_at'",
 	"disk_read_avg":           "audit_plan_sqls.info->'$.disk_read_avg'",
 	"buffer_read_avg":         "audit_plan_sqls.info->'$.buffer_read_avg'",
 	"user_io_wait_time_avg":   "audit_plan_sqls.info->'$.user_io_wait_time_avg'",
->>>>>>> 16d42d66
+	"phy_read_page_total":     "audit_plan_sqls.info->'$.phy_read_page_total'",
+	"logic_read_page_total":   "audit_plan_sqls.info->'$.logic_read_page_total'",
 }
 
 var instanceAuditPlanSQLQueryTpl = `
