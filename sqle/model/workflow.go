package model

import (
	"database/sql"
	"fmt"
	"strconv"
	"strings"
	"time"

	driverV2 "github.com/actiontech/sqle/sqle/driver/v2"
	"github.com/actiontech/sqle/sqle/errors"

	"github.com/jinzhu/gorm"
)

var UnScopedFunc = func(db *gorm.DB) *gorm.DB { return db.Unscoped() }

type WorkflowTemplate struct {
	Model
	ProjectId                     ProjectUID `gorm:"index; not null"`
	Name                          string
	Desc                          string
	AllowSubmitWhenLessAuditLevel string

	Steps []*WorkflowStepTemplate `json:"-" gorm:"foreignkey:workflowTemplateId"`
	// Instances []*Instance             `gorm:"foreignkey:WorkflowTemplateId"`
}

const (
	WorkflowStepTypeSQLReview      = "sql_review"
	WorkflowStepTypeSQLExecute     = "sql_execute"
	WorkflowStepTypeCreateWorkflow = "create_workflow"
	WorkflowStepTypeUpdateWorkflow = "update_workflow"
)

type WorkflowStepTemplate struct {
	Model
	Number               uint   `gorm:"index; column:step_number"`
	WorkflowTemplateId   int    `gorm:"index"`
	Typ                  string `gorm:"column:type; not null"`
	Desc                 string
	ApprovedByAuthorized sql.NullBool `gorm:"column:approved_by_authorized"`
	ExecuteByAuthorized  sql.NullBool `gorm:"column:execute_by_authorized"`

	Users string // `gorm:"many2many:workflow_step_template_user"` // dms-todo: 调整存储格式
}

func DefaultWorkflowTemplate(projectId string) *WorkflowTemplate {
	return &WorkflowTemplate{
		ProjectId:                     ProjectUID(projectId),
		Name:                          fmt.Sprintf("%s-WorkflowTemplate", projectId),
		Desc:                          fmt.Sprintf("%s 默认模板", projectId),
		AllowSubmitWhenLessAuditLevel: string(driverV2.RuleLevelWarn),
		Steps: []*WorkflowStepTemplate{
			{
				Number: 1,
				Typ:    WorkflowStepTypeSQLReview,
				ApprovedByAuthorized: sql.NullBool{
					Bool:  true,
					Valid: true,
				},
			},
			{
				Number: 2,
				Typ:    WorkflowStepTypeSQLExecute,
				ExecuteByAuthorized: sql.NullBool{
					Bool:  true,
					Valid: true,
				},
			},
		},
	}
}

func (s *Storage) GetWorkflowTemplateByName(name string) (*WorkflowTemplate, bool, error) {
	workflowTemplate := &WorkflowTemplate{}
	err := s.db.Where("name = ?", name).First(workflowTemplate).Error
	if err == gorm.ErrRecordNotFound {
		return workflowTemplate, false, nil
	}
	return workflowTemplate, true, errors.New(errors.ConnectStorageError, err)
}

func (s *Storage) GetWorkflowTemplateById(id uint) (*WorkflowTemplate, bool, error) {
	workflowTemplate := &WorkflowTemplate{}
	err := s.db.Where("id = ?", id).First(workflowTemplate).Error
	if err == gorm.ErrRecordNotFound {
		return workflowTemplate, false, nil
	}
	return workflowTemplate, true, errors.New(errors.ConnectStorageError, err)
}

func (s *Storage) GetWorkflowTemplateByProjectId(projectId ProjectUID) (*WorkflowTemplate, bool, error) {
	workflowTemplate := &WorkflowTemplate{}
	err := s.db.Where("project_id = ?", projectId).First(workflowTemplate).Error
	if err == gorm.ErrRecordNotFound {
		return workflowTemplate, false, nil
	}
	return workflowTemplate, true, errors.New(errors.ConnectStorageError, err)
}

func (s *Storage) GetWorkflowStepsByTemplateId(id uint) ([]*WorkflowStepTemplate, error) {
	steps := []*WorkflowStepTemplate{}
	err := s.db.Where("workflow_template_id = ?", id).Find(&steps).Error
	return steps, errors.New(errors.ConnectStorageError, err)
}

func (s *Storage) GetWorkflowStepsDetailByTemplateId(id uint) ([]*WorkflowStepTemplate, error) {
	steps := []*WorkflowStepTemplate{}
	err := s.db.Where("workflow_template_id = ?", id).Find(&steps).Error
	return steps, errors.New(errors.ConnectStorageError, err)
}

func (s *Storage) SaveWorkflowTemplate(template *WorkflowTemplate) error {
	return s.TxExec(func(tx *sql.Tx) error {
		_, err := saveWorkflowTemplate(template, tx)
		return err
	})
}

func saveWorkflowTemplate(template *WorkflowTemplate, tx *sql.Tx) (templateId int64, err error) {
	result, err := tx.Exec("INSERT INTO workflow_templates (name, `desc`, `allow_submit_when_less_audit_level`, `project_id`) values (?, ?, ?, ?)",
		template.Name, template.Desc, template.AllowSubmitWhenLessAuditLevel, template.ProjectId)
	if err != nil {
		return 0, err
	}
	templateId, err = result.LastInsertId()
	if err != nil {
		return 0, err
	}
	template.ID = uint(templateId)
	for _, step := range template.Steps {
		result, err = tx.Exec("INSERT INTO workflow_step_templates (step_number, workflow_template_id, type, users, `desc`, approved_by_authorized,execute_by_authorized) values (?,?,?,?,?,?,?)",
			step.Number, templateId, step.Typ, step.Users, step.Desc, step.ApprovedByAuthorized, step.ExecuteByAuthorized)
		if err != nil {
			return 0, err
		}
		stepId, err := result.LastInsertId()
		if err != nil {
			return 0, err
		}
		step.ID = uint(stepId)
	}
	return templateId, nil
}

func (s *Storage) UpdateWorkflowTemplateSteps(templateId uint, steps []*WorkflowStepTemplate) error {
	return s.TxExec(func(tx *sql.Tx) error {
		_, err := tx.Exec("UPDATE workflow_step_templates SET workflow_template_id = NULL WHERE workflow_template_id = ?",
			templateId)
		if err != nil {
			return err
		}
		for _, step := range steps {
			result, err := tx.Exec("INSERT INTO workflow_step_templates (step_number, workflow_template_id, type,users, `desc`, approved_by_authorized,execute_by_authorized) values (?,?,?,?,?,?,?)",
				step.Number, templateId, step.Typ, step.Users, step.Desc, step.ApprovedByAuthorized, step.ExecuteByAuthorized)
			if err != nil {
				return err
			}
			stepId, err := result.LastInsertId()
			if err != nil {
				return err
			}
			step.ID = uint(stepId)
		}
		return nil
	})
}

// func (s *Storage) UpdateWorkflowTemplateInstances(workflowTemplate *WorkflowTemplate,
// 	instances ...*Instance) error {
// 	err := s.db.Model(workflowTemplate).Association("Instances").Replace(instances).Error
// 	return errors.New(errors.ConnectStorageError, err)
// }

func (s *Storage) GetWorkflowTemplateTip() ([]*WorkflowTemplate, error) {
	templates := []*WorkflowTemplate{}
	err := s.db.Select("name").Find(&templates).Error
	return templates, errors.New(errors.ConnectStorageError, err)
}

type Workflow struct {
	Model
	Subject          string
	WorkflowId       string `gorm:"unique"`
	Desc             string `gorm:"type:varchar(3000)"`
	CreateUserId     string
	WorkflowRecordId uint
	ProjectId        ProjectUID `gorm:"index; not null"`

	Record *WorkflowRecord `gorm:"foreignkey:WorkflowRecordId"`
	// Project       *Project          `gorm:"foreignkey:ProjectId"`
	RecordHistory []*WorkflowRecord `gorm:"many2many:workflow_record_history;"`
	Mode          string
}

const (
	WorkflowStatusWaitForAudit     = "wait_for_audit"
	WorkflowStatusWaitForExecution = "wait_for_execution"
	WorkflowStatusReject           = "rejected"
	WorkflowStatusCancel           = "canceled"
	WorkflowStatusExecuting        = "executing"
	WorkflowStatusExecFailed       = "exec_failed"
	WorkflowStatusFinish           = "finished"

	WorkflowModeSameSQLs      = "same_sqls"
	WorkflowModeDifferentSQLs = "different_sqls"
)

var WorkflowStatus = map[string]string{
	WorkflowStatusWaitForAudit:     "待审核",
	WorkflowStatusWaitForExecution: "待上线",
	WorkflowStatusReject:           "已驳回",
	WorkflowStatusCancel:           "已关闭",
	WorkflowStatusExecuting:        "正在上线",
	WorkflowStatusExecFailed:       "上线失败",
	WorkflowStatusFinish:           "上线成功",
}

type WorkflowRecord struct {
	Model
	CurrentWorkflowStepId uint
	Status                string                    `gorm:"default:\"wait_for_audit\""`
	InstanceRecords       []*WorkflowInstanceRecord `gorm:"foreignkey:WorkflowRecordId"`

	// 当workflow只有部分数据源已上线时，current step仍处于"sql_execute"步骤
	CurrentStep *WorkflowStep   `gorm:"foreignkey:CurrentWorkflowStepId"`
	Steps       []*WorkflowStep `gorm:"foreignkey:WorkflowRecordId"`
}

type WorkflowInstanceRecord struct {
	Model
	TaskId           uint `gorm:"index"`
	WorkflowRecordId uint `gorm:"index; not null"`
	InstanceId       uint64
	ScheduledAt      *time.Time
	ScheduleUserId   string
	// 用于区分工单处于上线步骤时，某个数据源是否已上线，因为数据源可以分批上线
	IsSQLExecuted   bool
	ExecutionUserId string

<<<<<<< HEAD
	Instance *Instance `gorm:"foreignkey:InstanceId"`
	Task     *Task     `gorm:"foreignkey:TaskId"`
	// User     *User     `gorm:"foreignkey:ExecutionUserId"`
=======
	ExecutionAssignees []*User   `gorm:"many2many:workflow_instance_record_user"`
	Instance           *Instance `gorm:"foreignkey:InstanceId"`
	Task               *Task     `gorm:"foreignkey:TaskId"`
	User               *User     `gorm:"foreignkey:ExecutionUserId"`
}

func (wir *WorkflowInstanceRecord) ExecuteUserName() string {
	if wir.User == nil {
		return ""
	}
	return wir.User.Name
>>>>>>> 4ca470c6
}

func (s *Storage) GetWorkInstanceRecordByTaskId(id string) (instanceRecord WorkflowInstanceRecord, err error) {
	return instanceRecord, s.db.Where("task_id = ?", id).First(&instanceRecord).Error
}

func (s *Storage) GetInstanceByTaskIDList(taskIds []uint) (instances []*Instance, err error) {
	var instanceRecords []*WorkflowInstanceRecord
	err = s.db.Model(&WorkflowInstanceRecord{}).Preload("Instance").Where("task_id in (?)", taskIds).Find(&instanceRecords).Error
	if err != nil {
		return nil, errors.New(errors.ConnectStorageError, err)
	}

	for _, instanceRecord := range instanceRecords {
		instances = append(instances, instanceRecord.Instance)
	}

	return instances, nil
}

const (
	WorkflowStepStateInit    = "initialized"
	WorkflowStepStateApprove = "approved"
	WorkflowStepStateReject  = "rejected"
)

type WorkflowStep struct {
	Model
	OperationUserId        string
	OperateAt              *time.Time
	WorkflowId             uint   `gorm:"index; not null"`
	WorkflowRecordId       uint   `gorm:"index; not null"`
	WorkflowStepTemplateId uint   `gorm:"index; not null"`
	State                  string `gorm:"default:\"initialized\""`
	Reason                 string

	Assignees string                // `gorm:"many2many:workflow_step_user"`
	Template  *WorkflowStepTemplate `gorm:"foreignkey:WorkflowStepTemplateId"`
	// OperationUser string                // `gorm:"foreignkey:OperationUserId"`
}

func (ws *WorkflowStep) OperationTime() string {
	if ws.OperateAt == nil {
		return ""
	}
	return ws.OperateAt.Format("2006-01-02 15:04:05")
}

func generateWorkflowStepByTemplate(stepsTemplate []*WorkflowStepTemplate, allInspector []*User, allExecutor []*User) []*WorkflowStep {
	steps := make([]*WorkflowStep, 0, len(stepsTemplate))
	for i, st := range stepsTemplate {

		step := &WorkflowStep{
			WorkflowStepTemplateId: st.ID,
			Assignees:              st.Users,
		}
		if st.ApprovedByAuthorized.Bool {
			step.Assignees = genIdsByUsers(allInspector)
		}
		if i == len(stepsTemplate)-1 && st.ExecuteByAuthorized.Bool {
			step.Assignees = genIdsByUsers(allExecutor)
		}

		steps = append(steps, step)
	}
	return steps
}

func (w *Workflow) cloneWorkflowStep() []*WorkflowStep {
	steps := make([]*WorkflowStep, 0, len(w.Record.Steps))
	for _, step := range w.Record.Steps {
		steps = append(steps, &WorkflowStep{
			WorkflowStepTemplateId: step.Template.ID,
			WorkflowId:             w.ID,
			Assignees:              step.Assignees,
		})
	}
	return steps
}

func (w *Workflow) CurrentStep() *WorkflowStep {
	return w.Record.CurrentStep
}

func (w *Workflow) CurrentAssigneeUser() []string {
	currentStep := w.CurrentStep()
	if currentStep == nil {
		return []string{}
	}
	return strings.Split(currentStep.Assignees, ",")
}

func (w *Workflow) NextStep() *WorkflowStep {
	var nextIndex int
	for i, step := range w.Record.Steps {
		if step.ID == w.Record.CurrentWorkflowStepId {
			nextIndex = i + 1
			break
		}
	}
	if nextIndex <= len(w.Record.Steps)-1 {
		return w.Record.Steps[nextIndex]
	}
	return nil
}

func (w *Workflow) AuditStepList() []*WorkflowStep {
	// 没有审核步骤
	if len(w.Record.Steps) <= 1 {
		return []*WorkflowStep{}
	}
	return w.Record.Steps[:len(w.Record.Steps)-1]
}

func (w *Workflow) FinalStep() *WorkflowStep {
	return w.Record.Steps[len(w.Record.Steps)-1]
}

func (w *Workflow) IsOperationUser(user *User) bool {
	if w.CurrentStep() == nil {
		return false
	}
	for _, assUser := range strings.Split(w.CurrentStep().Assignees, ",") {
		if user.GetIDStr() == assUser {
			return true
		}
	}
	return false
}

// IsFirstRecord check the record is the first record in workflow;
// you must load record history first and then use it.
func (w *Workflow) IsFirstRecord(record *WorkflowRecord) bool {
	records := []*WorkflowRecord{}
	records = append(records, w.RecordHistory...)
	records = append(records, w.Record)
	if len(records) > 0 {
		return record == records[0]
	}
	return false
}

func (w *Workflow) GetTaskIds() []uint {
	taskIds := make([]uint, len(w.Record.InstanceRecords))
	for i, inst := range w.Record.InstanceRecords {
		taskIds[i] = inst.TaskId
	}
	return taskIds
}

func (s *Storage) CreateWorkflowV2(subject, workflowId, desc string, user *User, tasks []*Task, stepTemplates []*WorkflowStepTemplate, projectId ProjectUID, getOpExecUser func([]*Task) (canAuditUsers [][]*User, canExecUsers [][]*User)) error {
	if len(tasks) <= 0 {
		return errors.New(errors.DataConflict, fmt.Errorf("there is no task for creating workflow"))
	}

	workflowMode := WorkflowModeSameSQLs
	groupId := tasks[0].GroupId
	for _, task := range tasks {
		if task.GroupId != groupId {
			workflowMode = WorkflowModeDifferentSQLs
			break
		}
	}

	// 相同sql模式下，数据源类型必须相同
	if workflowMode == WorkflowModeSameSQLs && len(tasks) > 1 {
		dbType := tasks[0].Instance.DbType
		for _, task := range tasks {
			if dbType != task.Instance.DbType {
				return errors.New(errors.DataConflict, fmt.Errorf("the instance types must be the same"))
			}
		}
	}

<<<<<<< HEAD
	workflow := &Workflow{
		Subject:      subject,
		WorkflowId:   workflowId,
		Desc:         desc,
		ProjectId:    projectId,
		CreateUserId: user.GetIDStr(),
		Mode:         workflowMode,
=======
	tx := s.db.Begin()

	record := new(WorkflowRecord)
	if len(stepTemplates) == 1 {
		record.Status = WorkflowStatusWaitForExecution
>>>>>>> 4ca470c6
	}

	err := tx.Save(record).Error
	if err != nil {
		tx.Rollback()
		return errors.New(errors.ConnectStorageError, err)
	}

	workflow := &Workflow{
		Subject:          subject,
		WorkflowId:       workflowId,
		Desc:             desc,
		ProjectId:        projectId,
		CreateUserId:     user.ID,
		Mode:             workflowMode,
		WorkflowRecordId: record.ID,
	}

	err = tx.Save(workflow).Error
	if err != nil {
		tx.Rollback()
		return errors.New(errors.ConnectStorageError, err)
	}

	allUsers, allExecutor := getOpExecUser(tasks)
	canOptUsers := allUsers[0]
	canExecUsers := allExecutor[0]
	for i := 1; i < len(allUsers); i++ {
		canOptUsers = GetOverlapOfUsers(canOptUsers, allUsers[i])
		canExecUsers = GetOverlapOfUsers(canExecUsers, allExecutor[i])
	}

	if len(canOptUsers) == 0 || len(canExecUsers) == 0 {
		// TODO 获取管理用户
		adminUser := &User{
			Model: Model{
				ID: 700200,
			},
			Name: "admin",
		}
		if len(canOptUsers) == 0 {
			canOptUsers = append(canOptUsers, adminUser)
		}
		if len(canExecUsers) == 0 {
			canExecUsers = append(canExecUsers, adminUser)
		}
	}

	{
		// 工单详情概览页面待操作人是流程模版执行上线step的待操作人加上该数据源待操作人
		// 如果流程模版制定了待操作人,即指定待操作人上线
		instanceRecords := UpdateInstanceRecord(stepTemplates, tasks, canExecUsers, allExecutor)

		for _, instanceRecord := range instanceRecords {
			instRecord := instanceRecord
			instRecord.WorkflowRecordId = record.ID
			assignees := instRecord.ExecutionAssignees
			// 置为nil,防止用户被更新
			// 相关issue:https://github.com/actiontech/sqle/issues/1775
			instRecord.ExecutionAssignees = nil
			err = tx.Save(instRecord).Error
			if err != nil {
				tx.Rollback()
				return errors.New(errors.ConnectStorageError, err)
			}

			err = tx.Model(instRecord).Association("ExecutionAssignees").Replace(assignees).Error
			if err != nil {
				tx.Rollback()
				return errors.New(errors.ConnectStorageError, err)
			}
		}
	}

	{
		steps := generateWorkflowStepByTemplate(stepTemplates, canOptUsers, canExecUsers)

<<<<<<< HEAD
	for _, step := range steps {
		currentStep := step
		currentStep.WorkflowRecordId = record.ID
		currentStep.WorkflowId = workflow.ID
		err = tx.Save(currentStep).Error
		if err != nil {
			tx.Rollback()
			return errors.New(errors.ConnectStorageError, err)
		}
	}
	if len(steps) > 0 {
		err = tx.Model(record).Update("current_workflow_step_id", steps[0].ID).Error
		if err != nil {
			tx.Rollback()
			return errors.New(errors.ConnectStorageError, err)
=======
		for _, step := range steps {
			currentStep := step
			currentStep.WorkflowRecordId = record.ID
			currentStep.WorkflowId = workflow.ID
			users := currentStep.Assignees
			currentStep.Assignees = nil
			err = tx.Save(currentStep).Error
			if err != nil {
				tx.Rollback()
				return errors.New(errors.ConnectStorageError, err)
			}
			err = tx.Model(currentStep).Association("Assignees").Replace(users).Error
			if err != nil {
				tx.Rollback()
				return errors.New(errors.ConnectStorageError, err)
			}
		}

		if len(steps) > 0 {
			err = tx.Model(record).Update("current_workflow_step_id", steps[0].ID).Error
			if err != nil {
				tx.Rollback()
				return errors.New(errors.ConnectStorageError, err)
			}
>>>>>>> 4ca470c6
		}
	}

	return errors.New(errors.ConnectStorageError, tx.Commit().Error)
}

func UpdateInstanceRecord(stepTemplates []*WorkflowStepTemplate, tasks []*Task, stepExecUsers []*User, allExecutor [][]*User) []*WorkflowInstanceRecord {
	instanceRecords := make([]*WorkflowInstanceRecord, len(tasks))
	executionStep := stepTemplates[len(stepTemplates)-1]
	isExecuteByAuthorized := executionStep.ExecuteByAuthorized.Bool
	stepTemplateAssignees := executionStep.Users
	for i, task := range tasks {
		instanceRecords[i] = &WorkflowInstanceRecord{
			TaskId:     task.ID,
			InstanceId: task.InstanceId,
		}

		if isExecuteByAuthorized {
			distinctOfUsers := GetDistinctOfUsers(stepExecUsers, allExecutor[i])
			instanceRecords[i].ExecutionAssignees = distinctOfUsers
		} else {
			instanceRecords[i].ExecutionAssignees = stepTemplateAssignees
		}
	}

	return instanceRecords
}

func (s *Storage) UpdateWorkflowRecord(w *Workflow, tasks []*Task) error {
	instanceRecords := make([]*WorkflowInstanceRecord, len(tasks))
	for i, task := range tasks {
		instanceRecords[i] = &WorkflowInstanceRecord{
			TaskId:     task.ID,
			InstanceId: task.InstanceId,
		}
	}

	record := &WorkflowRecord{
		InstanceRecords: instanceRecords,
	}

	steps := w.cloneWorkflowStep()
	if len(steps) == 1 {
		record.Status = WorkflowStatusWaitForExecution
	}

	tx := s.db.Begin()
	err := tx.Save(record).Error
	if err != nil {
		tx.Rollback()
		return errors.New(errors.ConnectStorageError, err)
	}

	for _, step := range steps {
		currentStep := step
		currentStep.WorkflowRecordId = record.ID
		err = tx.Save(currentStep).Error
		if err != nil {
			tx.Rollback()
			return errors.New(errors.ConnectStorageError, err)
		}
	}
	if len(steps) > 0 {
		err = tx.Model(record).Update("current_workflow_step_id", steps[0].ID).Error
		if err != nil {
			tx.Rollback()
			return errors.New(errors.ConnectStorageError, err)
		}
	}
	// update record history
	err = tx.Exec("INSERT INTO workflow_record_history (workflow_record_id, workflow_id) value (?, ?)",
		w.Record.ID, w.ID).Error
	if err != nil {
		tx.Rollback()
		return errors.New(errors.ConnectStorageError, err)
	}

	// update workflow record to new
	if err := tx.Model(&Workflow{}).Where("id = ?", w.ID).
		Update("workflow_record_id", record.ID).Error; err != nil {
		tx.Rollback()
		return errors.New(errors.ConnectStorageError, err)
	}

	return errors.New(errors.ConnectStorageError, tx.Commit().Error)
}

// UpdateWorkflowStatus, 仅改变工单状态，用于关闭工单
func (s *Storage) UpdateWorkflowStatus(w *Workflow) error {
	return s.Tx(func(tx *gorm.DB) error {
		return updateWorkflowStatus(tx, w)
	})
}

// UpdateWorkflowStep, 改变工单步骤状态，并且会更新工单状态，用于审批通过和驳回工单
func (s *Storage) UpdateWorkflowStep(w *Workflow, operateStep *WorkflowStep) error {
	return s.Tx(func(tx *gorm.DB) error {
		if err := updateWorkflowStatus(tx, w); err != nil {
			return err
		}
		return updateWorkflowStep(tx, operateStep)
	})
}

// UpdateWorkflowExecInstanceRecord， 用于更新SQL上线状态
func (s *Storage) UpdateWorkflowExecInstanceRecord(w *Workflow, operateStep *WorkflowStep, needExecInstanceRecords []*WorkflowInstanceRecord) error {
	return s.Tx(func(tx *gorm.DB) error {
		if err := updateWorkflowStatus(tx, w); err != nil {
			return err
		}
		// 当所有实例都执行上线，会变更SQL上线步骤的状态
		if operateStep != nil {
			err := updateWorkflowStep(tx, operateStep)
			if err != nil {
				return err
			}
		}
		return updateWorkflowInstanceRecord(tx, needExecInstanceRecords)
	})
}

func updateWorkflowStatus(tx *gorm.DB, w *Workflow) error {
	db := tx.Exec("UPDATE workflow_records SET status = ?, current_workflow_step_id = ? WHERE id = ?",
		w.Record.Status, w.Record.CurrentWorkflowStepId, w.Record.ID)
	if db.Error != nil {
		return db.Error
	}
	return nil
}

func updateWorkflowStep(tx *gorm.DB, operateStep *WorkflowStep) error {
	// 必须保证更新前的操作用户未填写，通过数据库的特性保证数据不会重复写
	db := tx.Exec("UPDATE workflow_steps SET operation_user_id = ?, operate_at = ?, state = ?, reason = ? WHERE id = ? AND operation_user_id = 0",
		operateStep.OperationUserId, operateStep.OperateAt, operateStep.State, operateStep.Reason, operateStep.ID)
	if db.Error != nil {
		return db.Error
	}
	if db.RowsAffected == 0 {
		return fmt.Errorf("update workflow step %d failed, it appears to have been modified by another process", operateStep.ID)
	}
	return nil
}

func updateWorkflowInstanceRecord(tx *gorm.DB, needExecInstanceRecords []*WorkflowInstanceRecord) error {
	// 必须保证更新前的上线状态为未执行，操作用户未填写，通过数据库的特性保证数据不会重复写
	for _, inst := range needExecInstanceRecords {
		db := tx.Exec("UPDATE workflow_instance_records SET is_sql_executed = ?, execution_user_id = ? WHERE id = ? AND is_sql_executed = 0 AND execution_user_id = 0",
			inst.IsSQLExecuted, inst.ExecutionUserId, inst.ID)
		if db.Error != nil {
			return db.Error
		}
		if db.RowsAffected == 0 {
			return fmt.Errorf("update workflow instance record %d failed, it appears to have been modified by another process", inst.ID)
		}
	}
	return nil
}

func (s *Storage) BatchUpdateWorkflowStatus(ws []*Workflow) error {
	return s.Tx(func(tx *gorm.DB) error {
		for _, w := range ws {
			err := updateWorkflowStatus(tx, w)
			if err != nil {
				return err
			}
		}
		return nil
	})
}

func (s *Storage) CompletionWorkflow(w *Workflow, operateStep *WorkflowStep, needExecInstanceRecords []*WorkflowInstanceRecord) error {
	return s.Tx(func(tx *gorm.DB) error {
		for _, inst := range needExecInstanceRecords {
			err := updateExecuteSQLStatusByTaskId(tx, inst.TaskId, SQLExecuteStatusManuallyExecuted)
			if err != nil {
				return err
			}
			err = updateTaskStatusById(tx, inst.TaskId, TaskStatusManuallyExecuted)
			if err != nil {
				return err
			}
		}
		if err := updateWorkflowStatus(tx, w); err != nil {
			return err
		}
		if err := updateWorkflowStep(tx, operateStep); err != nil {
			return err
		}
		return updateWorkflowInstanceRecord(tx, needExecInstanceRecords)
	})
}

func (s *Storage) UpdateWorkflowRecordByID(id uint, workFlow map[string]interface{}) error {
	return s.db.Model(&WorkflowRecord{}).Where("id = ?", id).Updates(workFlow).Error
}

func (s *Storage) UpdateInstanceRecordSchedule(ir *WorkflowInstanceRecord, userId string, scheduleTime *time.Time) error {
	err := s.db.Model(&WorkflowInstanceRecord{}).Where("id = ?", ir.ID).Update(map[string]interface{}{
		"scheduled_at":     scheduleTime,
		"schedule_user_id": userId,
	}).Error
	return errors.New(errors.ConnectStorageError, err)
}

func (s *Storage) getWorkflowStepsByRecordIds(ids []uint) ([]*WorkflowStep, error) {
	steps := []*WorkflowStep{}
	err := s.db.Where("workflow_record_id in (?)", ids).
		Find(&steps).Error
	if err != nil {
		return nil, errors.New(errors.ConnectStorageError, err)
	}

	stepTemplateIds := make([]uint, 0, len(steps))
	for _, step := range steps {
		stepTemplateIds = append(stepTemplateIds, step.WorkflowStepTemplateId)
	}
	stepTemplates := []*WorkflowStepTemplate{}
	err = s.db.Where("id in (?)", stepTemplateIds).Find(&stepTemplates).Error
	if err != nil {
		return nil, errors.New(errors.ConnectStorageError, err)
	}
	for _, step := range steps {
		for _, stepTemplate := range stepTemplates {
			if step.WorkflowStepTemplateId == stepTemplate.ID {
				step.Template = stepTemplate
			}
		}
	}
	return steps, nil
}

func (s *Storage) getWorkflowInstanceRecordsByRecordId(id uint) ([]*WorkflowInstanceRecord, error) {
	instanceRecords := []*WorkflowInstanceRecord{}
	err := s.db.Preload("Instance").Preload("Task").Preload("ExecutionAssignees").Where("workflow_record_id = ?", id).
		Find(&instanceRecords).Error
	if err != nil {
		return nil, errors.New(errors.ConnectStorageError, err)
	}
	return instanceRecords, nil
}

func (s *Storage) GetWorkflowDetailByTaskID(taskID uint) (*Workflow, error) {
	workflow, exist, err := s.GetWorkflowByTaskId(taskID)
	if err != nil {
		return nil, err
	}
	if !exist {
		return nil, fmt.Errorf("workflow not exist by task_id(%v)", taskID)
	}

	workflow, exist, err = s.GetWorkflowDetailById(strconv.Itoa(int(workflow.ID)))
	if err != nil {
		return nil, err
	}
	if !exist {
		return nil, fmt.Errorf("workflow not exist by workflow.id(%v)", workflow.ID)
	}

	return workflow, nil
}

func (s *Storage) GetWorkflowDetailById(id string) (*Workflow, bool, error) {
	workflow := &Workflow{}
	err := s.db.Preload("Record").Where("id = ?", id).First(workflow).Error
	if err == gorm.ErrRecordNotFound {
		return nil, false, nil
	}
	if err != nil {
		return nil, false, errors.New(errors.ConnectStorageError, err)
	}
	if workflow.Record == nil {
		return nil, false, errors.New(errors.DataConflict, fmt.Errorf("workflow record not exist"))
	}

	instanceRecords, err := s.getWorkflowInstanceRecordsByRecordId(workflow.Record.ID)
	if err != nil {
		return nil, false, errors.New(errors.ConnectStorageError, err)
	}
	workflow.Record.InstanceRecords = instanceRecords

	steps, err := s.getWorkflowStepsByRecordIds([]uint{workflow.Record.ID})
	if err != nil {
		return nil, false, errors.New(errors.ConnectStorageError, err)
	}
	workflow.Record.Steps = steps
	for _, step := range steps {
		if step.ID == workflow.Record.CurrentWorkflowStepId {
			workflow.Record.CurrentStep = step
		}
	}
	return workflow, true, nil
}

func (s *Storage) GetWorkflowExportById(id string) (*Workflow, bool, error) {
	w := new(Workflow)
<<<<<<< HEAD
	err := s.db.Preload("Record").Where("id = ?", id).First(&w).Error
=======
	err := s.db.Preload("CreateUser", UnScopedFunc).
		Preload("Record").Where("id = ?", id).First(&w).Error
>>>>>>> 4ca470c6
	if err == gorm.ErrRecordNotFound {
		return nil, false, nil
	}
	if err != nil {
		return nil, false, errors.New(errors.ConnectStorageError, err)
	}

	if w.Record == nil {
		return nil, false, errors.New(errors.DataConflict, fmt.Errorf("workflow record not exist"))
	}

	instanceRecordList := make([]*WorkflowInstanceRecord, 0)
<<<<<<< HEAD
	err = s.db.Preload("Instance").Preload("Task").
=======
	err = s.db.Preload("Instance", UnScopedFunc).Preload("Task").
		Preload("User", UnScopedFunc).
>>>>>>> 4ca470c6
		Where("workflow_record_id = ?", w.Record.ID).
		Find(&instanceRecordList).Error
	if err != nil {
		return nil, false, errors.New(errors.ConnectStorageError, err)
	}

	for _, instanceRecord := range instanceRecordList {
		err := s.db.Model(&ExecuteSQL{}).Where("task_id = ?", instanceRecord.Task.ID).Find(&instanceRecord.Task.ExecuteSQLs).Error
		if err != nil {
			return nil, false, errors.New(errors.ConnectStorageError, err)
		}
	}

	w.Record.InstanceRecords = instanceRecordList

	steps := make([]*WorkflowStep, 0)
<<<<<<< HEAD
	err = s.db.Where("workflow_record_id = ?", w.Record.ID).Find(&steps).Error
=======
	err = s.db.Where("workflow_record_id = ?", w.Record.ID).
		Preload("OperationUser", UnScopedFunc).
		Find(&steps).Error
>>>>>>> 4ca470c6
	if err != nil {
		return nil, false, errors.New(errors.ConnectStorageError, err)
	}
	w.Record.Steps = steps

	return w, true, nil
}

func (s *Storage) GetWorkflowDetailBySubject(projectId, workflowName string) (*Workflow, bool, error) {
	workflow := &Workflow{}
	err := s.db.Model(&Workflow{}).
		Preload("Record").Where("subject = ?", workflowName).Where("project_id = ?", projectId).
		First(workflow).Error
	if err == gorm.ErrRecordNotFound {
		return nil, false, nil
	}
	if err != nil {
		return nil, false, errors.New(errors.ConnectStorageError, err)
	}
	if workflow.Record == nil {
		return nil, false, errors.New(errors.DataConflict, fmt.Errorf("workflow record not exist"))
	}

	instanceRecords, err := s.getWorkflowInstanceRecordsByRecordId(workflow.Record.ID)
	if err != nil {
		return nil, false, errors.New(errors.ConnectStorageError, err)
	}
	workflow.Record.InstanceRecords = instanceRecords

	steps, err := s.getWorkflowStepsByRecordIds([]uint{workflow.Record.ID})
	if err != nil {
		return nil, false, errors.New(errors.ConnectStorageError, err)
	}
	workflow.Record.Steps = steps
	for _, step := range steps {
		if step.ID == workflow.Record.CurrentWorkflowStepId {
			workflow.Record.CurrentStep = step
		}
	}
	return workflow, true, nil
}

func (s *Storage) GetWorkflowDetailByWorkflowID(projectId, workflowID string) (*Workflow, bool, error) {
	workflow := &Workflow{}
	err := s.db.Model(&Workflow{}).
		Preload("Record").Where("workflow_id = ?", workflowID).Where("project_id = ?", projectId).
		First(workflow).Error
	if err == gorm.ErrRecordNotFound {
		return nil, false, nil
	}
	if err != nil {
		return nil, false, errors.New(errors.ConnectStorageError, err)
	}
	if workflow.Record == nil {
		return nil, false, errors.New(errors.DataConflict, fmt.Errorf("workflow record not exist"))
	}

	instanceRecords, err := s.getWorkflowInstanceRecordsByRecordId(workflow.Record.ID)
	if err != nil {
		return nil, false, errors.New(errors.ConnectStorageError, err)
	}
	workflow.Record.InstanceRecords = instanceRecords

	steps, err := s.getWorkflowStepsByRecordIds([]uint{workflow.Record.ID})
	if err != nil {
		return nil, false, errors.New(errors.ConnectStorageError, err)
	}
	workflow.Record.Steps = steps
	for _, step := range steps {
		if step.ID == workflow.Record.CurrentWorkflowStepId {
			workflow.Record.CurrentStep = step
		}
	}
	return workflow, true, nil
}

func (s *Storage) GetWorkflowHistoryById(id string) ([]*WorkflowRecord, error) {
	records := []*WorkflowRecord{}
	err := s.db.Model(&WorkflowRecord{}).Select("workflow_records.*").
		Joins("JOIN workflow_record_history AS wrh ON workflow_records.id = wrh.workflow_record_id").
		Where("wrh.workflow_id = ?", id).Scan(&records).Error
	if err != nil {
		return nil, errors.New(errors.ConnectStorageError, err)
	}
	if len(records) == 0 {
		return records, nil
	}
	recordIds := make([]uint, 0, len(records))
	for _, record := range records {
		recordIds = append(recordIds, record.ID)
	}
	steps, err := s.getWorkflowStepsByRecordIds(recordIds)
	if err != nil {
		return nil, errors.New(errors.ConnectStorageError, err)
	}
	for _, record := range records {
		record.Steps = []*WorkflowStep{}
		for _, step := range steps {
			if step.WorkflowRecordId == record.ID && step.State != WorkflowStepStateInit {
				record.Steps = append(record.Steps, step)
			}
		}
	}
	return records, nil
}

func (s *Storage) GetWorkflowRecordCountByTaskIds(ids []uint) (uint32, error) {
	var count uint32
	err := s.db.Model(&WorkflowInstanceRecord{}).Where("workflow_instance_records.task_id IN (?)", ids).Count(&count).Error
	if err != nil {
		return 0, errors.New(errors.ConnectStorageError, err)
	}
	return count, nil
}

func (s *Storage) GetWorkflowByTaskId(id uint) (*Workflow, bool, error) {
	workflow := &Workflow{}
	err := s.db.Model(&Workflow{}).Select("workflows.id").
		Joins("LEFT JOIN workflow_records AS wr ON "+
			"workflows.workflow_record_id = wr.id").
		Joins("LEFT JOIN workflow_record_history ON "+
			"workflows.id = workflow_record_history.workflow_id").
		Joins("LEFT JOIN workflow_records AS h_wr ON "+
			"workflow_record_history.workflow_record_id = h_wr.id").
		Joins("LEFT JOIN workflow_instance_records AS wir ON "+
			"wir.workflow_record_id = wr.id").
		Joins("LEFT JOIN workflow_instance_records AS h_wir ON "+
			"h_wir.workflow_record_id = workflow_record_history.workflow_record_id").
		Where("wir.task_id = ? OR h_wir.task_id = ? AND workflows.id IS NOT NULL", id, id).
		Limit(1).Group("workflows.id").Scan(workflow).Error
	if err == gorm.ErrRecordNotFound {
		return nil, false, nil
	}
	if err != nil {
		return nil, false, errors.New(errors.ConnectStorageError, err)
	}
	return workflow, true, nil
}

func (s *Storage) GetLastWorkflow() (*Workflow, bool, error) {
	workflow := new(Workflow)
	err := s.db.Last(workflow).Error
	if err == gorm.ErrRecordNotFound {
		return nil, false, nil
	}
	return workflow, true, errors.New(errors.ConnectStorageError, err)
}

func (s *Storage) DeleteWorkflow(workflow *Workflow) error {
	return s.Tx(func(tx *gorm.DB) error {
		return s.deleteWorkflow(tx, workflow)
	})
}

func (s *Storage) deleteWorkflow(tx *gorm.DB, workflow *Workflow) error {
	err := tx.Exec("DELETE FROM workflows WHERE id = ?", workflow.ID).Error
	if err != nil {
		return err
	}
	err = tx.Exec("DELETE FROM workflow_records WHERE id = ?", workflow.WorkflowRecordId).Error
	if err != nil {
		return err
	}
	err = tx.Exec("DELETE FROM workflow_steps WHERE workflow_id = ?", workflow.ID).Error
	if err != nil {
		return err
	}
	err = tx.Exec("DELETE FROM workflow_record_history WHERE workflow_id = ?", workflow.ID).Error
	if err != nil {
		return err
	}
	err = tx.Exec("DELETE FROM workflow_instance_records WHERE workflow_record_id = ?", workflow.WorkflowRecordId).Error
	if err != nil {
		return err
	}
	return nil
}

func (s *Storage) GetExpiredWorkflows(start time.Time) ([]*Workflow, error) {
	workflows := []*Workflow{}
	err := s.db.Model(&Workflow{}).Select("workflows.id, workflows.workflow_record_id").
		Joins("LEFT JOIN workflow_records ON workflows.workflow_record_id = workflow_records.id").
		Where("workflows.created_at < ? "+
			"AND (workflow_records.status = 'finished' "+
			"OR workflow_records.status = 'exec_failed' "+
			"OR workflow_records.status = 'canceled' "+
			"OR workflow_records.status IS NULL)", start).
		Scan(&workflows).Error
	return workflows, errors.New(errors.ConnectStorageError, err)
}

func (s *Storage) GetNeedScheduledWorkflows() ([]*Workflow, error) {
	workflows := []*Workflow{}
	err := s.db.Model(&Workflow{}).Select("workflows.id, workflows.workflow_record_id").
		Joins("LEFT JOIN workflow_records ON workflows.workflow_record_id = workflow_records.id").
		Joins("LEFT JOIN workflow_instance_records ON workflow_records.id = workflow_instance_records.workflow_record_id").
		Where("workflow_records.status = 'wait_for_execution' "+
			"AND workflow_instance_records.scheduled_at IS NOT NULL "+
			"AND workflow_instance_records.scheduled_at <= ? "+
			"AND workflow_instance_records.is_sql_executed = false", time.Now()).
		Scan(&workflows).Error
	return workflows, errors.New(errors.ConnectStorageError, err)
}

func (s *Storage) GetWorkflowBySubject(subject string) (*Workflow, bool, error) {
	workflow := &Workflow{Subject: subject}
	err := s.db.Where(*workflow).First(workflow).Error
	if err == gorm.ErrRecordNotFound {
		return workflow, false, nil
	}
	return workflow, true, errors.New(errors.ConnectStorageError, err)
}

func (s *Storage) IsWorkflowUnFinishedByInstanceId(instanceId uint) (bool, error) {
	count := 0
	err := s.db.Table("workflow_records").
		Joins("LEFT JOIN workflow_instance_records ON workflow_records.id = workflow_instance_records.workflow_record_id").
		Where("workflow_records.status = ? OR workflow_records.status = ?", WorkflowStatusWaitForAudit, WorkflowStatusWaitForExecution).
		Where("workflow_instance_records.instance_id = ?", instanceId).
		Where("workflow_instance_records.deleted_at IS NULL").
		Count(&count).Error
	return count > 0, errors.New(errors.ConnectStorageError, err)
}

func (s *Storage) GetInstancesByWorkflowID(workflowID uint) ([]*Instance, error) {
	query := `
SELECT instances.id ,instances.maintenance_period
FROM workflows AS w
LEFT JOIN workflow_records AS wr ON wr.id = w.workflow_record_id
LEFT JOIN workflow_instance_records AS wir ON wr.id = wir.workflow_record_id
LEFT JOIN instances ON instances.id = wir.instance_id
WHERE 
w.id = ?`
	instances := []*Instance{}
	err := s.db.Raw(query, workflowID).Scan(&instances).Error
	if err != nil {
		return nil, errors.ConnectStorageErrWrapper(err)
	}
	return instances, err
}

// GetWorkFlowStepIdsHasAudit 返回走完所有审核流程的workflow_steps的id
// 返回以workflow_record_id为分组的倒数第二条记录的workflow_steps.id
// 如果存在多个工单审核流程，workflow_record_id为分组的倒数第二条记录仍然是判断审核流程是否结束的依据
// 如果不存在工单审核流程，LIMIT 1 offset 1 会将workflow过滤掉
// 每个workflow_record_id对应一个workflows表中的一条记录，返回的id数组可以作为工单数量统计的依据
func (s *Storage) GetWorkFlowStepIdsHasAudit() ([]uint, error) {
	workFlowStepsByIndexAndState, err := s.GetWorkFlowReverseStepsByIndexAndState(1, WorkflowStepStateApprove)
	if err != nil {
		return nil, errors.ConnectStorageErrWrapper(err)
	}

	ids := make([]uint, 0)
	for _, workflowStep := range workFlowStepsByIndexAndState {
		ids = append(ids, workflowStep.ID)
	}

	return ids, nil
}

func (s *Storage) GetDurationMinHasAudit(ids []uint) (int, error) {
	type minStruct struct {
		Min int `json:"min"`
	}

	var result minStruct
	err := s.db.Model(&Workflow{}).
		Select("sum(timestampdiff(minute, workflows.created_at, workflow_steps.operate_at)) as min").
		Joins("LEFT JOIN workflow_steps ON workflow_steps.workflow_record_id = workflows.workflow_record_id").
		Where("workflow_steps.id IN (?)", ids).Scan(&result).Error

	return result.Min, errors.ConnectStorageErrWrapper(err)
}

// WorkFlowStepsBO BO是business object的缩写，表示业务对象
type WorkFlowStepsBO struct {
	ID         uint
	OperateAt  *time.Time
	WorkflowId uint
}

// GetWorkFlowReverseStepsByIndexAndState 返回以workflow_id为分组的倒数第index个记录
func (s *Storage) GetWorkFlowReverseStepsByIndexAndState(index int, state string) ([]*WorkFlowStepsBO, error) {
	query := fmt.Sprintf(`SELECT id,operate_at,workflow_id
FROM workflow_steps a
WHERE a.id =
      (SELECT id
       FROM workflow_steps
       WHERE workflow_id = a.workflow_id
       ORDER BY id desc
       limit 1 offset %d)
  and a.state = '%s';`, index, state)

	workflowStepsBO := make([]*WorkFlowStepsBO, 0)
	return workflowStepsBO, s.db.Raw(query).Scan(&workflowStepsBO).Error
}

func (s *Storage) GetWorkflowCountByStepType(stepTypes []string) (int, error) {
	if len(stepTypes) == 0 {
		return 0, nil
	}

	var count int
	err := s.db.Table("workflows").
		Joins("left join workflow_records on workflows.workflow_record_id = workflow_records.id").
		Joins("left join workflow_steps on workflow_records.current_workflow_step_id = workflow_steps.id").
		Joins("left join workflow_step_templates on workflow_steps.workflow_step_template_id = workflow_step_templates.id ").
		Where("workflow_step_templates.type in (?)", stepTypes).
		Count(&count).Error

	return count, errors.New(errors.ConnectStorageError, err)
}

func (s *Storage) GetWorkflowCountByStatus(status string) (int, error) {
	var count int
	err := s.db.Table("workflows").
		Joins("left join workflow_records on workflows.workflow_record_id = workflow_records.id").
		Where("workflow_records.status = ?", status).
		Count(&count).Error
	if err != nil {
		return 0, errors.New(errors.ConnectStorageError, err)
	}

	return count, nil
}

// 执行成功, 执行失败, 已取消三种工单会被当作已结束工单
func (s *Storage) HasNotEndWorkflowByProjectId(projectId string) (bool, error) {
	endStatus := []string{WorkflowStatusExecFailed, WorkflowStatusFinish, WorkflowStatusCancel}

	var count int
	err := s.db.Table("workflows").
		Joins("LEFT JOIN workflow_records ON workflows.workflow_record_id = workflow_records.id").
		Where("workflow_records.status NOT IN (?)", endStatus).
		Where("workflows.project_id = ?", projectId).
		Count(&count).Error
	return count > 0, err
}

// GetApprovedWorkflowCount
// 返回审核通过的工单数（工单状态是 待上线,正在上线,上线成功,上线失败 中任意一个表示工单通过审核）
// 工单状态是 待审核,已驳回,已关闭 中任意一个表示工单未通过审核
func (s *Storage) GetApprovedWorkflowCount() (count int, err error) {
	notPassAuditStatus := []string{WorkflowStatusWaitForAudit, WorkflowStatusReject, WorkflowStatusCancel}

	err = s.db.Model(&Workflow{}).
		Joins("left join workflow_records wr on workflows.workflow_record_id = wr.id").
		Where("wr.status not in (?)", notPassAuditStatus).
		Count(&count).Error
	if err != nil {
		return 0, errors.ConnectStorageErrWrapper(err)
	}

	return count, nil
}

func (s *Storage) GetAllWorkflowCount() (int, error) {
	var count int
	return count, errors.New(errors.ConnectStorageError, s.db.Model(&Workflow{}).Count(&count).Error)
}

func (s *Storage) GetWorkFlowCountBetweenStartTimeAndEndTime(startTime, endTime time.Time) (int64, error) {
	var count int64
	return count, s.db.Model(&Workflow{}).Where("created_at BETWEEN ? and ?", startTime, endTime).Count(&count).Error
}

type DailyWorkflowCount struct {
	Date  time.Time `json:"date"`
	Count int       `json:"count"`
}

func (s *Storage) GetWorkflowDailyCountBetweenStartTimeAndEndTime(startTime, endTime time.Time) ([]*DailyWorkflowCount, error) {
	var counts []*DailyWorkflowCount
	err := s.db.Table("workflows").
		Select("cast(created_at as date) as date, count(*) as count").
		Where("created_at BETWEEN ? and ?", startTime, endTime).
		Group("cast(created_at as date)").Find(&counts).Error
	if err != nil {
		return nil, errors.New(errors.ConnectStorageError, err)
	}
	return counts, nil
}

type WorkflowTasksSummaryDetail struct {
	WorkflowRecordStatus       string         `json:"workflow_record_status"`
	TaskId                     uint           `json:"task_id"`
	TaskExecStartAt            *time.Time     `json:"task_exec_start_at"`
	TaskExecEndAt              *time.Time     `json:"task_exec_end_at"`
	TaskPassRate               float64        `json:"task_pass_rate"`
	TaskScore                  int32          `json:"task_score"`
	TaskStatus                 string         `json:"task_status"`
	InstanceName               string         `json:"instance_name"`
	InstanceDeletedAt          *time.Time     `json:"instance_deleted_at"`
	InstanceMaintenancePeriod  Periods        `json:"instance_maintenance_period" gorm:"text"`
	InstanceScheduledAt        *time.Time     `json:"instance_scheduled_at"`
	ExecutionUserId            string         `json:"execution_user_id"`
	CurrentStepAssigneeUserIds sql.NullString `json:"current_step_assignee_user_ids"`
}

var workflowStepSummaryQueryTpl = `
SELECT wr.status                                                     AS workflow_record_status,
       tasks.id                                                      AS task_id,
       tasks.exec_start_at                                           AS task_exec_start_at,
       tasks.exec_end_at                                             AS task_exec_end_at,
       tasks.pass_rate                                               AS task_pass_rate,
       tasks.score                                                   AS task_score,
       tasks.status                                                  AS task_status,
       inst.name                                                     AS instance_name,
       inst.deleted_at                                               AS instance_deleted_at,
       inst.maintenance_period                                       AS instance_maintenance_period,
       wir.scheduled_at                                              AS instance_scheduled_at,
       wir.execution_user_id			                             AS execution_user_id,
       curr_ws.assignees											 AS current_step_assignee_user_ids

{{- template "body" . -}}
<<<<<<< HEAD
{{- if .is_executing }}
ORDER BY curr_ws.id DESC
LIMIT 1
{{- end }}
=======
GROUP BY tasks.id, wir.id
>>>>>>> 4ca470c6
`

var workflowStepSummaryQueryBodyTplV2 = `
{{ define "body" }}
FROM workflow_instance_records AS wir
LEFT JOIN workflow_records AS wr ON wir.workflow_record_id = wr.id
LEFT JOIN workflows AS w ON w.workflow_record_id = wr.id
LEFT JOIN tasks ON wir.task_id = tasks.id
LEFT JOIN instances AS inst ON tasks.instance_id = inst.id
LEFT JOIN workflow_steps AS curr_ws ON wr.current_workflow_step_id = curr_ws.id	
<<<<<<< HEAD
{{- end }}
=======
LEFT JOIN workflow_step_user AS curr_ws_user ON curr_ws.id = curr_ws_user.workflow_step_id
LEFT JOIN users AS curr_ass_user ON curr_ws_user.user_id = curr_ass_user.id
>>>>>>> 4ca470c6

WHERE
w.deleted_at IS NULL
AND w.workflow_id = :workflow_id
AND w.project_id = :project_id

{{ end }}
`

func (s *Storage) GetWorkflowStepSummaryByReqV2(data map[string]interface{}) (
	result []*WorkflowTasksSummaryDetail, err error) {

	if data["workflow_id"] == nil || data["project_id"] == nil {
		return result, errors.New(errors.DataInvalid, fmt.Errorf("project id and workflow name must be specified"))
	}

	err = s.getListResult(workflowStepSummaryQueryBodyTplV2, workflowStepSummaryQueryTpl, data, &result)
	if err != nil {
		return result, errors.New(errors.ConnectStorageError, err)
	}

	return result, nil
}

var workflowTaskSummaryQueryTpl = `
SELECT wr.status                                                               AS workflow_record_status,
       tasks.id                                                                AS task_id,
       tasks.exec_start_at                                                     AS task_exec_start_at,
       tasks.exec_end_at                                                       AS task_exec_end_at,
       tasks.pass_rate                                                         AS task_pass_rate,
       tasks.score                                                             AS task_score,
       tasks.status                                                            AS task_status,
       inst.name                                                               AS instance_name,
       inst.deleted_at                                                         AS instance_deleted_at,
       inst.maintenance_period                                                 AS instance_maintenance_period,
       wir.scheduled_at                                                        AS instance_scheduled_at,
       exec_user.deleted_at                                                    AS execution_user_deleted_at,
       COALESCE(exec_user.login_name, '')                                      AS execution_user_name,
       IF(tasks.status = 'audited' || tasks.status = 'executing' ||
          tasks.status = 'terminating', GROUP_CONCAT(ass_user.login_name), '') AS current_step_assignee_users
{{- template "body" . -}}
GROUP BY tasks.id, wir.id
`

var workflowTaskSummaryQueryBodyTpl = `
{{ define "body" }}
FROM workflow_instance_records AS wir
         LEFT JOIN workflow_records AS wr ON wir.workflow_record_id = wr.id
         LEFT JOIN workflows AS w ON w.workflow_record_id = wr.id
         LEFT JOIN projects ON projects.id = w.project_id
         LEFT JOIN users AS exec_user ON wir.execution_user_id = exec_user.id
         LEFT JOIN tasks ON wir.task_id = tasks.id
         LEFT JOIN instances AS inst ON tasks.instance_id = inst.id
         LEFT JOIN workflow_instance_record_user wiru ON wir.id = wiru.workflow_instance_record_id
         LEFT JOIN users ass_user ON ass_user.id = wiru.user_id
WHERE w.deleted_at IS NULL
	AND w.workflow_id = :workflow_id
	AND projects.name = :project_name
{{ end }}
`

func (s *Storage) GetWorkflowTaskSummaryByReq(data map[string]interface{}) (result []*WorkflowTasksSummaryDetail, err error) {
	if data["workflow_id"] == nil || data["project_name"] == nil {
		return result, errors.New(errors.DataInvalid, fmt.Errorf("project name and workflow name must be specified"))
	}

	err = s.getListResult(workflowTaskSummaryQueryBodyTpl, workflowTaskSummaryQueryTpl, data, &result)
	if err != nil {
		return result, errors.New(errors.ConnectStorageError, err)
	}

	return result, nil
}

func (s *Storage) GetTasksByWorkFlowRecordID(id uint) ([]*Task, error) {
	var tasks []*Task
	err := s.db.Model(&WorkflowInstanceRecord{}).Select("tasks.id,tasks.status").
		Joins("left join tasks on tasks.id = workflow_instance_records.task_id").
		Where("workflow_instance_records.workflow_record_id = ?", id).Scan(&tasks).Error
	if err != nil {
		return nil, errors.New(errors.ConnectStorageError, err)
	}

	return tasks, nil
}

func (s *Storage) GetWorkflowByProjectAndWorkflowName(projectId, workflowName string) (*Workflow, bool, error) {
	workflow := &Workflow{}
	err := s.db.Model(&Workflow{}).Where("project_id = ?", projectId).
		Where("subject = ?", workflowName).
		First(&workflow).Error
	if err == gorm.ErrRecordNotFound {
		return workflow, false, nil
	}

	return workflow, true, errors.New(errors.ConnectStorageError, err)
}

func (s *Storage) GetWorkflowByProjectAndWorkflowId(projectId, workflowId string) (*Workflow, bool, error) {
	workflow := &Workflow{}
	err := s.db.Model(&Workflow{}).Preload("Record").Where("project_id = ?", projectId).Where("workflow_id = ?", workflowId).
		First(&workflow).Error
	if err == gorm.ErrRecordNotFound {
		return workflow, false, nil
	}

	return workflow, true, errors.New(errors.ConnectStorageError, err)
}

func (s *Storage) GetWorkflowsByProjectID(projectID ProjectUID) ([]*Workflow, error) {
	workflows := []*Workflow{}
	err := s.db.Model(&Workflow{}).Where("project_id = ?", projectID).Scan(&workflows).Error
	return workflows, errors.ConnectStorageErrWrapper(err)
}

func (s *Storage) GetWorkflowNamesByIDs(ids []string) ([]string, error) {
	names := []string{}
	err := s.db.Model(&Workflow{}).Select("subject").Where("workflow_id IN (?)", ids).Scan(&names).Error
	if err != nil {
		return nil, errors.New(errors.ConnectStorageError, err)
	}

	return names, nil
}

type WorkflowStatusDetail struct {
<<<<<<< HEAD
	Subject      string     `json:"subject"`
	WorkflowId   string     `json:"workflow_id"`
	Status       string     `json:"status"`
	CreateUserId string     `json:"create_user_id"`
	LoginName    string     `json:"login_name"`
	UpdatedAt    *time.Time `json:"updated_at"`
=======
	Subject    string     `json:"subject"`
	WorkflowId string     `json:"workflow_id"`
	Status     string     `json:"status"`
	LoginName  string     `json:"login_name"`
	UpdatedAt  *time.Time `json:"updated_at"`
>>>>>>> 4ca470c6
}

func (s *Storage) GetProjectWorkflowStatusDetail(projectUid string, queryStatus []string) ([]WorkflowStatusDetail, error) {
	WorkflowStatusDetails := []WorkflowStatusDetail{}

	err := s.db.Model(&Workflow{}).
		Select("workflows.subject, workflows.workflow_id, wr.status, wr.updated_at, workflows.create_user_id").
		Joins("left join workflow_records wr on workflows.workflow_record_id = wr.id").
		Where("wr.status in (?) and workflows.project_id=?", queryStatus, projectUid).
		Order("wr.updated_at desc").
		Scan(&WorkflowStatusDetails).Error
	if err != nil {
		return nil, errors.ConnectStorageErrWrapper(err)
	}
	return WorkflowStatusDetails, nil
}

type SqlCountAndTriggerRuleCount struct {
	SqlCount         uint `json:"sql_count"`
	TriggerRuleCount uint `json:"trigger_rule_count"`
}

func (s *Storage) GetSqlCountAndTriggerRuleCountFromWorkflowByProject(projectUid string) (SqlCountAndTriggerRuleCount, error) {
	sqlCountAndTriggerRuleCount := SqlCountAndTriggerRuleCount{}
	err := s.db.Model(&Workflow{}).
		Select("count(1) sql_count, count(case when JSON_TYPE(execute_sql_detail.audit_results)<>'NULL' then 1 else null end) trigger_rule_count").
		Joins("left join workflow_instance_records on workflows.workflow_record_id=workflow_instance_records.workflow_record_id").
		Joins("left join tasks on workflow_instance_records.task_id=tasks.id").
		Joins("left join execute_sql_detail on execute_sql_detail.task_id=tasks.id").
		Where("workflows.project_id=?", projectUid).
		Scan(&sqlCountAndTriggerRuleCount).Error
	return sqlCountAndTriggerRuleCount, errors.ConnectStorageErrWrapper(err)
}

func (s *Storage) GetWorkflowCountByStatusAndProject(status string, projectUid string) (int, error) {
	var count int
	err := s.db.Table("workflows").
		Joins("left join workflow_records on workflows.workflow_record_id = workflow_records.id").
		Where("workflow_records.status = ? and workflows.project_id=?", status, projectUid).
		Count(&count).Error
	if err != nil {
		return 0, errors.New(errors.ConnectStorageError, err)
	}

	return count, nil
}<|MERGE_RESOLUTION|>--- conflicted
+++ resolved
@@ -12,8 +12,6 @@
 
 	"github.com/jinzhu/gorm"
 )
-
-var UnScopedFunc = func(db *gorm.DB) *gorm.DB { return db.Unscoped() }
 
 type WorkflowTemplate struct {
 	Model
@@ -239,23 +237,10 @@
 	IsSQLExecuted   bool
 	ExecutionUserId string
 
-<<<<<<< HEAD
 	Instance *Instance `gorm:"foreignkey:InstanceId"`
 	Task     *Task     `gorm:"foreignkey:TaskId"`
 	// User     *User     `gorm:"foreignkey:ExecutionUserId"`
-=======
-	ExecutionAssignees []*User   `gorm:"many2many:workflow_instance_record_user"`
-	Instance           *Instance `gorm:"foreignkey:InstanceId"`
-	Task               *Task     `gorm:"foreignkey:TaskId"`
-	User               *User     `gorm:"foreignkey:ExecutionUserId"`
-}
-
-func (wir *WorkflowInstanceRecord) ExecuteUserName() string {
-	if wir.User == nil {
-		return ""
-	}
-	return wir.User.Name
->>>>>>> 4ca470c6
+	ExecutionAssignees string
 }
 
 func (s *Storage) GetWorkInstanceRecordByTaskId(id string) (instanceRecord WorkflowInstanceRecord, err error) {
@@ -430,21 +415,11 @@
 		}
 	}
 
-<<<<<<< HEAD
-	workflow := &Workflow{
-		Subject:      subject,
-		WorkflowId:   workflowId,
-		Desc:         desc,
-		ProjectId:    projectId,
-		CreateUserId: user.GetIDStr(),
-		Mode:         workflowMode,
-=======
 	tx := s.db.Begin()
 
 	record := new(WorkflowRecord)
 	if len(stepTemplates) == 1 {
 		record.Status = WorkflowStatusWaitForExecution
->>>>>>> 4ca470c6
 	}
 
 	err := tx.Save(record).Error
@@ -458,7 +433,7 @@
 		WorkflowId:       workflowId,
 		Desc:             desc,
 		ProjectId:        projectId,
-		CreateUserId:     user.ID,
+		CreateUserId:     user.GetIDStr(),
 		Mode:             workflowMode,
 		WorkflowRecordId: record.ID,
 	}
@@ -501,56 +476,22 @@
 		for _, instanceRecord := range instanceRecords {
 			instRecord := instanceRecord
 			instRecord.WorkflowRecordId = record.ID
-			assignees := instRecord.ExecutionAssignees
-			// 置为nil,防止用户被更新
-			// 相关issue:https://github.com/actiontech/sqle/issues/1775
-			instRecord.ExecutionAssignees = nil
 			err = tx.Save(instRecord).Error
 			if err != nil {
 				tx.Rollback()
 				return errors.New(errors.ConnectStorageError, err)
 			}
-
-			err = tx.Model(instRecord).Association("ExecutionAssignees").Replace(assignees).Error
-			if err != nil {
-				tx.Rollback()
-				return errors.New(errors.ConnectStorageError, err)
-			}
 		}
 	}
 
 	{
 		steps := generateWorkflowStepByTemplate(stepTemplates, canOptUsers, canExecUsers)
 
-<<<<<<< HEAD
-	for _, step := range steps {
-		currentStep := step
-		currentStep.WorkflowRecordId = record.ID
-		currentStep.WorkflowId = workflow.ID
-		err = tx.Save(currentStep).Error
-		if err != nil {
-			tx.Rollback()
-			return errors.New(errors.ConnectStorageError, err)
-		}
-	}
-	if len(steps) > 0 {
-		err = tx.Model(record).Update("current_workflow_step_id", steps[0].ID).Error
-		if err != nil {
-			tx.Rollback()
-			return errors.New(errors.ConnectStorageError, err)
-=======
 		for _, step := range steps {
 			currentStep := step
 			currentStep.WorkflowRecordId = record.ID
 			currentStep.WorkflowId = workflow.ID
-			users := currentStep.Assignees
-			currentStep.Assignees = nil
 			err = tx.Save(currentStep).Error
-			if err != nil {
-				tx.Rollback()
-				return errors.New(errors.ConnectStorageError, err)
-			}
-			err = tx.Model(currentStep).Association("Assignees").Replace(users).Error
 			if err != nil {
 				tx.Rollback()
 				return errors.New(errors.ConnectStorageError, err)
@@ -563,7 +504,6 @@
 				tx.Rollback()
 				return errors.New(errors.ConnectStorageError, err)
 			}
->>>>>>> 4ca470c6
 		}
 	}
 
@@ -583,7 +523,7 @@
 
 		if isExecuteByAuthorized {
 			distinctOfUsers := GetDistinctOfUsers(stepExecUsers, allExecutor[i])
-			instanceRecords[i].ExecutionAssignees = distinctOfUsers
+			instanceRecords[i].ExecutionAssignees = strings.Join(distinctOfUsers, ",")
 		} else {
 			instanceRecords[i].ExecutionAssignees = stepTemplateAssignees
 		}
@@ -797,7 +737,7 @@
 
 func (s *Storage) getWorkflowInstanceRecordsByRecordId(id uint) ([]*WorkflowInstanceRecord, error) {
 	instanceRecords := []*WorkflowInstanceRecord{}
-	err := s.db.Preload("Instance").Preload("Task").Preload("ExecutionAssignees").Where("workflow_record_id = ?", id).
+	err := s.db.Preload("Instance").Preload("Task").Where("workflow_record_id = ?", id).
 		Find(&instanceRecords).Error
 	if err != nil {
 		return nil, errors.New(errors.ConnectStorageError, err)
@@ -859,12 +799,7 @@
 
 func (s *Storage) GetWorkflowExportById(id string) (*Workflow, bool, error) {
 	w := new(Workflow)
-<<<<<<< HEAD
 	err := s.db.Preload("Record").Where("id = ?", id).First(&w).Error
-=======
-	err := s.db.Preload("CreateUser", UnScopedFunc).
-		Preload("Record").Where("id = ?", id).First(&w).Error
->>>>>>> 4ca470c6
 	if err == gorm.ErrRecordNotFound {
 		return nil, false, nil
 	}
@@ -877,12 +812,7 @@
 	}
 
 	instanceRecordList := make([]*WorkflowInstanceRecord, 0)
-<<<<<<< HEAD
 	err = s.db.Preload("Instance").Preload("Task").
-=======
-	err = s.db.Preload("Instance", UnScopedFunc).Preload("Task").
-		Preload("User", UnScopedFunc).
->>>>>>> 4ca470c6
 		Where("workflow_record_id = ?", w.Record.ID).
 		Find(&instanceRecordList).Error
 	if err != nil {
@@ -899,13 +829,7 @@
 	w.Record.InstanceRecords = instanceRecordList
 
 	steps := make([]*WorkflowStep, 0)
-<<<<<<< HEAD
 	err = s.db.Where("workflow_record_id = ?", w.Record.ID).Find(&steps).Error
-=======
-	err = s.db.Where("workflow_record_id = ?", w.Record.ID).
-		Preload("OperationUser", UnScopedFunc).
-		Find(&steps).Error
->>>>>>> 4ca470c6
 	if err != nil {
 		return nil, false, errors.New(errors.ConnectStorageError, err)
 	}
@@ -1321,14 +1245,10 @@
        curr_ws.assignees											 AS current_step_assignee_user_ids
 
 {{- template "body" . -}}
-<<<<<<< HEAD
 {{- if .is_executing }}
 ORDER BY curr_ws.id DESC
 LIMIT 1
 {{- end }}
-=======
-GROUP BY tasks.id, wir.id
->>>>>>> 4ca470c6
 `
 
 var workflowStepSummaryQueryBodyTplV2 = `
@@ -1339,12 +1259,7 @@
 LEFT JOIN tasks ON wir.task_id = tasks.id
 LEFT JOIN instances AS inst ON tasks.instance_id = inst.id
 LEFT JOIN workflow_steps AS curr_ws ON wr.current_workflow_step_id = curr_ws.id	
-<<<<<<< HEAD
-{{- end }}
-=======
-LEFT JOIN workflow_step_user AS curr_ws_user ON curr_ws.id = curr_ws_user.workflow_step_id
-LEFT JOIN users AS curr_ass_user ON curr_ws_user.user_id = curr_ass_user.id
->>>>>>> 4ca470c6
+
 
 WHERE
 w.deleted_at IS NULL
@@ -1381,12 +1296,10 @@
        inst.deleted_at                                                         AS instance_deleted_at,
        inst.maintenance_period                                                 AS instance_maintenance_period,
        wir.scheduled_at                                                        AS instance_scheduled_at,
-       exec_user.deleted_at                                                    AS execution_user_deleted_at,
-       COALESCE(exec_user.login_name, '')                                      AS execution_user_name,
+	   wir.execution_user_id			                             AS execution_user_id,
        IF(tasks.status = 'audited' || tasks.status = 'executing' ||
-          tasks.status = 'terminating', GROUP_CONCAT(ass_user.login_name), '') AS current_step_assignee_users
+          tasks.status = 'terminating', wir.execution_assignees, '') AS current_step_assignee_user_ids
 {{- template "body" . -}}
-GROUP BY tasks.id, wir.id
 `
 
 var workflowTaskSummaryQueryBodyTpl = `
@@ -1394,20 +1307,16 @@
 FROM workflow_instance_records AS wir
          LEFT JOIN workflow_records AS wr ON wir.workflow_record_id = wr.id
          LEFT JOIN workflows AS w ON w.workflow_record_id = wr.id
-         LEFT JOIN projects ON projects.id = w.project_id
-         LEFT JOIN users AS exec_user ON wir.execution_user_id = exec_user.id
          LEFT JOIN tasks ON wir.task_id = tasks.id
          LEFT JOIN instances AS inst ON tasks.instance_id = inst.id
-         LEFT JOIN workflow_instance_record_user wiru ON wir.id = wiru.workflow_instance_record_id
-         LEFT JOIN users ass_user ON ass_user.id = wiru.user_id
-WHERE w.deleted_at IS NULL
-	AND w.workflow_id = :workflow_id
-	AND projects.name = :project_name
+		 WHERE w.deleted_at IS NULL
+			AND w.workflow_id = :workflow_id
+			AND w.project_id = :project_id
 {{ end }}
 `
 
 func (s *Storage) GetWorkflowTaskSummaryByReq(data map[string]interface{}) (result []*WorkflowTasksSummaryDetail, err error) {
-	if data["workflow_id"] == nil || data["project_name"] == nil {
+	if data["workflow_id"] == nil || data["project_id"] == nil {
 		return result, errors.New(errors.DataInvalid, fmt.Errorf("project name and workflow name must be specified"))
 	}
 
@@ -1471,20 +1380,12 @@
 }
 
 type WorkflowStatusDetail struct {
-<<<<<<< HEAD
 	Subject      string     `json:"subject"`
 	WorkflowId   string     `json:"workflow_id"`
 	Status       string     `json:"status"`
 	CreateUserId string     `json:"create_user_id"`
 	LoginName    string     `json:"login_name"`
 	UpdatedAt    *time.Time `json:"updated_at"`
-=======
-	Subject    string     `json:"subject"`
-	WorkflowId string     `json:"workflow_id"`
-	Status     string     `json:"status"`
-	LoginName  string     `json:"login_name"`
-	UpdatedAt  *time.Time `json:"updated_at"`
->>>>>>> 4ca470c6
 }
 
 func (s *Storage) GetProjectWorkflowStatusDetail(projectUid string, queryStatus []string) ([]WorkflowStatusDetail, error) {
