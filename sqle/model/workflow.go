package model

import (
	"actiontech.cloud/sqle/sqle/sqle/errors"
	"database/sql"
	"fmt"
	"github.com/jinzhu/gorm"
	"time"
)

type WorkflowTemplate struct {
	Model
	Name string
	Desc string

	Steps     []*WorkflowStepTemplate `json:"-" gorm:"foreignkey:workflowTemplateId"`
	Instances []*Instance             `gorm:"foreignkey:WorkflowTemplateId"`
}

const (
	WorkflowStepTypeSQLReview      = "sql_review"
	WorkflowStepTypeSQLExecute     = "sql_execute"
	WorkflowStepTypeCreateWorkflow = "create_workflow"
	WorkflowStepTypeUpdateWorkflow = "update_workflow"
)

func GetWorkflowStepTypeDesc(s string) string {
	switch s {
	case WorkflowStepTypeSQLReview:
		return "审批"
	case WorkflowStepTypeSQLExecute:
		return "上线"
	default:
		return "未知"
	}
}

type WorkflowStepTemplate struct {
	Model
	Number             uint   `gorm:"index; column:step_number"`
	WorkflowTemplateId int    `gorm:"index"`
	Typ                string `gorm:"column:type; not null"`
	Desc               string

	Users []*User `gorm:"many2many:workflow_step_template_user"`
}

func (s *Storage) GetWorkflowTemplateByName(name string) (*WorkflowTemplate, bool, error) {
	workflowTemplate := &WorkflowTemplate{}
	err := s.db.Where("name = ?", name).First(workflowTemplate).Error
	if err == gorm.ErrRecordNotFound {
		return workflowTemplate, false, nil
	}
	return workflowTemplate, true, errors.New(errors.ConnectStorageError, err)
}

func (s *Storage) GetWorkflowTemplateById(id uint) (*WorkflowTemplate, bool, error) {
	workflowTemplate := &WorkflowTemplate{}
	err := s.db.Where("id = ?", id).First(workflowTemplate).Error
	if err == gorm.ErrRecordNotFound {
		return workflowTemplate, false, nil
	}
	return workflowTemplate, true, errors.New(errors.ConnectStorageError, err)
}

func (s *Storage) GetWorkflowStepsByTemplateId(id uint) ([]*WorkflowStepTemplate, error) {
	steps := []*WorkflowStepTemplate{}
	err := s.db.Where("workflow_template_id = ?", id).Find(&steps).Error
	return steps, errors.New(errors.ConnectStorageError, err)
}

func (s *Storage) GetWorkflowStepsDetailByTemplateId(id uint) ([]*WorkflowStepTemplate, error) {
	steps := []*WorkflowStepTemplate{}
	err := s.db.Preload("Users").Where("workflow_template_id = ?", id).Find(&steps).Error
	return steps, errors.New(errors.ConnectStorageError, err)
}

func (s *Storage) SaveWorkflowTemplate(template *WorkflowTemplate) error {
	return s.TxExec(func(tx *sql.Tx) error {
		result, err := tx.Exec("INSERT INTO workflow_templates (name, `desc`) values (?, ?)",
			template.Name, template.Desc)
		if err != nil {
			return err
		}
		templateId, err := result.LastInsertId()
		if err != nil {
			return err
		}
		template.ID = uint(templateId)
		for _, step := range template.Steps {
			result, err = tx.Exec("INSERT INTO workflow_step_templates (step_number, workflow_template_id, type, `desc`) values (?,?,?,?)",
				step.Number, templateId, step.Typ, step.Desc)
			if err != nil {
				return err
			}
			stepId, err := result.LastInsertId()
			if err != nil {
				return err
			}
			step.ID = uint(stepId)
			for _, user := range step.Users {
				_, err = tx.Exec("INSERT INTO workflow_step_template_user (workflow_step_template_id, user_id) values (?,?)",
					stepId, user.ID)
				if err != nil {
					return err
				}
			}
		}
		return nil
	})
}

func (s *Storage) UpdateWorkflowTemplateSteps(templateId uint, steps []*WorkflowStepTemplate) error {
	return s.TxExec(func(tx *sql.Tx) error {
		result, err := tx.Exec("UPDATE workflow_step_templates SET workflow_template_id = NULL WHERE workflow_template_id = ?",
			templateId)
		if err != nil {
			return err
		}
		for _, step := range steps {
			result, err = tx.Exec("INSERT INTO workflow_step_templates (step_number, workflow_template_id, type, `desc`) values (?,?,?,?)",
				step.Number, templateId, step.Typ, step.Desc)
			if err != nil {
				return err
			}
			stepId, err := result.LastInsertId()
			if err != nil {
				return err
			}
			step.ID = uint(stepId)
			for _, user := range step.Users {
				_, err = tx.Exec("INSERT INTO workflow_step_template_user (workflow_step_template_id, user_id) values (?,?)",
					stepId, user.ID)
				if err != nil {
					return err
				}
			}
		}
		return nil
	})
}

func (s *Storage) UpdateWorkflowTemplateInstances(workflowTemplate *WorkflowTemplate,
	instances ...*Instance) error {
	err := s.db.Model(workflowTemplate).Association("Instances").Replace(instances).Error
	return errors.New(errors.ConnectStorageError, err)
}

func (s *Storage) GetWorkflowTemplateTip() ([]*WorkflowTemplate, error) {
	templates := []*WorkflowTemplate{}
	err := s.db.Select("name").Find(&templates).Error
	return templates, errors.New(errors.ConnectStorageError, err)
}

type Workflow struct {
	Model
	Subject          string
	Desc             string
	CreateUserId     uint
	WorkflowRecordId uint

	CreateUser    *User             `gorm:"foreignkey:CreateUserId"`
	Record        *WorkflowRecord   `gorm:"foreignkey:WorkflowRecordId"`
	RecordHistory []*WorkflowRecord `gorm:"many2many:workflow_record_history;"`
}

const (
	WorkflowStatusRunning = "on_process"
	WorkflowStatusFinish  = "finished"
	WorkflowStatusReject  = "rejected"
	WorkflowStatusCancel  = "canceled"
)

type WorkflowRecord struct {
	Model
	TaskId                uint `gorm:"index"`
	CurrentWorkflowStepId uint
	Status                string `gorm:"default:\"on_process\""`

	CurrentStep *WorkflowStep   `gorm:"foreignkey:CurrentWorkflowStepId"`
	Steps       []*WorkflowStep `gorm:"foreignkey:WorkflowRecordId"`
}

const (
	WorkflowStepStateInit    = "initialized"
	WorkflowStepStateApprove = "approved"
	WorkflowStepStateReject  = "rejected"
)

type WorkflowStep struct {
	Model
	OperationUserId        uint
	OperateAt              *time.Time
	WorkflowId             uint   `gorm:"index; not null"`
	WorkflowRecordId       uint   `gorm:"index; not null"`
	WorkflowStepTemplateId uint   `gorm:"index; not null"`
	State                  string `gorm:"default:\"initialized\""`
	Reason                 string

	Template      *WorkflowStepTemplate `gorm:"foreignkey:WorkflowStepTemplateId"`
	OperationUser *User                 `gorm:"foreignkey:OperationUserId"`
}

func generateWorkflowStepByTemplate(stepsTemplate []*WorkflowStepTemplate) []*WorkflowStep {
	steps := make([]*WorkflowStep, 0, len(stepsTemplate))
	for _, st := range stepsTemplate {
		step := &WorkflowStep{
			WorkflowStepTemplateId: st.ID,
		}
		steps = append(steps, step)
	}
	return steps
}

func (w *Workflow) cloneWorkflowStep() []*WorkflowStep {
	steps := make([]*WorkflowStep, 0, len(w.Record.Steps))
	for _, step := range w.Record.Steps {
		steps = append(steps, &WorkflowStep{
			WorkflowStepTemplateId: step.Template.ID,
			WorkflowId:             w.ID,
		})
	}
	return steps
}

func (w *Workflow) CurrentStep() *WorkflowStep {
	return w.Record.CurrentStep
}

func (w *Workflow) CurrentAssigneeUser() []*User {
	currentStep := w.CurrentStep()
	if currentStep == nil {
		return []*User{}
	}
	if currentStep.Template == nil {
		return []*User{}
	}
	return currentStep.Template.Users
}

func (w *Workflow) NextStep() *WorkflowStep {
	var nextIndex int
	for i, step := range w.Record.Steps {
		if step.ID == w.Record.CurrentWorkflowStepId {
			nextIndex = i + 1
			break
		}
	}
	if nextIndex <= len(w.Record.Steps)-1 {
		return w.Record.Steps[nextIndex]
	}
	return nil
}

func (w *Workflow) FinalStep() *WorkflowStep {
	return w.Record.Steps[len(w.Record.Steps)-1]
}

func (w *Workflow) IsOperationUser(user *User) bool {
	if w.CurrentStep() == nil {
		return false
	}
	for _, assUser := range w.CurrentStep().Template.Users {
		if user.ID == assUser.ID {
			return true
		}
	}
	return false
}

// IsFirstRecord check the record is the first record in workflow;
// you must load record history first and then use it.
func (w *Workflow) IsFirstRecord(record *WorkflowRecord) bool {
	records := []*WorkflowRecord{}
	records = append(records, w.RecordHistory...)
	records = append(records, w.Record)
	if len(records) > 0 {
		return record == records[0]
	}
	return false
}

func (s *Storage) CreateWorkflow(subject, desc string, user *User, task *Task,
	stepTemplates []*WorkflowStepTemplate) error {

	workflow := &Workflow{
		Subject:      subject,
		Desc:         desc,
		CreateUserId: user.ID,
	}
	record := &WorkflowRecord{
		TaskId: task.ID,
	}
	steps := generateWorkflowStepByTemplate(stepTemplates)

	tx := s.db.Begin()

	err := tx.Save(record).Error
	if err != nil {
		tx.Rollback()
		return errors.New(errors.ConnectStorageError, err)
	}

	workflow.WorkflowRecordId = record.ID
	err = tx.Save(workflow).Error
	if err != nil {
		tx.Rollback()
		return errors.New(errors.ConnectStorageError, err)
	}

	for _, step := range steps {
		currentStep := step
		currentStep.WorkflowRecordId = record.ID
		currentStep.WorkflowId = workflow.ID
		err = tx.Save(currentStep).Error
		if err != nil {
			tx.Rollback()
			return errors.New(errors.ConnectStorageError, err)
		}
	}
	if len(steps) > 0 {
		err = tx.Model(record).Update("current_workflow_step_id", steps[0].ID).Error
		if err != nil {
			tx.Rollback()
			return errors.New(errors.ConnectStorageError, err)
		}
	}
	return errors.New(errors.ConnectStorageError, tx.Commit().Error)
}

func (s *Storage) UpdateWorkflowRecord(w *Workflow, task *Task) error {
	record := &WorkflowRecord{
		TaskId: task.ID,
	}
	steps := w.cloneWorkflowStep()

	tx := s.db.Begin()
	err := tx.Save(record).Error
	if err != nil {
		tx.Rollback()
		return errors.New(errors.ConnectStorageError, err)
	}

	for _, step := range steps {
		currentStep := step
		currentStep.WorkflowRecordId = record.ID
		err = tx.Save(currentStep).Error
		if err != nil {
			tx.Rollback()
			return errors.New(errors.ConnectStorageError, err)
		}
	}
	if len(steps) > 0 {
		err = tx.Model(record).Update("current_workflow_step_id", steps[0].ID).Error
		if err != nil {
			tx.Rollback()
			return errors.New(errors.ConnectStorageError, err)
		}
	}
	// update record history
	err = tx.Exec("INSERT INTO workflow_record_history (workflow_record_id, workflow_id) value (?, ?)",
		w.Record.ID, w.ID).Error
	if err != nil {
		tx.Rollback()
		return errors.New(errors.ConnectStorageError, err)
	}

	// update workflow record to new
	if err := tx.Model(&Workflow{}).Where("id = ?", w.ID).
		Update("workflow_record_id", record.ID).Error; err != nil {
		tx.Rollback()
		return errors.New(errors.ConnectStorageError, err)
	}

	return errors.New(errors.ConnectStorageError, tx.Commit().Error)
}

func (s *Storage) UpdateWorkflowStatus(w *Workflow, operateStep *WorkflowStep) error {
	return s.TxExec(func(tx *sql.Tx) error {
		_, err := tx.Exec("UPDATE workflow_records SET status = ?, current_workflow_step_id = ? WHERE id = ?",
			w.Record.Status, w.Record.CurrentWorkflowStepId, w.Record.ID)
		if err != nil {
			return err
		}
		if operateStep == nil {
			return nil
		}
		_, err = tx.Exec("UPDATE workflow_steps SET operation_user_id = ?, operate_at = ?, state = ?, reason = ? WHERE id = ?",
			operateStep.OperationUserId, operateStep.OperateAt, operateStep.State, operateStep.Reason, operateStep.ID)
		if err != nil {
			return err
		}
		return nil
	})
}

func (s *Storage) getWorkflowStepsByRecordIds(ids []uint) ([]*WorkflowStep, error) {
	steps := []*WorkflowStep{}
	err := s.db.Where("workflow_record_id in (?)", ids).
		Preload("OperationUser").Find(&steps).Error
	if err != nil {
		return nil, errors.New(errors.ConnectStorageError, err)
	}
	stepTemplateIds := make([]uint, 0, len(steps))
	for _, step := range steps {
		stepTemplateIds = append(stepTemplateIds, step.WorkflowStepTemplateId)
	}
	stepTemplates := []*WorkflowStepTemplate{}
	err = s.db.Preload("Users").Where("id in (?)", stepTemplateIds).Find(&stepTemplates).Error
	if err != nil {
		return nil, errors.New(errors.ConnectStorageError, err)
	}
	for _, step := range steps {
		for _, stepTemplate := range stepTemplates {
			if step.WorkflowStepTemplateId == stepTemplate.ID {
				step.Template = stepTemplate
			}
		}
	}
	return steps, nil
}

func (s *Storage) GetWorkflowDetailById(id string) (*Workflow, bool, error) {
	workflow := &Workflow{}
	err := s.db.Preload("CreateUser").Preload("Record").
		Where("id = ?", id).First(workflow).Error
	if err == gorm.ErrRecordNotFound {
		return nil, false, nil
	}
	if err != nil {
		return nil, false, errors.New(errors.ConnectStorageError, err)
	}
	if workflow.Record == nil {
		return nil, false, errors.New(errors.DataConflict, fmt.Errorf("workflow record not exist"))
	}
	steps, err := s.getWorkflowStepsByRecordIds([]uint{workflow.Record.ID})
	if err != nil {
		return nil, false, errors.New(errors.ConnectStorageError, err)
	}
	workflow.Record.Steps = steps
	for _, step := range steps {
		if step.ID == workflow.Record.CurrentWorkflowStepId {
			workflow.Record.CurrentStep = step
		}
	}
	return workflow, true, nil
}

func (s *Storage) GetWorkflowHistoryById(id string) ([]*WorkflowRecord, error) {
	records := []*WorkflowRecord{}
	err := s.db.Model(&WorkflowRecord{}).Select("workflow_records.*").
		Joins("JOIN workflow_record_history AS wrh ON workflow_records.id = wrh.workflow_record_id").
		Where("wrh.workflow_id = ?", id).Scan(&records).Error
	if err != nil {
		return nil, errors.New(errors.ConnectStorageError, err)
	}
	if len(records) == 0 {
		return records, nil
	}
	recordIds := make([]uint, 0, len(records))
	for _, record := range records {
		recordIds = append(recordIds, record.ID)
	}
	steps, err := s.getWorkflowStepsByRecordIds(recordIds)
	if err != nil {
		return nil, errors.New(errors.ConnectStorageError, err)
	}
	for _, record := range records {
		record.Steps = []*WorkflowStep{}
		for _, step := range steps {
			if step.WorkflowRecordId == record.ID && step.State != WorkflowStepStateInit {
				record.Steps = append(record.Steps, step)
			}
		}
	}
	return records, nil
}

// TODO: args `id` using uint
func (s *Storage) GetWorkflowRecordByTaskId(id string) (*WorkflowRecord, bool, error) {
	record := &WorkflowRecord{}
	err := s.db.Model(&WorkflowRecord{}).Select("workflow_records.id").
		Where("workflow_records.task_id = ?", id).Scan(record).Error
	if err == gorm.ErrRecordNotFound {
		return nil, false, nil
	}
	if err != nil {
		return nil, false, errors.New(errors.ConnectStorageError, err)
	}
	return record, true, nil
}

func (s *Storage) GetWorkflowByTaskId(id uint) (*Workflow, bool, error) {
	workflow := &Workflow{}
	err := s.db.Model(&Workflow{}).Select("workflows.id").
		Joins("LEFT JOIN workflow_records AS wr ON "+
			"workflows.workflow_record_id = wr.id").
		Joins("LEFT JOIN workflow_record_history ON "+
			"workflows.id = workflow_record_history.workflow_id").
		Joins("LEFT JOIN workflow_records AS h_wr ON "+
			"workflow_record_history.workflow_record_id = h_wr.id").
		Where("wr.task_id = ? OR h_wr.task_id = ? AND workflows.id IS NOT NULL", id, id).
		Limit(1).Group("workflows.id").Scan(workflow).Error
	if err == gorm.ErrRecordNotFound {
		return nil, false, nil
	}
	if err != nil {
		return nil, false, errors.New(errors.ConnectStorageError, err)
	}
	return workflow, true, nil
}

func (s *Storage) GetLastWorkflow() (*Workflow, bool, error) {
	workflow := new(Workflow)
	err := s.db.Last(workflow).Error
	if err == gorm.ErrRecordNotFound {
		return nil, false, nil
	}
	return workflow, true, errors.New(errors.ConnectStorageError, err)
}

func (s *Storage) DeleteWorkflow(workflow *Workflow) error {
	return s.TxExec(func(tx *sql.Tx) error {
		_, err := tx.Exec("DELETE FROM workflows WHERE id = ?", workflow.ID)
		if err != nil {
			return err
		}
		_, err = tx.Exec("DELETE FROM workflow_records WHERE id = ?", workflow.WorkflowRecordId)
		if err != nil {
			return err
		}
		_, err = tx.Exec("DELETE FROM workflow_steps WHERE workflow_id = ?", workflow.ID)
		if err != nil {
			return err
		}
		_, err = tx.Exec("DELETE FROM workflow_record_history WHERE workflow_id = ?", workflow.ID)
		if err != nil {
			return err
		}
		return nil
	})
}

func (s *Storage) GetExpiredWorkflows(start time.Time) ([]*Workflow, error) {
	workflows := []*Workflow{}
	err := s.db.Model(&Workflow{}).Select("workflows.id, workflows.workflow_record_id").
		Joins("LEFT JOIN workflow_records ON workflows.workflow_record_id = workflow_records.id").
		Where("workflows.created_at < ? "+
			"AND (workflow_records.status = \"finished\" "+
			"OR workflow_records.status = \"canceled\" "+
			"OR workflow_records.status IS NULL)", start).
		Scan(&workflows).Error
<<<<<<< HEAD
	return workflows, errors.New(errors.ConnectStorageError, err)
=======
	return workflows, errors.New(errors.CONNECT_STORAGE_ERROR, err)
}

func (s *Storage) GetWorkflowBySubject(subject string) (*Workflow, bool, error) {
	workflow := &Workflow{Subject: subject}
	err := s.db.Where(*workflow).First(workflow).Error
	if err == gorm.ErrRecordNotFound {
		return workflow, false, nil
	}
	return workflow, true, errors.New(errors.CONNECT_STORAGE_ERROR, err)
>>>>>>> 7822eb01
}<|MERGE_RESOLUTION|>--- conflicted
+++ resolved
@@ -550,10 +550,7 @@
 			"OR workflow_records.status = \"canceled\" "+
 			"OR workflow_records.status IS NULL)", start).
 		Scan(&workflows).Error
-<<<<<<< HEAD
 	return workflows, errors.New(errors.ConnectStorageError, err)
-=======
-	return workflows, errors.New(errors.CONNECT_STORAGE_ERROR, err)
 }
 
 func (s *Storage) GetWorkflowBySubject(subject string) (*Workflow, bool, error) {
@@ -563,5 +560,4 @@
 		return workflow, false, nil
 	}
 	return workflow, true, errors.New(errors.CONNECT_STORAGE_ERROR, err)
->>>>>>> 7822eb01
 }