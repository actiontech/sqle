package model

import (
	"database/sql"
	"fmt"
	"strconv"
	"time"

	"github.com/actiontech/sqle/sqle/errors"
	"github.com/jinzhu/gorm"
)

type WorkflowTemplate struct {
	Model
	Name                          string
	Desc                          string
	AllowSubmitWhenLessAuditLevel string

	Steps     []*WorkflowStepTemplate `json:"-" gorm:"foreignkey:workflowTemplateId"`
	Instances []*Instance             `gorm:"foreignkey:WorkflowTemplateId"`
}

const (
	WorkflowStepTypeSQLReview      = "sql_review"
	WorkflowStepTypeSQLExecute     = "sql_execute"
	WorkflowStepTypeCreateWorkflow = "create_workflow"
	WorkflowStepTypeUpdateWorkflow = "update_workflow"
)

type WorkflowStepTemplate struct {
	Model
	Number               uint   `gorm:"index; column:step_number"`
	WorkflowTemplateId   int    `gorm:"index"`
	Typ                  string `gorm:"column:type; not null"`
	Desc                 string
	ApprovedByAuthorized sql.NullBool `gorm:"column:approved_by_authorized"`
	ExecuteByAuthorized  sql.NullBool `gorm:"column:execute_by_authorized"`

	Users []*User `gorm:"many2many:workflow_step_template_user"`
}

func (s *Storage) GetWorkflowTemplateByName(name string) (*WorkflowTemplate, bool, error) {
	workflowTemplate := &WorkflowTemplate{}
	err := s.db.Where("name = ?", name).First(workflowTemplate).Error
	if err == gorm.ErrRecordNotFound {
		return workflowTemplate, false, nil
	}
	return workflowTemplate, true, errors.New(errors.ConnectStorageError, err)
}

func (s *Storage) GetWorkflowTemplateById(id uint) (*WorkflowTemplate, bool, error) {
	workflowTemplate := &WorkflowTemplate{}
	err := s.db.Where("id = ?", id).First(workflowTemplate).Error
	if err == gorm.ErrRecordNotFound {
		return workflowTemplate, false, nil
	}
	return workflowTemplate, true, errors.New(errors.ConnectStorageError, err)
}

func (s *Storage) GetWorkflowStepsByTemplateId(id uint) ([]*WorkflowStepTemplate, error) {
	steps := []*WorkflowStepTemplate{}
	err := s.db.Preload("Users").Where("workflow_template_id = ?", id).Find(&steps).Error
	return steps, errors.New(errors.ConnectStorageError, err)
}

func (s *Storage) GetWorkflowStepsDetailByTemplateId(id uint) ([]*WorkflowStepTemplate, error) {
	steps := []*WorkflowStepTemplate{}
	err := s.db.Preload("Users").Where("workflow_template_id = ?", id).Find(&steps).Error
	return steps, errors.New(errors.ConnectStorageError, err)
}

func (s *Storage) SaveWorkflowTemplate(template *WorkflowTemplate) error {
	return s.TxExec(func(tx *sql.Tx) error {
		_, err := saveWorkflowTemplate(template, tx)
		return err
	})
}

func saveWorkflowTemplate(template *WorkflowTemplate, tx *sql.Tx) (templateId int64, err error) {
	result, err := tx.Exec("INSERT INTO workflow_templates (name, `desc`, `allow_submit_when_less_audit_level`) values (?, ?, ?)",
		template.Name, template.Desc, template.AllowSubmitWhenLessAuditLevel)
	if err != nil {
		return 0, err
	}
	templateId, err = result.LastInsertId()
	if err != nil {
		return 0, err
	}
	template.ID = uint(templateId)
	for _, step := range template.Steps {
		result, err = tx.Exec("INSERT INTO workflow_step_templates (step_number, workflow_template_id, type, `desc`, approved_by_authorized,execute_by_authorized) values (?,?,?,?,?,?)",
			step.Number, templateId, step.Typ, step.Desc, step.ApprovedByAuthorized, step.ExecuteByAuthorized)
		if err != nil {
			return 0, err
		}
		stepId, err := result.LastInsertId()
		if err != nil {
			return 0, err
		}
		step.ID = uint(stepId)
		for _, user := range step.Users {
			_, err = tx.Exec("INSERT INTO workflow_step_template_user (workflow_step_template_id, user_id) values (?,?)",
				stepId, user.ID)
			if err != nil {
				return 0, err
			}
		}
	}
	return templateId, nil
}

func (s *Storage) UpdateWorkflowTemplateSteps(templateId uint, steps []*WorkflowStepTemplate) error {
	return s.TxExec(func(tx *sql.Tx) error {
		_, err := tx.Exec("UPDATE workflow_step_templates SET workflow_template_id = NULL WHERE workflow_template_id = ?",
			templateId)
		if err != nil {
			return err
		}
		for _, step := range steps {
			result, err := tx.Exec("INSERT INTO workflow_step_templates (step_number, workflow_template_id, type, `desc`, approved_by_authorized,execute_by_authorized) values (?,?,?,?,?,?)",
				step.Number, templateId, step.Typ, step.Desc, step.ApprovedByAuthorized, step.ExecuteByAuthorized)
			if err != nil {
				return err
			}
			stepId, err := result.LastInsertId()
			if err != nil {
				return err
			}
			step.ID = uint(stepId)
			for _, user := range step.Users {
				_, err = tx.Exec("INSERT INTO workflow_step_template_user (workflow_step_template_id, user_id) values (?,?)",
					stepId, user.ID)
				if err != nil {
					return err
				}
			}
		}
		return nil
	})
}

func (s *Storage) UpdateWorkflowTemplateInstances(workflowTemplate *WorkflowTemplate,
	instances ...*Instance) error {
	err := s.db.Model(workflowTemplate).Association("Instances").Replace(instances).Error
	return errors.New(errors.ConnectStorageError, err)
}

func (s *Storage) GetWorkflowTemplateTip() ([]*WorkflowTemplate, error) {
	templates := []*WorkflowTemplate{}
	err := s.db.Select("name").Find(&templates).Error
	return templates, errors.New(errors.ConnectStorageError, err)
}

type Workflow struct {
	Model
	Subject          string
	WorkflowId       string `gorm:"unique"`
	Desc             string `gorm:"type:varchar(3000)"`
	CreateUserId     uint
	WorkflowRecordId uint
	ProjectId        uint `gorm:"index; not null"`

	CreateUser    *User             `gorm:"foreignkey:CreateUserId"`
	Record        *WorkflowRecord   `gorm:"foreignkey:WorkflowRecordId"`
	Project       *Project          `gorm:"foreignkey:ProjectId"`
	RecordHistory []*WorkflowRecord `gorm:"many2many:workflow_record_history;"`
	Mode          string
}

const (
	WorkflowStatusWaitForAudit     = "wait_for_audit"
	WorkflowStatusWaitForExecution = "wait_for_execution"
	WorkflowStatusReject           = "rejected"
	WorkflowStatusCancel           = "canceled"
	WorkflowStatusExecuting        = "executing"
	WorkflowStatusExecFailed       = "exec_failed"
	WorkflowStatusFinish           = "finished"

	WorkflowModeSameSQLs      = "same_sqls"
	WorkflowModeDifferentSQLs = "different_sqls"
)

var WorkflowStatus = map[string]string{
	WorkflowStatusWaitForAudit:     "待审核",
	WorkflowStatusWaitForExecution: "待上线",
	WorkflowStatusReject:           "已驳回",
	WorkflowStatusCancel:           "已关闭",
	WorkflowStatusExecuting:        "正在上线",
	WorkflowStatusExecFailed:       "上线失败",
	WorkflowStatusFinish:           "上线成功",
}

type WorkflowRecord struct {
	Model
	CurrentWorkflowStepId uint
	Status                string                    `gorm:"default:\"wait_for_audit\""`
	InstanceRecords       []*WorkflowInstanceRecord `gorm:"foreignkey:WorkflowRecordId"`

	// 当workflow只有部分数据源已上线时，current step仍处于"sql_execute"步骤
	CurrentStep *WorkflowStep   `gorm:"foreignkey:CurrentWorkflowStepId"`
	Steps       []*WorkflowStep `gorm:"foreignkey:WorkflowRecordId"`
}

type WorkflowInstanceRecord struct {
	Model
	TaskId           uint `gorm:"index"`
	WorkflowRecordId uint `gorm:"index; not null"`
	InstanceId       uint
	ScheduledAt      *time.Time
	ScheduleUserId   uint
	// 用于区分工单处于上线步骤时，某个数据源是否已上线，因为数据源可以分批上线
	IsSQLExecuted   bool
	ExecutionUserId uint

	Instance *Instance `gorm:"foreignkey:InstanceId"`
	Task     *Task     `gorm:"foreignkey:TaskId"`
	User     *User     `gorm:"foreignkey:ExecutionUserId"`
}

func (wir *WorkflowInstanceRecord) ExecuteUserName() string {
	if wir.User == nil {
		return ""
	}
	return wir.User.Name
}

func (s *Storage) GetWorkInstanceRecordByTaskId(id string) (instanceRecord WorkflowInstanceRecord, err error) {
	return instanceRecord, s.db.Where("task_id = ?", id).First(&instanceRecord).Error
}

const (
	WorkflowStepStateInit    = "initialized"
	WorkflowStepStateApprove = "approved"
	WorkflowStepStateReject  = "rejected"
)

type WorkflowStep struct {
	Model
	OperationUserId        uint
	OperateAt              *time.Time
	WorkflowId             uint   `gorm:"index; not null"`
	WorkflowRecordId       uint   `gorm:"index; not null"`
	WorkflowStepTemplateId uint   `gorm:"index; not null"`
	State                  string `gorm:"default:\"initialized\""`
	Reason                 string

	Assignees     []*User               `gorm:"many2many:workflow_step_user"`
	Template      *WorkflowStepTemplate `gorm:"foreignkey:WorkflowStepTemplateId"`
	OperationUser *User                 `gorm:"foreignkey:OperationUserId"`
}

func (ws *WorkflowStep) OperationTime() string {
	if ws.OperateAt == nil {
		return ""
	}
	return ws.OperateAt.Format("2006-01-02 15:04:05")
}

func (ws *WorkflowStep) OperationUserName() string {
	if ws.OperationUser == nil {
		return ""
	}
	return ws.OperationUser.Name
}

func generateWorkflowStepByTemplate(stepsTemplate []*WorkflowStepTemplate, allInspector []*User, allExecutor []*User) []*WorkflowStep {
	steps := make([]*WorkflowStep, 0, len(stepsTemplate))
	for i, st := range stepsTemplate {

		step := &WorkflowStep{
			WorkflowStepTemplateId: st.ID,
			Assignees:              st.Users,
		}
		if st.ApprovedByAuthorized.Bool {
			step.Assignees = allInspector
		}
		if i == len(stepsTemplate)-1 && st.ExecuteByAuthorized.Bool {
			step.Assignees = allExecutor
		}

		steps = append(steps, step)
	}
	return steps
}

func (w *Workflow) cloneWorkflowStep() []*WorkflowStep {
	steps := make([]*WorkflowStep, 0, len(w.Record.Steps))
	for _, step := range w.Record.Steps {
		steps = append(steps, &WorkflowStep{
			WorkflowStepTemplateId: step.Template.ID,
			WorkflowId:             w.ID,
			Assignees:              step.Assignees,
		})
	}
	return steps
}

func (w *Workflow) CreateUserName() string {
	if w.CreateUser != nil {
		return w.CreateUser.Name
	}
	return ""
}

func (w *Workflow) CurrentStep() *WorkflowStep {
	return w.Record.CurrentStep
}

func (w *Workflow) CurrentAssigneeUser() []*User {
	currentStep := w.CurrentStep()
	if currentStep == nil {
		return []*User{}
	}
	return currentStep.Assignees
}

func (w *Workflow) NextStep() *WorkflowStep {
	var nextIndex int
	for i, step := range w.Record.Steps {
		if step.ID == w.Record.CurrentWorkflowStepId {
			nextIndex = i + 1
			break
		}
	}
	if nextIndex <= len(w.Record.Steps)-1 {
		return w.Record.Steps[nextIndex]
	}
	return nil
}

func (w *Workflow) AuditStepList() []*WorkflowStep {
	// 没有审核步骤
	if len(w.Record.Steps) <= 1 {
		return []*WorkflowStep{}
	}
	return w.Record.Steps[:len(w.Record.Steps)-1]
}

func (w *Workflow) FinalStep() *WorkflowStep {
	return w.Record.Steps[len(w.Record.Steps)-1]
}

func (w *Workflow) IsOperationUser(user *User) bool {
	if w.CurrentStep() == nil {
		return false
	}
	for _, assUser := range w.CurrentStep().Assignees {
		if user.ID == assUser.ID {
			return true
		}
	}
	return false
}

// IsFirstRecord check the record is the first record in workflow;
// you must load record history first and then use it.
func (w *Workflow) IsFirstRecord(record *WorkflowRecord) bool {
	records := []*WorkflowRecord{}
	records = append(records, w.RecordHistory...)
	records = append(records, w.Record)
	if len(records) > 0 {
		return record == records[0]
	}
	return false
}

func (w *Workflow) GetTaskIds() []uint {
	taskIds := make([]uint, len(w.Record.InstanceRecords))
	for i, inst := range w.Record.InstanceRecords {
		taskIds[i] = inst.TaskId
	}
	return taskIds
}

func (s *Storage) CreateWorkflowV2(subject, workflowId, desc string, user *User, tasks []*Task, stepTemplates []*WorkflowStepTemplate, projectId uint) error {
	if len(tasks) <= 0 {
		return errors.New(errors.DataConflict, fmt.Errorf("there is no task for creating workflow"))
	}

	workflowMode := WorkflowModeSameSQLs
	groupId := tasks[0].GroupId
	for _, task := range tasks {
		if task.GroupId != groupId {
			workflowMode = WorkflowModeDifferentSQLs
			break
		}
	}

	// 相同sql模式下，数据源类型必须相同
	if workflowMode == WorkflowModeSameSQLs && len(tasks) > 1 {
		dbType := tasks[0].Instance.DbType
		for _, task := range tasks {
			if dbType != task.Instance.DbType {
				return errors.New(errors.DataConflict, fmt.Errorf("the instance types must be the same"))
			}
		}
	}

	workflow := &Workflow{
		Subject:      subject,
		WorkflowId:   workflowId,
		Desc:         desc,
		ProjectId:    projectId,
		CreateUserId: user.ID,
		Mode:         workflowMode,
	}

	instanceRecords := make([]*WorkflowInstanceRecord, len(tasks))
	for i, task := range tasks {
		instanceRecords[i] = &WorkflowInstanceRecord{
			TaskId:     task.ID,
			InstanceId: task.InstanceId,
		}
	}

	record := &WorkflowRecord{
		InstanceRecords: instanceRecords,
	}

	if len(stepTemplates) == 1 {
		record.Status = WorkflowStatusWaitForExecution
	}

	allUsers := make([][]*User, len(tasks))
	allExecutor := make([][]*User, len(tasks))
	for i, task := range tasks {
		users, err := s.GetCanAuditWorkflowUsers(task.Instance)
		if err != nil {
			return err
		}
		allUsers[i] = users

		executor, err := s.GetCanExecuteWorkflowUsers(task.Instance)
		if err != nil {
			return err
		}
		allExecutor[i] = executor
	}

	canOptUsers := allUsers[0]
	canExecUsers := allExecutor[0]
	for i := 1; i < len(allUsers); i++ {
		canOptUsers = getOverlapOfUsers(canOptUsers, allUsers[i])
		canExecUsers = getOverlapOfUsers(canExecUsers, allExecutor[i])
	}

	if len(canOptUsers) == 0 || len(canExecUsers) == 0 {
		adminUser, _, err := s.GetUserByName(DefaultAdminUser)
		if err != nil {
			return err
		}
		if len(canOptUsers) == 0 {
			canOptUsers = append(canOptUsers, adminUser)
		}
		if len(canExecUsers) == 0 {
			canExecUsers = append(canExecUsers, adminUser)
		}
	}

	steps := generateWorkflowStepByTemplate(stepTemplates, canOptUsers, canExecUsers)

	tx := s.db.Begin()

	err := tx.Save(record).Error
	if err != nil {
		tx.Rollback()
		return errors.New(errors.ConnectStorageError, err)
	}

	workflow.WorkflowRecordId = record.ID
	err = tx.Save(workflow).Error
	if err != nil {
		tx.Rollback()
		return errors.New(errors.ConnectStorageError, err)
	}

	for _, step := range steps {
		currentStep := step
		currentStep.WorkflowRecordId = record.ID
		currentStep.WorkflowId = workflow.ID
		users := currentStep.Assignees
		currentStep.Assignees = nil
		err = tx.Save(currentStep).Error
		if err != nil {
			tx.Rollback()
			return errors.New(errors.ConnectStorageError, err)
		}
		err = tx.Model(currentStep).Association("Assignees").Replace(users).Error
		if err != nil {
			tx.Rollback()
			return errors.New(errors.ConnectStorageError, err)
		}
	}
	if len(steps) > 0 {
		err = tx.Model(record).Update("current_workflow_step_id", steps[0].ID).Error
		if err != nil {
			tx.Rollback()
			return errors.New(errors.ConnectStorageError, err)
		}
	}
	return errors.New(errors.ConnectStorageError, tx.Commit().Error)
}

func getOverlapOfUsers(users1, users2 []*User) []*User {
	var res []*User
	for _, user1 := range users1 {
		for _, user2 := range users2 {
			if user1.ID == user2.ID {
				res = append(res, user1)
			}
		}
	}
	return res
}

func (s *Storage) UpdateWorkflowRecord(w *Workflow, tasks []*Task) error {
	instanceRecords := make([]*WorkflowInstanceRecord, len(tasks))
	for i, task := range tasks {
		instanceRecords[i] = &WorkflowInstanceRecord{
			TaskId:     task.ID,
			InstanceId: task.InstanceId,
		}
	}

	record := &WorkflowRecord{
		InstanceRecords: instanceRecords,
	}

	steps := w.cloneWorkflowStep()
	if len(steps) == 1 {
		record.Status = WorkflowStatusWaitForExecution
	}

	tx := s.db.Begin()
	err := tx.Save(record).Error
	if err != nil {
		tx.Rollback()
		return errors.New(errors.ConnectStorageError, err)
	}

	for _, step := range steps {
		currentStep := step
		currentStep.WorkflowRecordId = record.ID
		users := currentStep.Assignees
		currentStep.Assignees = nil
		err = tx.Save(currentStep).Error
		if err != nil {
			tx.Rollback()
			return errors.New(errors.ConnectStorageError, err)
		}
		err = tx.Model(currentStep).Association("Assignees").Replace(users).Error
		if err != nil {
			tx.Rollback()
			return errors.New(errors.ConnectStorageError, err)
		}
	}
	if len(steps) > 0 {
		err = tx.Model(record).Update("current_workflow_step_id", steps[0].ID).Error
		if err != nil {
			tx.Rollback()
			return errors.New(errors.ConnectStorageError, err)
		}
	}
	// update record history
	err = tx.Exec("INSERT INTO workflow_record_history (workflow_record_id, workflow_id) value (?, ?)",
		w.Record.ID, w.ID).Error
	if err != nil {
		tx.Rollback()
		return errors.New(errors.ConnectStorageError, err)
	}

	// update workflow record to new
	if err := tx.Model(&Workflow{}).Where("id = ?", w.ID).
		Update("workflow_record_id", record.ID).Error; err != nil {
		tx.Rollback()
		return errors.New(errors.ConnectStorageError, err)
	}

	return errors.New(errors.ConnectStorageError, tx.Commit().Error)
}

// UpdateWorkflowStatus, 仅改变工单状态，用于关闭工单
func (s *Storage) UpdateWorkflowStatus(w *Workflow) error {
	return s.Tx(func(tx *gorm.DB) error {
		return updateWorkflowStatus(tx, w)
	})
}

// UpdateWorkflowStep, 改变工单步骤状态，并且会更新工单状态，用于审批通过和驳回工单
func (s *Storage) UpdateWorkflowStep(w *Workflow, operateStep *WorkflowStep) error {
	return s.Tx(func(tx *gorm.DB) error {
		if err := updateWorkflowStatus(tx, w); err != nil {
			return err
		}
		return updateWorkflowStep(tx, operateStep)
	})
}

// UpdateWorkflowExecInstanceRecord， 用于更新SQL上线状态
func (s *Storage) UpdateWorkflowExecInstanceRecord(w *Workflow, operateStep *WorkflowStep, needExecInstanceRecords []*WorkflowInstanceRecord) error {
	return s.Tx(func(tx *gorm.DB) error {
		if err := updateWorkflowStatus(tx, w); err != nil {
			return err
		}
		// 当所有实例都执行上线，会变更SQL上线步骤的状态
		if operateStep != nil {
			err := updateWorkflowStep(tx, operateStep)
			if err != nil {
				return err
			}
		}
		return updateWorkflowInstanceRecord(tx, needExecInstanceRecords)
	})
}

func updateWorkflowStatus(tx *gorm.DB, w *Workflow) error {
	db := tx.Exec("UPDATE workflow_records SET status = ?, current_workflow_step_id = ? WHERE id = ?",
		w.Record.Status, w.Record.CurrentWorkflowStepId, w.Record.ID)
	if db.Error != nil {
		return db.Error
	}
	return nil
}

func updateWorkflowStep(tx *gorm.DB, operateStep *WorkflowStep) error {
	// 必须保证更新前的操作用户未填写，通过数据库的特性保证数据不会重复写
	db := tx.Exec("UPDATE workflow_steps SET operation_user_id = ?, operate_at = ?, state = ?, reason = ? WHERE id = ? AND operation_user_id = 0",
		operateStep.OperationUserId, operateStep.OperateAt, operateStep.State, operateStep.Reason, operateStep.ID)
	if db.Error != nil {
		return db.Error
	}
	if db.RowsAffected == 0 {
		return fmt.Errorf("update workflow step %d failed, it appears to have been modified by another process", operateStep.ID)
	}
	return nil
}

func updateWorkflowInstanceRecord(tx *gorm.DB, needExecInstanceRecords []*WorkflowInstanceRecord) error {
	// 必须保证更新前的上线状态为未执行，操作用户未填写，通过数据库的特性保证数据不会重复写
	for _, inst := range needExecInstanceRecords {
		db := tx.Exec("UPDATE workflow_instance_records SET is_sql_executed = ?, execution_user_id = ? WHERE id = ? AND is_sql_executed = 0 AND execution_user_id = 0",
			inst.IsSQLExecuted, inst.ExecutionUserId, inst.ID)
		if db.Error != nil {
			return db.Error
		}
		if db.RowsAffected == 0 {
			return fmt.Errorf("update workflow instance record %d failed, it appears to have been modified by another process", inst.ID)
		}
	}
	return nil
}

func (s *Storage) BatchUpdateWorkflowStatus(ws []*Workflow) error {
	return s.Tx(func(tx *gorm.DB) error {
		for _, w := range ws {
			err := updateWorkflowStatus(tx, w)
			if err != nil {
				return err
			}
		}
		return nil
	})
}

func (s *Storage) CompletionWorkflow(w *Workflow, operateStep *WorkflowStep, needExecInstanceRecords []*WorkflowInstanceRecord) error {
	return s.Tx(func(tx *gorm.DB) error {
		for _, inst := range needExecInstanceRecords {
			err := updateExecuteSQLStatusByTaskId(tx, inst.TaskId, SQLExecuteStatusManuallyExecuted)
			if err != nil {
				return err
			}
			err = updateTaskStatusById(tx, inst.TaskId, TaskStatusManuallyExecuted)
			if err != nil {
				return err
			}
		}
		if err := updateWorkflowStatus(tx, w); err != nil {
			return err
		}
		if err := updateWorkflowStep(tx, operateStep); err != nil {
			return err
		}
		return updateWorkflowInstanceRecord(tx, needExecInstanceRecords)
	})
}

func (s *Storage) UpdateWorkflowRecordByID(id uint, workFlow map[string]interface{}) error {
	return s.db.Model(&WorkflowRecord{}).Where("id = ?", id).Updates(workFlow).Error
}

func (s *Storage) UpdateInstanceRecordSchedule(ir *WorkflowInstanceRecord, userId uint, scheduleTime *time.Time) error {
	err := s.db.Model(&WorkflowInstanceRecord{}).Where("id = ?", ir.ID).Update(map[string]interface{}{
		"scheduled_at":     scheduleTime,
		"schedule_user_id": userId,
	}).Error
	return errors.New(errors.ConnectStorageError, err)
}

func (s *Storage) getWorkflowStepsByRecordIds(ids []uint) ([]*WorkflowStep, error) {
	steps := []*WorkflowStep{}
	err := s.db.Where("workflow_record_id in (?)", ids).
		Preload("Assignees").
		Preload("OperationUser").Find(&steps).Error
	if err != nil {
		return nil, errors.New(errors.ConnectStorageError, err)
	}
	stepTemplateIds := make([]uint, 0, len(steps))
	for _, step := range steps {
		stepTemplateIds = append(stepTemplateIds, step.WorkflowStepTemplateId)
	}
	stepTemplates := []*WorkflowStepTemplate{}
	err = s.db.Where("id in (?)", stepTemplateIds).Find(&stepTemplates).Error
	if err != nil {
		return nil, errors.New(errors.ConnectStorageError, err)
	}
	for _, step := range steps {
		for _, stepTemplate := range stepTemplates {
			if step.WorkflowStepTemplateId == stepTemplate.ID {
				step.Template = stepTemplate
			}
		}
	}
	return steps, nil
}

func (s *Storage) getWorkflowInstanceRecordsByRecordId(id uint) ([]*WorkflowInstanceRecord, error) {
	instanceRecords := []*WorkflowInstanceRecord{}
	err := s.db.Preload("Instance").Preload("Task").Where("workflow_record_id = ?", id).
		Find(&instanceRecords).Error
	if err != nil {
		return nil, errors.New(errors.ConnectStorageError, err)
	}
	return instanceRecords, nil
}

func (s *Storage) GetWorkflowDetailByTaskID(taskID uint) (*Workflow, error) {
	workflow, exist, err := s.GetWorkflowByTaskId(taskID)
	if err != nil {
		return nil, err
	}
	if !exist {
		return nil, fmt.Errorf("workflow not exist by task_id(%v)", taskID)
	}

	workflow, exist, err = s.GetWorkflowDetailById(strconv.Itoa(int(workflow.ID)))
	if err != nil {
		return nil, err
	}
	if !exist {
		return nil, fmt.Errorf("workflow not exist by workflow.id(%v)", workflow.ID)
	}

	return workflow, nil
}

func (s *Storage) GetWorkflowDetailById(id string) (*Workflow, bool, error) {
	workflow := &Workflow{}
	err := s.db.Preload("CreateUser", func(db *gorm.DB) *gorm.DB { return db.Unscoped() }).
		Preload("Record").Preload("Project").
		Where("id = ?", id).First(workflow).Error
	if err == gorm.ErrRecordNotFound {
		return nil, false, nil
	}
	if err != nil {
		return nil, false, errors.New(errors.ConnectStorageError, err)
	}
	if workflow.Record == nil {
		return nil, false, errors.New(errors.DataConflict, fmt.Errorf("workflow record not exist"))
	}

	instanceRecords, err := s.getWorkflowInstanceRecordsByRecordId(workflow.Record.ID)
	if err != nil {
		return nil, false, errors.New(errors.ConnectStorageError, err)
	}
	workflow.Record.InstanceRecords = instanceRecords

	steps, err := s.getWorkflowStepsByRecordIds([]uint{workflow.Record.ID})
	if err != nil {
		return nil, false, errors.New(errors.ConnectStorageError, err)
	}
	workflow.Record.Steps = steps
	for _, step := range steps {
		if step.ID == workflow.Record.CurrentWorkflowStepId {
			workflow.Record.CurrentStep = step
		}
	}
	return workflow, true, nil
}

func (s *Storage) GetWorkflowExportById(id string) (*Workflow, bool, error) {
	w := new(Workflow)
	err := s.db.Preload("CreateUser", func(db *gorm.DB) *gorm.DB { return db.Unscoped() }).
		Preload("Record").Where("id = ?", id).First(&w).Error
	if err == gorm.ErrRecordNotFound {
		return nil, false, nil
	}
	if err != nil {
		return nil, false, errors.New(errors.ConnectStorageError, err)
	}

	if w.Record == nil {
		return nil, false, errors.New(errors.DataConflict, fmt.Errorf("workflow record not exist"))
	}

	instanceRecordList := make([]*WorkflowInstanceRecord, 0)
	err = s.db.Preload("Instance").Preload("Task").Preload("User").
		Where("workflow_record_id = ?", w.Record.ID).
		Find(&instanceRecordList).Error
	if err != nil {
		return nil, false, errors.New(errors.ConnectStorageError, err)
	}

	for _, instanceRecord := range instanceRecordList {
		err := s.db.Model(&ExecuteSQL{}).Where("task_id = ?", instanceRecord.Task.ID).Find(&instanceRecord.Task.ExecuteSQLs).Error
		if err != nil {
			return nil, false, errors.New(errors.ConnectStorageError, err)
		}
	}

	w.Record.InstanceRecords = instanceRecordList

	steps := make([]*WorkflowStep, 0)
	err = s.db.Where("workflow_record_id = ?", w.Record.ID).
		Preload("OperationUser").
		Find(&steps).Error
	if err != nil {
		return nil, false, errors.New(errors.ConnectStorageError, err)
	}
	w.Record.Steps = steps

	return w, true, nil
}

func (s *Storage) GetWorkflowDetailBySubject(projectName, workflowName string) (*Workflow, bool, error) {
	workflow := &Workflow{}
	err := s.db.Model(&Workflow{}).Preload("CreateUser", func(db *gorm.DB) *gorm.DB { return db.Unscoped() }).
		Preload("Record").Joins("left join projects on workflows.project_id = projects.id").
		Where("subject = ?", workflowName).
		Where("projects.name = ?", projectName).
		First(workflow).Error
	if err == gorm.ErrRecordNotFound {
		return nil, false, nil
	}
	if err != nil {
		return nil, false, errors.New(errors.ConnectStorageError, err)
	}
	if workflow.Record == nil {
		return nil, false, errors.New(errors.DataConflict, fmt.Errorf("workflow record not exist"))
	}

	instanceRecords, err := s.getWorkflowInstanceRecordsByRecordId(workflow.Record.ID)
	if err != nil {
		return nil, false, errors.New(errors.ConnectStorageError, err)
	}
	workflow.Record.InstanceRecords = instanceRecords

	steps, err := s.getWorkflowStepsByRecordIds([]uint{workflow.Record.ID})
	if err != nil {
		return nil, false, errors.New(errors.ConnectStorageError, err)
	}
	workflow.Record.Steps = steps
	for _, step := range steps {
		if step.ID == workflow.Record.CurrentWorkflowStepId {
			workflow.Record.CurrentStep = step
		}
	}
	return workflow, true, nil
}

func (s *Storage) GetWorkflowDetailByWorkflowID(projectName, workflowID string) (*Workflow, bool, error) {
	workflow := &Workflow{}
	err := s.db.Model(&Workflow{}).Preload("CreateUser", func(db *gorm.DB) *gorm.DB { return db.Unscoped() }).
		Preload("Record").Joins("left join projects on workflows.project_id = projects.id").
		Where("workflow_id = ?", workflowID).
		Where("projects.name = ?", projectName).
		First(workflow).Error
	if err == gorm.ErrRecordNotFound {
		return nil, false, nil
	}
	if err != nil {
		return nil, false, errors.New(errors.ConnectStorageError, err)
	}
	if workflow.Record == nil {
		return nil, false, errors.New(errors.DataConflict, fmt.Errorf("workflow record not exist"))
	}

	instanceRecords, err := s.getWorkflowInstanceRecordsByRecordId(workflow.Record.ID)
	if err != nil {
		return nil, false, errors.New(errors.ConnectStorageError, err)
	}
	workflow.Record.InstanceRecords = instanceRecords

	steps, err := s.getWorkflowStepsByRecordIds([]uint{workflow.Record.ID})
	if err != nil {
		return nil, false, errors.New(errors.ConnectStorageError, err)
	}
	workflow.Record.Steps = steps
	for _, step := range steps {
		if step.ID == workflow.Record.CurrentWorkflowStepId {
			workflow.Record.CurrentStep = step
		}
	}
	return workflow, true, nil
}

func (s *Storage) GetWorkflowHistoryById(id string) ([]*WorkflowRecord, error) {
	records := []*WorkflowRecord{}
	err := s.db.Model(&WorkflowRecord{}).Select("workflow_records.*").
		Joins("JOIN workflow_record_history AS wrh ON workflow_records.id = wrh.workflow_record_id").
		Where("wrh.workflow_id = ?", id).Scan(&records).Error
	if err != nil {
		return nil, errors.New(errors.ConnectStorageError, err)
	}
	if len(records) == 0 {
		return records, nil
	}
	recordIds := make([]uint, 0, len(records))
	for _, record := range records {
		recordIds = append(recordIds, record.ID)
	}
	steps, err := s.getWorkflowStepsByRecordIds(recordIds)
	if err != nil {
		return nil, errors.New(errors.ConnectStorageError, err)
	}
	for _, record := range records {
		record.Steps = []*WorkflowStep{}
		for _, step := range steps {
			if step.WorkflowRecordId == record.ID && step.State != WorkflowStepStateInit {
				record.Steps = append(record.Steps, step)
			}
		}
	}
	return records, nil
}

func (s *Storage) GetWorkflowRecordCountByTaskIds(ids []uint) (uint32, error) {
	var count uint32
	err := s.db.Model(&WorkflowInstanceRecord{}).Where("workflow_instance_records.task_id IN (?)", ids).Count(&count).Error
	if err != nil {
		return 0, errors.New(errors.ConnectStorageError, err)
	}
	return count, nil
}

func (s *Storage) GetWorkflowByTaskId(id uint) (*Workflow, bool, error) {
	workflow := &Workflow{}
	err := s.db.Model(&Workflow{}).Select("workflows.id").
		Joins("LEFT JOIN workflow_records AS wr ON "+
			"workflows.workflow_record_id = wr.id").
		Joins("LEFT JOIN workflow_record_history ON "+
			"workflows.id = workflow_record_history.workflow_id").
		Joins("LEFT JOIN workflow_records AS h_wr ON "+
			"workflow_record_history.workflow_record_id = h_wr.id").
		Joins("LEFT JOIN workflow_instance_records AS wir ON "+
			"wir.workflow_record_id = wr.id").
		Joins("LEFT JOIN workflow_instance_records AS h_wir ON "+
			"h_wir.workflow_record_id = workflow_record_history.workflow_record_id").
		Where("wir.task_id = ? OR h_wir.task_id = ? AND workflows.id IS NOT NULL", id, id).
		Limit(1).Group("workflows.id").Scan(workflow).Error
	if err == gorm.ErrRecordNotFound {
		return nil, false, nil
	}
	if err != nil {
		return nil, false, errors.New(errors.ConnectStorageError, err)
	}
	return workflow, true, nil
}

func (s *Storage) GetLastWorkflow() (*Workflow, bool, error) {
	workflow := new(Workflow)
	err := s.db.Last(workflow).Error
	if err == gorm.ErrRecordNotFound {
		return nil, false, nil
	}
	return workflow, true, errors.New(errors.ConnectStorageError, err)
}

func (s *Storage) DeleteWorkflow(workflow *Workflow) error {
	return s.Tx(func(tx *gorm.DB) error {
		return s.deleteWorkflow(tx, workflow)
	})
}

func (s *Storage) deleteWorkflow(tx *gorm.DB, workflow *Workflow) error {
	err := tx.Exec("DELETE FROM workflows WHERE id = ?", workflow.ID).Error
	if err != nil {
		return err
	}
	err = tx.Exec("DELETE FROM workflow_records WHERE id = ?", workflow.WorkflowRecordId).Error
	if err != nil {
		return err
	}
	err = tx.Exec("DELETE FROM workflow_steps WHERE workflow_id = ?", workflow.ID).Error
	if err != nil {
		return err
	}
	err = tx.Exec("DELETE FROM workflow_record_history WHERE workflow_id = ?", workflow.ID).Error
	if err != nil {
		return err
	}
	err = tx.Exec("DELETE FROM workflow_instance_records WHERE workflow_record_id = ?", workflow.WorkflowRecordId).Error
	if err != nil {
		return err
	}
	return nil
}

func (s *Storage) GetExpiredWorkflows(start time.Time) ([]*Workflow, error) {
	workflows := []*Workflow{}
	err := s.db.Model(&Workflow{}).Select("workflows.id, workflows.workflow_record_id").
		Joins("LEFT JOIN workflow_records ON workflows.workflow_record_id = workflow_records.id").
		Where("workflows.created_at < ? "+
			"AND (workflow_records.status = 'finished' "+
			"OR workflow_records.status = 'exec_failed' "+
			"OR workflow_records.status = 'canceled' "+
			"OR workflow_records.status IS NULL)", start).
		Scan(&workflows).Error
	return workflows, errors.New(errors.ConnectStorageError, err)
}

func (s *Storage) GetNeedScheduledWorkflows() ([]*Workflow, error) {
	workflows := []*Workflow{}
	err := s.db.Model(&Workflow{}).Select("workflows.id, workflows.workflow_record_id").
		Joins("LEFT JOIN workflow_records ON workflows.workflow_record_id = workflow_records.id").
		Joins("LEFT JOIN workflow_instance_records ON workflow_records.id = workflow_instance_records.workflow_record_id").
		Where("workflow_records.status = 'wait_for_execution' "+
			"AND workflow_instance_records.scheduled_at IS NOT NULL "+
			"AND workflow_instance_records.scheduled_at <= ? "+
			"AND workflow_instance_records.is_sql_executed = false", time.Now()).
		Scan(&workflows).Error
	return workflows, errors.New(errors.ConnectStorageError, err)
}

func (s *Storage) GetWorkflowBySubject(subject string) (*Workflow, bool, error) {
	workflow := &Workflow{Subject: subject}
	err := s.db.Where(*workflow).First(workflow).Error
	if err == gorm.ErrRecordNotFound {
		return workflow, false, nil
	}
	return workflow, true, errors.New(errors.ConnectStorageError, err)
}

func (s *Storage) IsWorkflowUnFinishedByInstanceId(instanceId uint) (bool, error) {
	count := 0
	err := s.db.Table("workflow_records").
		Joins("LEFT JOIN workflow_instance_records ON workflow_records.id = workflow_instance_records.workflow_record_id").
		Where("workflow_records.status = ? OR workflow_records.status = ?", WorkflowStatusWaitForAudit, WorkflowStatusWaitForExecution).
		Where("workflow_instance_records.instance_id = ?", instanceId).
		Where("workflow_instance_records.deleted_at IS NULL").
		Count(&count).Error
	return count > 0, errors.New(errors.ConnectStorageError, err)
}

func (s *Storage) GetInstancesByWorkflowID(workflowID uint) ([]*Instance, error) {
	query := `
SELECT instances.id ,instances.maintenance_period
FROM workflows AS w
LEFT JOIN workflow_records AS wr ON wr.id = w.workflow_record_id
LEFT JOIN workflow_instance_records AS wir ON wr.id = wir.workflow_record_id
LEFT JOIN instances ON instances.id = wir.instance_id
WHERE 
w.id = ?`
	instances := []*Instance{}
	err := s.db.Raw(query, workflowID).Scan(&instances).Error
	if err != nil {
		return nil, errors.ConnectStorageErrWrapper(err)
	}
	return instances, err
}

// GetWorkFlowStepIdsHasAudit 返回走完所有审核流程的workflow_steps的id
// 返回以workflow_record_id为分组的倒数第二条记录的workflow_steps.id
// 如果存在多个工单审核流程，workflow_record_id为分组的倒数第二条记录仍然是判断审核流程是否结束的依据
// 如果不存在工单审核流程，LIMIT 1 offset 1 会将workflow过滤掉
// 每个workflow_record_id对应一个workflows表中的一条记录，返回的id数组可以作为工单数量统计的依据
func (s *Storage) GetWorkFlowStepIdsHasAudit() ([]uint, error) {
	workFlowStepsByIndexAndState, err := s.GetWorkFlowReverseStepsByIndexAndState(1, WorkflowStepStateApprove)
	if err != nil {
		return nil, errors.ConnectStorageErrWrapper(err)
	}

	ids := make([]uint, 0)
	for _, workflowStep := range workFlowStepsByIndexAndState {
		ids = append(ids, workflowStep.ID)
	}

	return ids, nil
}

func (s *Storage) GetDurationMinHasAudit(ids []uint) (int, error) {
	type minStruct struct {
		Min int `json:"min"`
	}

	var result minStruct
	err := s.db.Model(&Workflow{}).
		Select("sum(timestampdiff(minute, workflows.created_at, workflow_steps.operate_at)) as min").
		Joins("LEFT JOIN workflow_steps ON workflow_steps.workflow_record_id = workflows.workflow_record_id").
		Where("workflow_steps.id IN (?)", ids).Scan(&result).Error

	return result.Min, errors.ConnectStorageErrWrapper(err)
}

// WorkFlowStepsBO BO是business object的缩写，表示业务对象
type WorkFlowStepsBO struct {
	ID         uint
	OperateAt  *time.Time
	WorkflowId uint
}

// GetWorkFlowReverseStepsByIndexAndState 返回以workflow_id为分组的倒数第index个记录
func (s *Storage) GetWorkFlowReverseStepsByIndexAndState(index int, state string) ([]*WorkFlowStepsBO, error) {
	query := fmt.Sprintf(`SELECT id,operate_at,workflow_id
FROM workflow_steps a
WHERE a.id =
      (SELECT id
       FROM workflow_steps
       WHERE workflow_id = a.workflow_id
       ORDER BY id desc
       limit 1 offset %d)
  and a.state = '%s';`, index, state)

	workflowStepsBO := make([]*WorkFlowStepsBO, 0)
	return workflowStepsBO, s.db.Raw(query).Scan(&workflowStepsBO).Error
}

func (s *Storage) GetWorkflowCountByStepType(stepTypes []string) (int, error) {
	if len(stepTypes) == 0 {
		return 0, nil
	}

	var count int
	err := s.db.Table("workflows").
		Joins("left join workflow_records on workflows.workflow_record_id = workflow_records.id").
		Joins("left join workflow_steps on workflow_records.current_workflow_step_id = workflow_steps.id").
		Joins("left join workflow_step_templates on workflow_steps.workflow_step_template_id = workflow_step_templates.id ").
		Where("workflow_step_templates.type in (?)", stepTypes).
		Count(&count).Error

	return count, errors.New(errors.ConnectStorageError, err)
}

func (s *Storage) GetWorkflowCountByStatus(status string) (int, error) {
	var count int
	err := s.db.Table("workflows").
		Joins("left join workflow_records on workflows.workflow_record_id = workflow_records.id").
		Where("workflow_records.status = ?", status).
		Count(&count).Error
	if err != nil {
		return 0, errors.New(errors.ConnectStorageError, err)
	}

	return count, nil
}

// 执行成功, 执行失败, 已取消三种工单会被当作已结束工单
func (s *Storage) HasNotEndWorkflowByProjectName(projectName string) (bool, error) {
	endStatus := []string{WorkflowStatusExecFailed, WorkflowStatusFinish, WorkflowStatusCancel}

	var count int
	err := s.db.Table("workflows").
		Joins("LEFT JOIN workflow_records ON workflows.workflow_record_id = workflow_records.id").
		Joins("LEFT JOIN projects ON projects.id = workflows.project_id").
		Where("workflow_records.status NOT IN (?)", endStatus).
		Where("projects.name = ?", projectName).
		Count(&count).Error
	return count > 0, err
}

// GetApprovedWorkflowCount
// 返回审核通过的工单数（工单状态是 待上线,正在上线,上线成功,上线失败 中任意一个表示工单通过审核）
// 工单状态是 待审核,已驳回,已关闭 中任意一个表示工单未通过审核
func (s *Storage) GetApprovedWorkflowCount() (count int, err error) {
	notPassAuditStatus := []string{WorkflowStatusWaitForAudit, WorkflowStatusReject, WorkflowStatusCancel}

	err = s.db.Model(&Workflow{}).
		Joins("left join workflow_records wr on workflows.workflow_record_id = wr.id").
		Where("wr.status not in (?)", notPassAuditStatus).
		Count(&count).Error
	if err != nil {
		return 0, errors.ConnectStorageErrWrapper(err)
	}

	return count, nil
}

func (s *Storage) GetAllWorkflowCount() (int, error) {
	var count int
	return count, errors.New(errors.ConnectStorageError, s.db.Model(&Workflow{}).Count(&count).Error)
}

func (s *Storage) GetWorkFlowCountBetweenStartTimeAndEndTime(startTime, endTime time.Time) (int64, error) {
	var count int64
	return count, s.db.Model(&Workflow{}).Where("created_at BETWEEN ? and ?", startTime, endTime).Count(&count).Error
}

type DailyWorkflowCount struct {
	Date  time.Time `json:"date"`
	Count int       `json:"count"`
}

func (s *Storage) GetWorkflowDailyCountBetweenStartTimeAndEndTime(startTime, endTime time.Time) ([]*DailyWorkflowCount, error) {
	var counts []*DailyWorkflowCount
	err := s.db.Table("workflows").
		Select("cast(created_at as date) as date, count(*) as count").
		Where("created_at BETWEEN ? and ?", startTime, endTime).
		Group("cast(created_at as date)").Find(&counts).Error
	if err != nil {
		return nil, errors.New(errors.ConnectStorageError, err)
	}
	return counts, nil
}

type WorkflowTasksSummaryDetail struct {
	WorkflowRecordStatus      string     `json:"workflow_record_status"`
	TaskId                    uint       `json:"task_id"`
	TaskExecStartAt           *time.Time `json:"task_exec_start_at"`
	TaskExecEndAt             *time.Time `json:"task_exec_end_at"`
	TaskPassRate              float64    `json:"task_pass_rate"`
	TaskScore                 int32      `json:"task_score"`
	TaskStatus                string     `json:"task_status"`
	InstanceName              string     `json:"instance_name"`
	InstanceDeletedAt         *time.Time `json:"instance_deleted_at"`
	InstanceMaintenancePeriod Periods    `json:"instance_maintenance_period" gorm:"text"`
	InstanceScheduledAt       *time.Time `json:"instance_scheduled_at"`
	ExecutionUserDeletedAt    *time.Time `json:"execution_user_deleted_at"`
	ExecutionUserName         string     `json:"execution_user_name"`
	CurrentStepAssigneeUsers  RowList    `json:"current_step_assignee_users"`
}

var workflowTasksSummaryQueryTpl = `
SELECT wr.status                                                     AS workflow_record_status,
       tasks.id                                                      AS task_id,
       tasks.exec_start_at                                           AS task_exec_start_at,
       tasks.exec_end_at                                             AS task_exec_end_at,
       tasks.pass_rate                                               AS task_pass_rate,
       tasks.score                                                   AS task_score,
       tasks.status                                                  AS task_status,
       inst.name                                                     AS instance_name,
       inst.deleted_at                                               AS instance_deleted_at,
       inst.maintenance_period                                       AS instance_maintenance_period,
       wir.scheduled_at                                              AS instance_scheduled_at,
       exec_user.deleted_at                                          AS execution_user_deleted_at,
       COALESCE(exec_user.login_name, '')                            AS execution_user_name,
       GROUP_CONCAT(DISTINCT COALESCE(curr_ass_user.login_name, '')) AS current_step_assignee_users

{{- template "body" . -}}
{{- if .is_executing }}
GROUP BY tasks.id, wir.id, curr_ws.id
ORDER BY curr_ws.id DESC
LIMIT 1
{{- else}}
GROUP BY tasks.id, wir.id
{{- end }}
`

var workflowTasksSummaryQueryBodyTplV2 = `
{{ define "body" }}
FROM workflow_instance_records AS wir
LEFT JOIN workflow_records AS wr ON wir.workflow_record_id = wr.id
LEFT JOIN workflows AS w ON w.workflow_record_id = wr.id
LEFT JOIN projects ON projects.id = w.project_id
LEFT JOIN users AS exec_user ON wir.execution_user_id = exec_user.id
LEFT JOIN tasks ON wir.task_id = tasks.id
LEFT JOIN instances AS inst ON tasks.instance_id = inst.id
{{- if .is_executing }}
LEFT JOIN workflow_steps AS curr_ws ON wr.id = curr_ws.workflow_record_id
{{- else}}
LEFT JOIN workflow_steps AS curr_ws ON wr.current_workflow_step_id = curr_ws.id	
{{- end }}
LEFT JOIN workflow_step_user AS curr_ws_user ON curr_ws.id = curr_ws_user.workflow_step_id
LEFT JOIN users AS curr_ass_user ON curr_ws_user.user_id = curr_ass_user.id

WHERE
w.deleted_at IS NULL
AND w.workflow_id = :workflow_id
AND projects.name = :project_name

{{ end }}
`

func (s *Storage) GetWorkflowTasksSummaryByReqV2(data map[string]interface{}) (
	result []*WorkflowTasksSummaryDetail, err error) {

	if data["workflow_id"] == nil || data["project_name"] == nil {
		return result, errors.New(errors.DataInvalid, fmt.Errorf("project name and workflow name must be specified"))
	}

	// 由于工单正在上线状态时（即工单处于正在状态且没有当前步骤），无法获取待操作人。为解决此问题，
	// 我们增加一个名为 "is_executing" 的标识符，如果其值为 true，则直接获取工单流程的最后一个step的分配用户(工单流程最后一个step一定是执行上线step)。
	err = s.getListResult(workflowTasksSummaryQueryBodyTplV2, workflowTasksSummaryQueryTpl, data, &result)
	if err != nil {
		return result, errors.New(errors.ConnectStorageError, err)
	}

	return result, nil
}

func (s *Storage) GetTasksByWorkFlowRecordID(id uint) ([]*Task, error) {
	var tasks []*Task
	err := s.db.Model(&WorkflowInstanceRecord{}).Select("tasks.id,tasks.status").
		Joins("left join tasks on tasks.id = workflow_instance_records.task_id").
		Where("workflow_instance_records.workflow_record_id = ?", id).Scan(&tasks).Error
	if err != nil {
		return nil, errors.New(errors.ConnectStorageError, err)
	}

	return tasks, nil
}

func (s *Storage) GetWorkflowByProjectAndWorkflowName(projectName, workflowName string) (*Workflow, bool, error) {
	workflow := &Workflow{}
	err := s.db.Model(&Workflow{}).Joins("left join projects on workflows.project_id = projects.id").
		Where("projects.name = ?", projectName).
		Where("workflows.subject = ?", workflowName).
		First(&workflow).Error
	if err == gorm.ErrRecordNotFound {
		return workflow, false, nil
	}

	return workflow, true, errors.New(errors.ConnectStorageError, err)
}

func (s *Storage) GetWorkflowByProjectNameAndWorkflowId(projectName, workflowId string) (*Workflow, bool, error) {
	workflow := &Workflow{}
	err := s.db.Model(&Workflow{}).Preload("Record").Joins("left join projects on workflows.project_id = projects.id").
		Where("projects.name = ?", projectName).
		Where("workflows.workflow_id = ?", workflowId).
		First(&workflow).Error
	if err == gorm.ErrRecordNotFound {
		return workflow, false, nil
	}

	return workflow, true, errors.New(errors.ConnectStorageError, err)
}

func (s *Storage) GetWorkflowsByProjectID(projectID uint) ([]*Workflow, error) {
	workflows := []*Workflow{}
	err := s.db.Model(&Workflow{}).Where("project_id = ?", projectID).Scan(&workflows).Error
	return workflows, errors.ConnectStorageErrWrapper(err)
}

func (s *Storage) GetWorkflowNamesByIDs(ids []string) ([]string, error) {
	names := []string{}
	err := s.db.Model(&Workflow{}).Select("subject").Where("workflow_id IN (?)", ids).Scan(&names).Error
	if err != nil {
		return nil, errors.New(errors.ConnectStorageError, err)
	}

	return names, nil
}

<<<<<<< HEAD
type WorkflowStatusDetail struct {
	Subject   string     `json:"subject"`
	Id        string     `json:"id"`
	Status    string     `json:"status"`
	LoginName string     `json:"login_name"`
	UpdatedAt *time.Time `json:"updated_at"`
}

func (s *Storage) GetProjectWorkflowStatusDetail(projectName string, queryStatus []string) ([]WorkflowStatusDetail, error) {
	WorkflowStatusDetails := []WorkflowStatusDetail{}

	err := s.db.Model(&Workflow{}).
		Select("workflows.subject, workflows.id, wr.status, wr.updated_at, users.login_name").
		Joins("left join workflow_records wr on workflows.workflow_record_id = wr.id").
		Joins("left join users on users.id=workflows.create_user_id").
		Joins("left join projects on projects.id=workflows.project_id").
		Where("wr.status in (?) and projects.name=?", queryStatus, projectName).
		Scan(&WorkflowStatusDetails).Error
	if err != nil {
		return nil, errors.ConnectStorageErrWrapper(err)
	}
	return WorkflowStatusDetails, nil
=======
type WorkFlowIdStatus struct {
	Id     uint   `json:"id"`
	Status string `json:"status"`
}

func (s *Storage) GetWorkflowIdStatusByProjectNameAndStatus(projectName string, queryStatus []string) ([]*WorkFlowIdStatus, error) {
	workFlowIdStatus := []*WorkFlowIdStatus{}
	err := s.db.Model(&Workflow{}).
		Select("workflows.id, workflow_records.status").
		Joins("left join projects on workflows.project_id = projects.id").
		Joins("left join workflow_records on workflows.workflow_record_id=workflow_records.id").
		Where("projects.name = ? and workflow_records.status in (?)", projectName, queryStatus).
		Scan(&workFlowIdStatus).Error
	return workFlowIdStatus, errors.ConnectStorageErrWrapper(err)
>>>>>>> 8f0b55aa
}<|MERGE_RESOLUTION|>--- conflicted
+++ resolved
@@ -1350,30 +1350,6 @@
 	return names, nil
 }
 
-<<<<<<< HEAD
-type WorkflowStatusDetail struct {
-	Subject   string     `json:"subject"`
-	Id        string     `json:"id"`
-	Status    string     `json:"status"`
-	LoginName string     `json:"login_name"`
-	UpdatedAt *time.Time `json:"updated_at"`
-}
-
-func (s *Storage) GetProjectWorkflowStatusDetail(projectName string, queryStatus []string) ([]WorkflowStatusDetail, error) {
-	WorkflowStatusDetails := []WorkflowStatusDetail{}
-
-	err := s.db.Model(&Workflow{}).
-		Select("workflows.subject, workflows.id, wr.status, wr.updated_at, users.login_name").
-		Joins("left join workflow_records wr on workflows.workflow_record_id = wr.id").
-		Joins("left join users on users.id=workflows.create_user_id").
-		Joins("left join projects on projects.id=workflows.project_id").
-		Where("wr.status in (?) and projects.name=?", queryStatus, projectName).
-		Scan(&WorkflowStatusDetails).Error
-	if err != nil {
-		return nil, errors.ConnectStorageErrWrapper(err)
-	}
-	return WorkflowStatusDetails, nil
-=======
 type WorkFlowIdStatus struct {
 	Id     uint   `json:"id"`
 	Status string `json:"status"`
@@ -1388,5 +1364,28 @@
 		Where("projects.name = ? and workflow_records.status in (?)", projectName, queryStatus).
 		Scan(&workFlowIdStatus).Error
 	return workFlowIdStatus, errors.ConnectStorageErrWrapper(err)
->>>>>>> 8f0b55aa
+}
+
+type WorkflowStatusDetail struct {
+	Subject   string     `json:"subject"`
+	Id        string     `json:"id"`
+	Status    string     `json:"status"`
+	LoginName string     `json:"login_name"`
+	UpdatedAt *time.Time `json:"updated_at"`
+}
+
+func (s *Storage) GetProjectWorkflowStatusDetail(projectName string, queryStatus []string) ([]WorkflowStatusDetail, error) {
+	WorkflowStatusDetails := []WorkflowStatusDetail{}
+
+	err := s.db.Model(&Workflow{}).
+		Select("workflows.subject, workflows.id, wr.status, wr.updated_at, users.login_name").
+		Joins("left join workflow_records wr on workflows.workflow_record_id = wr.id").
+		Joins("left join users on users.id=workflows.create_user_id").
+		Joins("left join projects on projects.id=workflows.project_id").
+		Where("wr.status in (?) and projects.name=?", queryStatus, projectName).
+		Scan(&WorkflowStatusDetails).Error
+	if err != nil {
+		return nil, errors.ConnectStorageErrWrapper(err)
+	}
+	return WorkflowStatusDetails, nil
 }