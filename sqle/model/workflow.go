package model

import (
	"database/sql"
	"fmt"
	"strconv"
	"time"

	"github.com/actiontech/sqle/sqle/errors"
	"github.com/jinzhu/gorm"
)

type WorkflowTemplate struct {
	Model
	Name                          string
	Desc                          string
	AllowSubmitWhenLessAuditLevel string

	Steps     []*WorkflowStepTemplate `json:"-" gorm:"foreignkey:workflowTemplateId"`
	Instances []*Instance             `gorm:"foreignkey:WorkflowTemplateId"`
}

const (
	WorkflowStepTypeSQLReview      = "sql_review"
	WorkflowStepTypeSQLExecute     = "sql_execute"
	WorkflowStepTypeCreateWorkflow = "create_workflow"
	WorkflowStepTypeUpdateWorkflow = "update_workflow"
)

type WorkflowStepTemplate struct {
	Model
	Number               uint   `gorm:"index; column:step_number"`
	WorkflowTemplateId   int    `gorm:"index"`
	Typ                  string `gorm:"column:type; not null"`
	Desc                 string
	ApprovedByAuthorized sql.NullBool `gorm:"column:approved_by_authorized"`
	ExecuteByAuthorized  sql.NullBool `gorm:"column:execute_by_authorized"`

	Users []*User `gorm:"many2many:workflow_step_template_user"`
}

func (s *Storage) GetWorkflowTemplateByName(name string) (*WorkflowTemplate, bool, error) {
	workflowTemplate := &WorkflowTemplate{}
	err := s.db.Where("name = ?", name).First(workflowTemplate).Error
	if err == gorm.ErrRecordNotFound {
		return workflowTemplate, false, nil
	}
	return workflowTemplate, true, errors.New(errors.ConnectStorageError, err)
}

func (s *Storage) GetWorkflowTemplateById(id uint) (*WorkflowTemplate, bool, error) {
	workflowTemplate := &WorkflowTemplate{}
	err := s.db.Where("id = ?", id).First(workflowTemplate).Error
	if err == gorm.ErrRecordNotFound {
		return workflowTemplate, false, nil
	}
	return workflowTemplate, true, errors.New(errors.ConnectStorageError, err)
}

func (s *Storage) GetWorkflowStepsByTemplateId(id uint) ([]*WorkflowStepTemplate, error) {
	steps := []*WorkflowStepTemplate{}
	err := s.db.Preload("Users").Where("workflow_template_id = ?", id).Find(&steps).Error
	return steps, errors.New(errors.ConnectStorageError, err)
}

func (s *Storage) GetWorkflowStepsDetailByTemplateId(id uint) ([]*WorkflowStepTemplate, error) {
	steps := []*WorkflowStepTemplate{}
	err := s.db.Preload("Users").Where("workflow_template_id = ?", id).Find(&steps).Error
	return steps, errors.New(errors.ConnectStorageError, err)
}

func (s *Storage) SaveWorkflowTemplate(template *WorkflowTemplate) error {
	return s.TxExec(func(tx *sql.Tx) error {
		_, err := saveWorkflowTemplate(template, tx)
		return err
	})
}

func saveWorkflowTemplate(template *WorkflowTemplate, tx *sql.Tx) (templateId int64, err error) {
	result, err := tx.Exec("INSERT INTO workflow_templates (name, `desc`, `allow_submit_when_less_audit_level`) values (?, ?, ?)",
		template.Name, template.Desc, template.AllowSubmitWhenLessAuditLevel)
	if err != nil {
		return 0, err
	}
	templateId, err = result.LastInsertId()
	if err != nil {
		return 0, err
	}
	template.ID = uint(templateId)
	for _, step := range template.Steps {
		result, err = tx.Exec("INSERT INTO workflow_step_templates (step_number, workflow_template_id, type, `desc`, approved_by_authorized,execute_by_authorized) values (?,?,?,?,?,?)",
			step.Number, templateId, step.Typ, step.Desc, step.ApprovedByAuthorized, step.ExecuteByAuthorized)
		if err != nil {
			return 0, err
		}
		stepId, err := result.LastInsertId()
		if err != nil {
			return 0, err
		}
		step.ID = uint(stepId)
		for _, user := range step.Users {
			_, err = tx.Exec("INSERT INTO workflow_step_template_user (workflow_step_template_id, user_id) values (?,?)",
				stepId, user.ID)
			if err != nil {
				return 0, err
			}
		}
	}
	return templateId, nil
}

func (s *Storage) UpdateWorkflowTemplateSteps(templateId uint, steps []*WorkflowStepTemplate) error {
	return s.TxExec(func(tx *sql.Tx) error {
		_, err := tx.Exec("UPDATE workflow_step_templates SET workflow_template_id = NULL WHERE workflow_template_id = ?",
			templateId)
		if err != nil {
			return err
		}
		for _, step := range steps {
			result, err := tx.Exec("INSERT INTO workflow_step_templates (step_number, workflow_template_id, type, `desc`, approved_by_authorized,execute_by_authorized) values (?,?,?,?,?,?)",
				step.Number, templateId, step.Typ, step.Desc, step.ApprovedByAuthorized, step.ExecuteByAuthorized)
			if err != nil {
				return err
			}
			stepId, err := result.LastInsertId()
			if err != nil {
				return err
			}
			step.ID = uint(stepId)
			for _, user := range step.Users {
				_, err = tx.Exec("INSERT INTO workflow_step_template_user (workflow_step_template_id, user_id) values (?,?)",
					stepId, user.ID)
				if err != nil {
					return err
				}
			}
		}
		return nil
	})
}

func (s *Storage) UpdateWorkflowTemplateInstances(workflowTemplate *WorkflowTemplate,
	instances ...*Instance) error {
	err := s.db.Model(workflowTemplate).Association("Instances").Replace(instances).Error
	return errors.New(errors.ConnectStorageError, err)
}

func (s *Storage) GetWorkflowTemplateTip() ([]*WorkflowTemplate, error) {
	templates := []*WorkflowTemplate{}
	err := s.db.Select("name").Find(&templates).Error
	return templates, errors.New(errors.ConnectStorageError, err)
}

type Workflow struct {
	Model
	Subject          string
	WorkflowId       string `gorm:"unique"`
	Desc             string `gorm:"type:varchar(3000)"`
	CreateUserId     uint
	WorkflowRecordId uint
	ProjectId        uint `gorm:"index; not null"`

	CreateUser    *User             `gorm:"foreignkey:CreateUserId"`
	Record        *WorkflowRecord   `gorm:"foreignkey:WorkflowRecordId"`
	Project       *Project          `gorm:"foreignkey:ProjectId"`
	RecordHistory []*WorkflowRecord `gorm:"many2many:workflow_record_history;"`
	Mode          string
}

const (
	WorkflowStatusWaitForAudit     = "wait_for_audit"
	WorkflowStatusWaitForExecution = "wait_for_execution"
	WorkflowStatusReject           = "rejected"
	WorkflowStatusCancel           = "canceled"
	WorkflowStatusExecuting        = "executing"
	WorkflowStatusExecFailed       = "exec_failed"
	WorkflowStatusFinish           = "finished"

	WorkflowModeSameSQLs      = "same_sqls"
	WorkflowModeDifferentSQLs = "different_sqls"
)

var WorkflowStatus = map[string]string{
	WorkflowStatusWaitForAudit:     "待审核",
	WorkflowStatusWaitForExecution: "待上线",
	WorkflowStatusReject:           "已驳回",
	WorkflowStatusCancel:           "已关闭",
	WorkflowStatusExecuting:        "正在上线",
	WorkflowStatusExecFailed:       "上线失败",
	WorkflowStatusFinish:           "上线成功",
}

type WorkflowRecord struct {
	Model
	CurrentWorkflowStepId uint
	Status                string                    `gorm:"default:\"wait_for_audit\""`
	InstanceRecords       []*WorkflowInstanceRecord `gorm:"foreignkey:WorkflowRecordId"`

	// 当workflow只有部分数据源已上线时，current step仍处于"sql_execute"步骤
	CurrentStep *WorkflowStep   `gorm:"foreignkey:CurrentWorkflowStepId"`
	Steps       []*WorkflowStep `gorm:"foreignkey:WorkflowRecordId"`
}

type WorkflowInstanceRecord struct {
	Model
	TaskId           uint `gorm:"index"`
	WorkflowRecordId uint `gorm:"index; not null"`
	InstanceId       uint
	ScheduledAt      *time.Time
	ScheduleUserId   uint
	// 用于区分工单处于上线步骤时，某个数据源是否已上线，因为数据源可以分批上线
	IsSQLExecuted   bool
	ExecutionUserId uint

	Instance *Instance `gorm:"foreignkey:InstanceId"`
	Task     *Task     `gorm:"foreignkey:TaskId"`
	User     *User     `gorm:"foreignkey:ExecutionUserId"`
}

func (wir *WorkflowInstanceRecord) ExecuteUserName() string {
	if wir.User == nil {
		return ""
	}
	return wir.User.Name
}

func (s *Storage) GetWorkInstanceRecordByTaskId(id string) (instanceRecord WorkflowInstanceRecord, err error) {
	return instanceRecord, s.db.Where("task_id = ?", id).First(&instanceRecord).Error
}

const (
	WorkflowStepStateInit    = "initialized"
	WorkflowStepStateApprove = "approved"
	WorkflowStepStateReject  = "rejected"
)

type WorkflowStep struct {
	Model
	OperationUserId        uint
	OperateAt              *time.Time
	WorkflowId             uint   `gorm:"index; not null"`
	WorkflowRecordId       uint   `gorm:"index; not null"`
	WorkflowStepTemplateId uint   `gorm:"index; not null"`
	State                  string `gorm:"default:\"initialized\""`
	Reason                 string

	Assignees     []*User               `gorm:"many2many:workflow_step_user"`
	Template      *WorkflowStepTemplate `gorm:"foreignkey:WorkflowStepTemplateId"`
	OperationUser *User                 `gorm:"foreignkey:OperationUserId"`
}

func (ws *WorkflowStep) OperationTime() string {
	if ws.OperateAt == nil {
		return ""
	}
	return ws.OperateAt.Format("2006-01-02 15:04:05")
}

func (ws *WorkflowStep) OperationUserName() string {
	if ws.OperationUser == nil {
		return ""
	}
	return ws.OperationUser.Name
}

func generateWorkflowStepByTemplate(stepsTemplate []*WorkflowStepTemplate, allInspector []*User, allExecutor []*User) []*WorkflowStep {
	steps := make([]*WorkflowStep, 0, len(stepsTemplate))
	for i, st := range stepsTemplate {

		step := &WorkflowStep{
			WorkflowStepTemplateId: st.ID,
			Assignees:              st.Users,
		}
		if st.ApprovedByAuthorized.Bool {
			step.Assignees = allInspector
		}
		if i == len(stepsTemplate)-1 && st.ExecuteByAuthorized.Bool {
			step.Assignees = allExecutor
		}

		steps = append(steps, step)
	}
	return steps
}

func (w *Workflow) cloneWorkflowStep() []*WorkflowStep {
	steps := make([]*WorkflowStep, 0, len(w.Record.Steps))
	for _, step := range w.Record.Steps {
		steps = append(steps, &WorkflowStep{
			WorkflowStepTemplateId: step.Template.ID,
			WorkflowId:             w.ID,
			Assignees:              step.Assignees,
		})
	}
	return steps
}

func (w *Workflow) CreateUserName() string {
	if w.CreateUser != nil {
		return w.CreateUser.Name
	}
	return ""
}

func (w *Workflow) CurrentStep() *WorkflowStep {
	return w.Record.CurrentStep
}

func (w *Workflow) CurrentAssigneeUser() []*User {
	currentStep := w.CurrentStep()
	if currentStep == nil {
		return []*User{}
	}
	return currentStep.Assignees
}

func (w *Workflow) NextStep() *WorkflowStep {
	var nextIndex int
	for i, step := range w.Record.Steps {
		if step.ID == w.Record.CurrentWorkflowStepId {
			nextIndex = i + 1
			break
		}
	}
	if nextIndex <= len(w.Record.Steps)-1 {
		return w.Record.Steps[nextIndex]
	}
	return nil
}

func (w *Workflow) AuditStepList() []*WorkflowStep {
	// 没有审核步骤
	if len(w.Record.Steps) <= 1 {
		return []*WorkflowStep{}
	}
	return w.Record.Steps[:len(w.Record.Steps)-1]
}

func (w *Workflow) FinalStep() *WorkflowStep {
	return w.Record.Steps[len(w.Record.Steps)-1]
}

func (w *Workflow) IsOperationUser(user *User) bool {
	if w.CurrentStep() == nil {
		return false
	}
	for _, assUser := range w.CurrentStep().Assignees {
		if user.ID == assUser.ID {
			return true
		}
	}
	return false
}

// IsFirstRecord check the record is the first record in workflow;
// you must load record history first and then use it.
func (w *Workflow) IsFirstRecord(record *WorkflowRecord) bool {
	records := []*WorkflowRecord{}
	records = append(records, w.RecordHistory...)
	records = append(records, w.Record)
	if len(records) > 0 {
		return record == records[0]
	}
	return false
}

func (w *Workflow) GetTaskIds() []uint {
	taskIds := make([]uint, len(w.Record.InstanceRecords))
	for i, inst := range w.Record.InstanceRecords {
		taskIds[i] = inst.TaskId
	}
	return taskIds
}

func (s *Storage) CreateWorkflowV2(subject, workflowId, desc string, user *User, tasks []*Task, stepTemplates []*WorkflowStepTemplate, projectId uint) error {
	if len(tasks) <= 0 {
		return errors.New(errors.DataConflict, fmt.Errorf("there is no task for creating workflow"))
	}

	workflowMode := WorkflowModeSameSQLs
	groupId := tasks[0].GroupId
	for _, task := range tasks {
		if task.GroupId != groupId {
			workflowMode = WorkflowModeDifferentSQLs
			break
		}
	}

	// 相同sql模式下，数据源类型必须相同
	if workflowMode == WorkflowModeSameSQLs && len(tasks) > 1 {
		dbType := tasks[0].Instance.DbType
		for _, task := range tasks {
			if dbType != task.Instance.DbType {
				return errors.New(errors.DataConflict, fmt.Errorf("the instance types must be the same"))
			}
		}
	}

	workflow := &Workflow{
		Subject:      subject,
		WorkflowId:   workflowId,
		Desc:         desc,
		ProjectId:    projectId,
		CreateUserId: user.ID,
		Mode:         workflowMode,
	}

	instanceRecords := make([]*WorkflowInstanceRecord, len(tasks))
	for i, task := range tasks {
		instanceRecords[i] = &WorkflowInstanceRecord{
			TaskId:     task.ID,
			InstanceId: task.InstanceId,
		}
	}

	record := &WorkflowRecord{
		InstanceRecords: instanceRecords,
	}

	if len(stepTemplates) == 1 {
		record.Status = WorkflowStatusWaitForExecution
	}

	allUsers := make([][]*User, len(tasks))
	allExecutor := make([][]*User, len(tasks))
	for i, task := range tasks {
		users, err := s.GetCanAuditWorkflowUsers(task.Instance)
		if err != nil {
			return err
		}
		allUsers[i] = users

		executor, err := s.GetCanExecuteWorkflowUsers(task.Instance)
		if err != nil {
			return err
		}
		allExecutor[i] = executor
	}

	canOptUsers := allUsers[0]
	canExecUsers := allExecutor[0]
	for i := 1; i < len(allUsers); i++ {
		canOptUsers = getOverlapOfUsers(canOptUsers, allUsers[i])
		canExecUsers = getOverlapOfUsers(canExecUsers, allExecutor[i])
	}

	if len(canOptUsers) == 0 || len(canExecUsers) == 0 {
		adminUser, _, err := s.GetUserByName(DefaultAdminUser)
		if err != nil {
			return err
		}
		if len(canOptUsers) == 0 {
			canOptUsers = append(canOptUsers, adminUser)
		}
		if len(canExecUsers) == 0 {
			canExecUsers = append(canExecUsers, adminUser)
		}
	}

	steps := generateWorkflowStepByTemplate(stepTemplates, canOptUsers, canExecUsers)

	tx := s.db.Begin()

	err := tx.Save(record).Error
	if err != nil {
		tx.Rollback()
		return errors.New(errors.ConnectStorageError, err)
	}

	workflow.WorkflowRecordId = record.ID
	err = tx.Save(workflow).Error
	if err != nil {
		tx.Rollback()
		return errors.New(errors.ConnectStorageError, err)
	}

	for _, step := range steps {
		currentStep := step
		currentStep.WorkflowRecordId = record.ID
		currentStep.WorkflowId = workflow.ID
		users := currentStep.Assignees
		currentStep.Assignees = nil
		err = tx.Save(currentStep).Error
		if err != nil {
			tx.Rollback()
			return errors.New(errors.ConnectStorageError, err)
		}
		err = tx.Model(currentStep).Association("Assignees").Replace(users).Error
		if err != nil {
			tx.Rollback()
			return errors.New(errors.ConnectStorageError, err)
		}
	}
	if len(steps) > 0 {
		err = tx.Model(record).Update("current_workflow_step_id", steps[0].ID).Error
		if err != nil {
			tx.Rollback()
			return errors.New(errors.ConnectStorageError, err)
		}
	}
	return errors.New(errors.ConnectStorageError, tx.Commit().Error)
}

func getOverlapOfUsers(users1, users2 []*User) []*User {
	var res []*User
	for _, user1 := range users1 {
		for _, user2 := range users2 {
			if user1.ID == user2.ID {
				res = append(res, user1)
			}
		}
	}
	return res
}

func (s *Storage) UpdateWorkflowRecord(w *Workflow, tasks []*Task) error {
	instanceRecords := make([]*WorkflowInstanceRecord, len(tasks))
	for i, task := range tasks {
		instanceRecords[i] = &WorkflowInstanceRecord{
			TaskId:     task.ID,
			InstanceId: task.InstanceId,
		}
	}

	record := &WorkflowRecord{
		InstanceRecords: instanceRecords,
	}

	steps := w.cloneWorkflowStep()
	if len(steps) == 1 {
		record.Status = WorkflowStatusWaitForExecution
	}

	tx := s.db.Begin()
	err := tx.Save(record).Error
	if err != nil {
		tx.Rollback()
		return errors.New(errors.ConnectStorageError, err)
	}

	for _, step := range steps {
		currentStep := step
		currentStep.WorkflowRecordId = record.ID
		users := currentStep.Assignees
		currentStep.Assignees = nil
		err = tx.Save(currentStep).Error
		if err != nil {
			tx.Rollback()
			return errors.New(errors.ConnectStorageError, err)
		}
		err = tx.Model(currentStep).Association("Assignees").Replace(users).Error
		if err != nil {
			tx.Rollback()
			return errors.New(errors.ConnectStorageError, err)
		}
	}
	if len(steps) > 0 {
		err = tx.Model(record).Update("current_workflow_step_id", steps[0].ID).Error
		if err != nil {
			tx.Rollback()
			return errors.New(errors.ConnectStorageError, err)
		}
	}
	// update record history
	err = tx.Exec("INSERT INTO workflow_record_history (workflow_record_id, workflow_id) value (?, ?)",
		w.Record.ID, w.ID).Error
	if err != nil {
		tx.Rollback()
		return errors.New(errors.ConnectStorageError, err)
	}

	// update workflow record to new
	if err := tx.Model(&Workflow{}).Where("id = ?", w.ID).
		Update("workflow_record_id", record.ID).Error; err != nil {
		tx.Rollback()
		return errors.New(errors.ConnectStorageError, err)
	}

	return errors.New(errors.ConnectStorageError, tx.Commit().Error)
}

// UpdateWorkflowStatus, 仅改变工单状态，用于关闭工单
func (s *Storage) UpdateWorkflowStatus(w *Workflow) error {
	return s.Tx(func(tx *gorm.DB) error {
		return updateWorkflowStatus(tx, w)
	})
}

// UpdateWorkflowStep, 改变工单步骤状态，并且会更新工单状态，用于审批通过和驳回工单
func (s *Storage) UpdateWorkflowStep(w *Workflow, operateStep *WorkflowStep) error {
	return s.Tx(func(tx *gorm.DB) error {
		if err := updateWorkflowStatus(tx, w); err != nil {
			return err
		}
		return updateWorkflowStep(tx, operateStep)
	})
}

// UpdateWorkflowExecInstanceRecord， 用于更新SQL上线状态
func (s *Storage) UpdateWorkflowExecInstanceRecord(w *Workflow, operateStep *WorkflowStep, needExecInstanceRecords []*WorkflowInstanceRecord) error {
	return s.Tx(func(tx *gorm.DB) error {
		if err := updateWorkflowStatus(tx, w); err != nil {
			return err
		}
		// 当所有实例都执行上线，会变更SQL上线步骤的状态
		if operateStep != nil {
			err := updateWorkflowStep(tx, operateStep)
			if err != nil {
				return err
			}
		}
		return updateWorkflowInstanceRecord(tx, needExecInstanceRecords)
	})
}

func updateWorkflowStatus(tx *gorm.DB, w *Workflow) error {
	db := tx.Exec("UPDATE workflow_records SET status = ?, current_workflow_step_id = ? WHERE id = ?",
		w.Record.Status, w.Record.CurrentWorkflowStepId, w.Record.ID)
	if db.Error != nil {
		return db.Error
	}
	return nil
}

func updateWorkflowStep(tx *gorm.DB, operateStep *WorkflowStep) error {
	// 必须保证更新前的操作用户未填写，通过数据库的特性保证数据不会重复写
	db := tx.Exec("UPDATE workflow_steps SET operation_user_id = ?, operate_at = ?, state = ?, reason = ? WHERE id = ? AND operation_user_id = 0",
		operateStep.OperationUserId, operateStep.OperateAt, operateStep.State, operateStep.Reason, operateStep.ID)
	if db.Error != nil {
		return db.Error
	}
	if db.RowsAffected == 0 {
		return fmt.Errorf("update workflow step %d failed, it appears to have been modified by another process", operateStep.ID)
	}
	return nil
}

func updateWorkflowInstanceRecord(tx *gorm.DB, needExecInstanceRecords []*WorkflowInstanceRecord) error {
	// 必须保证更新前的上线状态为未执行，操作用户未填写，通过数据库的特性保证数据不会重复写
	for _, inst := range needExecInstanceRecords {
		db := tx.Exec("UPDATE workflow_instance_records SET is_sql_executed = ?, execution_user_id = ? WHERE id = ? AND is_sql_executed = 0 AND execution_user_id = 0",
			inst.IsSQLExecuted, inst.ExecutionUserId, inst.ID)
		if db.Error != nil {
			return db.Error
		}
		if db.RowsAffected == 0 {
			return fmt.Errorf("update workflow instance record %d failed, it appears to have been modified by another process", inst.ID)
		}
	}
	return nil
}

func (s *Storage) BatchUpdateWorkflowStatus(ws []*Workflow) error {
	return s.Tx(func(tx *gorm.DB) error {
		for _, w := range ws {
			err := updateWorkflowStatus(tx, w)
			if err != nil {
				return err
			}
		}
		return nil
	})
}

func (s *Storage) CompletionWorkflow(w *Workflow, operateStep *WorkflowStep, needExecInstanceRecords []*WorkflowInstanceRecord) error {
	return s.Tx(func(tx *gorm.DB) error {
		for _, inst := range needExecInstanceRecords {
			err := updateExecuteSQLStatusByTaskId(tx, inst.TaskId, SQLExecuteStatusManuallyExecuted)
			if err != nil {
				return err
			}
			err = updateTaskStatusById(tx, inst.TaskId, TaskStatusManuallyExecuted)
			if err != nil {
				return err
			}
		}
		if err := updateWorkflowStatus(tx, w); err != nil {
			return err
		}
		if err := updateWorkflowStep(tx, operateStep); err != nil {
			return err
		}
		return updateWorkflowInstanceRecord(tx, needExecInstanceRecords)
	})
}

func (s *Storage) UpdateWorkflowRecordByID(id uint, workFlow map[string]interface{}) error {
	return s.db.Model(&WorkflowRecord{}).Where("id = ?", id).Updates(workFlow).Error
}

func (s *Storage) UpdateInstanceRecordSchedule(ir *WorkflowInstanceRecord, userId uint, scheduleTime *time.Time) error {
	err := s.db.Model(&WorkflowInstanceRecord{}).Where("id = ?", ir.ID).Update(map[string]interface{}{
		"scheduled_at":     scheduleTime,
		"schedule_user_id": userId,
	}).Error
	return errors.New(errors.ConnectStorageError, err)
}

func (s *Storage) getWorkflowStepsByRecordIds(ids []uint) ([]*WorkflowStep, error) {
	steps := []*WorkflowStep{}
	err := s.db.Where("workflow_record_id in (?)", ids).
		Preload("Assignees").
		Preload("OperationUser").Find(&steps).Error
	if err != nil {
		return nil, errors.New(errors.ConnectStorageError, err)
	}
	stepTemplateIds := make([]uint, 0, len(steps))
	for _, step := range steps {
		stepTemplateIds = append(stepTemplateIds, step.WorkflowStepTemplateId)
	}
	stepTemplates := []*WorkflowStepTemplate{}
	err = s.db.Where("id in (?)", stepTemplateIds).Find(&stepTemplates).Error
	if err != nil {
		return nil, errors.New(errors.ConnectStorageError, err)
	}
	for _, step := range steps {
		for _, stepTemplate := range stepTemplates {
			if step.WorkflowStepTemplateId == stepTemplate.ID {
				step.Template = stepTemplate
			}
		}
	}
	return steps, nil
}

func (s *Storage) getWorkflowInstanceRecordsByRecordId(id uint) ([]*WorkflowInstanceRecord, error) {
	instanceRecords := []*WorkflowInstanceRecord{}
	err := s.db.Preload("Instance").Preload("Task").Where("workflow_record_id = ?", id).
		Find(&instanceRecords).Error
	if err != nil {
		return nil, errors.New(errors.ConnectStorageError, err)
	}
	return instanceRecords, nil
}

func (s *Storage) GetWorkflowDetailByTaskID(taskID uint) (*Workflow, error) {
	workflow, exist, err := s.GetWorkflowByTaskId(taskID)
	if err != nil {
		return nil, err
	}
	if !exist {
		return nil, fmt.Errorf("workflow not exist by task_id(%v)", taskID)
	}

	workflow, exist, err = s.GetWorkflowDetailById(strconv.Itoa(int(workflow.ID)))
	if err != nil {
		return nil, err
	}
	if !exist {
		return nil, fmt.Errorf("workflow not exist by workflow.id(%v)", workflow.ID)
	}

	return workflow, nil
}

func (s *Storage) GetWorkflowDetailById(id string) (*Workflow, bool, error) {
	workflow := &Workflow{}
	err := s.db.Preload("CreateUser", func(db *gorm.DB) *gorm.DB { return db.Unscoped() }).
		Preload("Record").Preload("Project").
		Where("id = ?", id).First(workflow).Error
	if err == gorm.ErrRecordNotFound {
		return nil, false, nil
	}
	if err != nil {
		return nil, false, errors.New(errors.ConnectStorageError, err)
	}
	if workflow.Record == nil {
		return nil, false, errors.New(errors.DataConflict, fmt.Errorf("workflow record not exist"))
	}

	instanceRecords, err := s.getWorkflowInstanceRecordsByRecordId(workflow.Record.ID)
	if err != nil {
		return nil, false, errors.New(errors.ConnectStorageError, err)
	}
	workflow.Record.InstanceRecords = instanceRecords

	steps, err := s.getWorkflowStepsByRecordIds([]uint{workflow.Record.ID})
	if err != nil {
		return nil, false, errors.New(errors.ConnectStorageError, err)
	}
	workflow.Record.Steps = steps
	for _, step := range steps {
		if step.ID == workflow.Record.CurrentWorkflowStepId {
			workflow.Record.CurrentStep = step
		}
	}
	return workflow, true, nil
}

func (s *Storage) GetWorkflowExportById(id string) (*Workflow, bool, error) {
	w := new(Workflow)
	err := s.db.Preload("CreateUser", func(db *gorm.DB) *gorm.DB { return db.Unscoped() }).
		Preload("Record").Where("id = ?", id).First(&w).Error
	if err == gorm.ErrRecordNotFound {
		return nil, false, nil
	}
	if err != nil {
		return nil, false, errors.New(errors.ConnectStorageError, err)
	}

	if w.Record == nil {
		return nil, false, errors.New(errors.DataConflict, fmt.Errorf("workflow record not exist"))
	}

	instanceRecordList := make([]*WorkflowInstanceRecord, 0)
	err = s.db.Preload("Instance").Preload("Task").Preload("User").
		Where("workflow_record_id = ?", w.Record.ID).
		Find(&instanceRecordList).Error
	if err != nil {
		return nil, false, errors.New(errors.ConnectStorageError, err)
	}

	for _, instanceRecord := range instanceRecordList {
		err := s.db.Model(&ExecuteSQL{}).Where("task_id = ?", instanceRecord.Task.ID).Find(&instanceRecord.Task.ExecuteSQLs).Error
		if err != nil {
			return nil, false, errors.New(errors.ConnectStorageError, err)
		}
	}

	w.Record.InstanceRecords = instanceRecordList

	steps := make([]*WorkflowStep, 0)
	err = s.db.Where("workflow_record_id = ?", w.Record.ID).
		Preload("OperationUser").
		Find(&steps).Error
	if err != nil {
		return nil, false, errors.New(errors.ConnectStorageError, err)
	}
	w.Record.Steps = steps

	return w, true, nil
}

func (s *Storage) GetWorkflowDetailBySubject(projectName, workflowName string) (*Workflow, bool, error) {
	workflow := &Workflow{}
	err := s.db.Model(&Workflow{}).Preload("CreateUser", func(db *gorm.DB) *gorm.DB { return db.Unscoped() }).
		Preload("Record").Joins("left join projects on workflows.project_id = projects.id").
		Where("subject = ?", workflowName).
		Where("projects.name = ?", projectName).
		First(workflow).Error
	if err == gorm.ErrRecordNotFound {
		return nil, false, nil
	}
	if err != nil {
		return nil, false, errors.New(errors.ConnectStorageError, err)
	}
	if workflow.Record == nil {
		return nil, false, errors.New(errors.DataConflict, fmt.Errorf("workflow record not exist"))
	}

	instanceRecords, err := s.getWorkflowInstanceRecordsByRecordId(workflow.Record.ID)
	if err != nil {
		return nil, false, errors.New(errors.ConnectStorageError, err)
	}
	workflow.Record.InstanceRecords = instanceRecords

	steps, err := s.getWorkflowStepsByRecordIds([]uint{workflow.Record.ID})
	if err != nil {
		return nil, false, errors.New(errors.ConnectStorageError, err)
	}
	workflow.Record.Steps = steps
	for _, step := range steps {
		if step.ID == workflow.Record.CurrentWorkflowStepId {
			workflow.Record.CurrentStep = step
		}
	}
	return workflow, true, nil
}

func (s *Storage) GetWorkflowDetailByWorkflowID(projectName, workflowID string) (*Workflow, bool, error) {
	workflow := &Workflow{}
	err := s.db.Model(&Workflow{}).Preload("CreateUser", func(db *gorm.DB) *gorm.DB { return db.Unscoped() }).
		Preload("Record").Joins("left join projects on workflows.project_id = projects.id").
		Where("workflow_id = ?", workflowID).
		Where("projects.name = ?", projectName).
		First(workflow).Error
	if err == gorm.ErrRecordNotFound {
		return nil, false, nil
	}
	if err != nil {
		return nil, false, errors.New(errors.ConnectStorageError, err)
	}
	if workflow.Record == nil {
		return nil, false, errors.New(errors.DataConflict, fmt.Errorf("workflow record not exist"))
	}

	instanceRecords, err := s.getWorkflowInstanceRecordsByRecordId(workflow.Record.ID)
	if err != nil {
		return nil, false, errors.New(errors.ConnectStorageError, err)
	}
	workflow.Record.InstanceRecords = instanceRecords

	steps, err := s.getWorkflowStepsByRecordIds([]uint{workflow.Record.ID})
	if err != nil {
		return nil, false, errors.New(errors.ConnectStorageError, err)
	}
	workflow.Record.Steps = steps
	for _, step := range steps {
		if step.ID == workflow.Record.CurrentWorkflowStepId {
			workflow.Record.CurrentStep = step
		}
	}
	return workflow, true, nil
}

func (s *Storage) GetWorkflowHistoryById(id string) ([]*WorkflowRecord, error) {
	records := []*WorkflowRecord{}
	err := s.db.Model(&WorkflowRecord{}).Select("workflow_records.*").
		Joins("JOIN workflow_record_history AS wrh ON workflow_records.id = wrh.workflow_record_id").
		Where("wrh.workflow_id = ?", id).Scan(&records).Error
	if err != nil {
		return nil, errors.New(errors.ConnectStorageError, err)
	}
	if len(records) == 0 {
		return records, nil
	}
	recordIds := make([]uint, 0, len(records))
	for _, record := range records {
		recordIds = append(recordIds, record.ID)
	}
	steps, err := s.getWorkflowStepsByRecordIds(recordIds)
	if err != nil {
		return nil, errors.New(errors.ConnectStorageError, err)
	}
	for _, record := range records {
		record.Steps = []*WorkflowStep{}
		for _, step := range steps {
			if step.WorkflowRecordId == record.ID && step.State != WorkflowStepStateInit {
				record.Steps = append(record.Steps, step)
			}
		}
	}
	return records, nil
}

func (s *Storage) GetWorkflowRecordCountByTaskIds(ids []uint) (uint32, error) {
	var count uint32
	err := s.db.Model(&WorkflowInstanceRecord{}).Where("workflow_instance_records.task_id IN (?)", ids).Count(&count).Error
	if err != nil {
		return 0, errors.New(errors.ConnectStorageError, err)
	}
	return count, nil
}

func (s *Storage) GetWorkflowByTaskId(id uint) (*Workflow, bool, error) {
	workflow := &Workflow{}
	err := s.db.Model(&Workflow{}).Select("workflows.id").
		Joins("LEFT JOIN workflow_records AS wr ON "+
			"workflows.workflow_record_id = wr.id").
		Joins("LEFT JOIN workflow_record_history ON "+
			"workflows.id = workflow_record_history.workflow_id").
		Joins("LEFT JOIN workflow_records AS h_wr ON "+
			"workflow_record_history.workflow_record_id = h_wr.id").
		Joins("LEFT JOIN workflow_instance_records AS wir ON "+
			"wir.workflow_record_id = wr.id").
		Joins("LEFT JOIN workflow_instance_records AS h_wir ON "+
			"h_wir.workflow_record_id = workflow_record_history.workflow_record_id").
		Where("wir.task_id = ? OR h_wir.task_id = ? AND workflows.id IS NOT NULL", id, id).
		Limit(1).Group("workflows.id").Scan(workflow).Error
	if err == gorm.ErrRecordNotFound {
		return nil, false, nil
	}
	if err != nil {
		return nil, false, errors.New(errors.ConnectStorageError, err)
	}
	return workflow, true, nil
}

func (s *Storage) GetLastWorkflow() (*Workflow, bool, error) {
	workflow := new(Workflow)
	err := s.db.Last(workflow).Error
	if err == gorm.ErrRecordNotFound {
		return nil, false, nil
	}
	return workflow, true, errors.New(errors.ConnectStorageError, err)
}

func (s *Storage) DeleteWorkflow(workflow *Workflow) error {
	return s.Tx(func(tx *gorm.DB) error {
		return s.deleteWorkflow(tx, workflow)
	})
}

func (s *Storage) deleteWorkflow(tx *gorm.DB, workflow *Workflow) error {
	err := tx.Exec("DELETE FROM workflows WHERE id = ?", workflow.ID).Error
	if err != nil {
		return err
	}
	err = tx.Exec("DELETE FROM workflow_records WHERE id = ?", workflow.WorkflowRecordId).Error
	if err != nil {
		return err
	}
	err = tx.Exec("DELETE FROM workflow_steps WHERE workflow_id = ?", workflow.ID).Error
	if err != nil {
		return err
	}
	err = tx.Exec("DELETE FROM workflow_record_history WHERE workflow_id = ?", workflow.ID).Error
	if err != nil {
		return err
	}
	err = tx.Exec("DELETE FROM workflow_instance_records WHERE workflow_record_id = ?", workflow.WorkflowRecordId).Error
	if err != nil {
		return err
	}
	return nil
}

func (s *Storage) GetExpiredWorkflows(start time.Time) ([]*Workflow, error) {
	workflows := []*Workflow{}
	err := s.db.Model(&Workflow{}).Select("workflows.id, workflows.workflow_record_id").
		Joins("LEFT JOIN workflow_records ON workflows.workflow_record_id = workflow_records.id").
		Where("workflows.created_at < ? "+
			"AND (workflow_records.status = 'finished' "+
			"OR workflow_records.status = 'exec_failed' "+
			"OR workflow_records.status = 'canceled' "+
			"OR workflow_records.status IS NULL)", start).
		Scan(&workflows).Error
	return workflows, errors.New(errors.ConnectStorageError, err)
}

func (s *Storage) GetNeedScheduledWorkflows() ([]*Workflow, error) {
	workflows := []*Workflow{}
	err := s.db.Model(&Workflow{}).Select("workflows.id, workflows.workflow_record_id").
		Joins("LEFT JOIN workflow_records ON workflows.workflow_record_id = workflow_records.id").
		Joins("LEFT JOIN workflow_instance_records ON workflow_records.id = workflow_instance_records.workflow_record_id").
		Where("workflow_records.status = 'wait_for_execution' "+
			"AND workflow_instance_records.scheduled_at IS NOT NULL "+
			"AND workflow_instance_records.scheduled_at <= ? "+
			"AND workflow_instance_records.is_sql_executed = false", time.Now()).
		Scan(&workflows).Error
	return workflows, errors.New(errors.ConnectStorageError, err)
}

func (s *Storage) GetWorkflowBySubject(subject string) (*Workflow, bool, error) {
	workflow := &Workflow{Subject: subject}
	err := s.db.Where(*workflow).First(workflow).Error
	if err == gorm.ErrRecordNotFound {
		return workflow, false, nil
	}
	return workflow, true, errors.New(errors.ConnectStorageError, err)
}

func (s *Storage) IsWorkflowUnFinishedByInstanceId(instanceId uint) (bool, error) {
	count := 0
	err := s.db.Table("workflow_records").
		Joins("LEFT JOIN workflow_instance_records ON workflow_records.id = workflow_instance_records.workflow_record_id").
		Where("workflow_records.status = ? OR workflow_records.status = ?", WorkflowStatusWaitForAudit, WorkflowStatusWaitForExecution).
		Where("workflow_instance_records.instance_id = ?", instanceId).
		Where("workflow_instance_records.deleted_at IS NULL").
		Count(&count).Error
	return count > 0, errors.New(errors.ConnectStorageError, err)
}

func (s *Storage) GetInstancesByWorkflowID(workflowID uint) ([]*Instance, error) {
	query := `
SELECT instances.id ,instances.maintenance_period
FROM workflows AS w
LEFT JOIN workflow_records AS wr ON wr.id = w.workflow_record_id
LEFT JOIN workflow_instance_records AS wir ON wr.id = wir.workflow_record_id
LEFT JOIN instances ON instances.id = wir.instance_id
WHERE 
w.id = ?`
	instances := []*Instance{}
	err := s.db.Raw(query, workflowID).Scan(&instances).Error
	if err != nil {
		return nil, errors.ConnectStorageErrWrapper(err)
	}
	return instances, err
}

// GetWorkFlowStepIdsHasAudit 返回走完所有审核流程的workflow_steps的id
// 返回以workflow_record_id为分组的倒数第二条记录的workflow_steps.id
// 如果存在多个工单审核流程，workflow_record_id为分组的倒数第二条记录仍然是判断审核流程是否结束的依据
// 如果不存在工单审核流程，LIMIT 1 offset 1 会将workflow过滤掉
// 每个workflow_record_id对应一个workflows表中的一条记录，返回的id数组可以作为工单数量统计的依据
func (s *Storage) GetWorkFlowStepIdsHasAudit() ([]uint, error) {
	workFlowStepsByIndexAndState, err := s.GetWorkFlowReverseStepsByIndexAndState(1, WorkflowStepStateApprove)
	if err != nil {
		return nil, errors.ConnectStorageErrWrapper(err)
	}

	ids := make([]uint, 0)
	for _, workflowStep := range workFlowStepsByIndexAndState {
		ids = append(ids, workflowStep.ID)
	}

	return ids, nil
}

func (s *Storage) GetDurationMinHasAudit(ids []uint) (int, error) {
	type minStruct struct {
		Min int `json:"min"`
	}

	var result minStruct
	err := s.db.Model(&Workflow{}).
		Select("sum(timestampdiff(minute, workflows.created_at, workflow_steps.operate_at)) as min").
		Joins("LEFT JOIN workflow_steps ON workflow_steps.workflow_record_id = workflows.workflow_record_id").
		Where("workflow_steps.id IN (?)", ids).Scan(&result).Error

	return result.Min, errors.ConnectStorageErrWrapper(err)
}

// WorkFlowStepsBO BO是business object的缩写，表示业务对象
type WorkFlowStepsBO struct {
	ID         uint
	OperateAt  *time.Time
	WorkflowId uint
}

// GetWorkFlowReverseStepsByIndexAndState 返回以workflow_id为分组的倒数第index个记录
func (s *Storage) GetWorkFlowReverseStepsByIndexAndState(index int, state string) ([]*WorkFlowStepsBO, error) {
	query := fmt.Sprintf(`SELECT id,operate_at,workflow_id
FROM workflow_steps a
WHERE a.id =
      (SELECT id
       FROM workflow_steps
       WHERE workflow_id = a.workflow_id
       ORDER BY id desc
       limit 1 offset %d)
  and a.state = '%s';`, index, state)

	workflowStepsBO := make([]*WorkFlowStepsBO, 0)
	return workflowStepsBO, s.db.Raw(query).Scan(&workflowStepsBO).Error
}

func (s *Storage) GetWorkflowCountByStepType(stepTypes []string) (int, error) {
	if len(stepTypes) == 0 {
		return 0, nil
	}

	var count int
	err := s.db.Table("workflows").
		Joins("left join workflow_records on workflows.workflow_record_id = workflow_records.id").
		Joins("left join workflow_steps on workflow_records.current_workflow_step_id = workflow_steps.id").
		Joins("left join workflow_step_templates on workflow_steps.workflow_step_template_id = workflow_step_templates.id ").
		Where("workflow_step_templates.type in (?)", stepTypes).
		Count(&count).Error

	return count, errors.New(errors.ConnectStorageError, err)
}

func (s *Storage) GetWorkflowCountByStatus(status string) (int, error) {
	var count int
	err := s.db.Table("workflows").
		Joins("left join workflow_records on workflows.workflow_record_id = workflow_records.id").
		Where("workflow_records.status = ?", status).
		Count(&count).Error
	if err != nil {
		return 0, errors.New(errors.ConnectStorageError, err)
	}

	return count, nil
}

// 执行成功, 执行失败, 已取消三种工单会被当作已结束工单
func (s *Storage) HasNotEndWorkflowByProjectName(projectName string) (bool, error) {
	endStatus := []string{WorkflowStatusExecFailed, WorkflowStatusFinish, WorkflowStatusCancel}

	var count int
	err := s.db.Table("workflows").
		Joins("LEFT JOIN workflow_records ON workflows.workflow_record_id = workflow_records.id").
		Joins("LEFT JOIN projects ON projects.id = workflows.project_id").
		Where("workflow_records.status NOT IN (?)", endStatus).
		Where("projects.name = ?", projectName).
		Count(&count).Error
	return count > 0, err
}

// GetApprovedWorkflowCount
// 返回审核通过的工单数（工单状态是 待上线,正在上线,上线成功,上线失败 中任意一个表示工单通过审核）
// 工单状态是 待审核,已驳回,已关闭 中任意一个表示工单未通过审核
func (s *Storage) GetApprovedWorkflowCount() (count int, err error) {
	notPassAuditStatus := []string{WorkflowStatusWaitForAudit, WorkflowStatusReject, WorkflowStatusCancel}

	err = s.db.Model(&Workflow{}).
		Joins("left join workflow_records wr on workflows.workflow_record_id = wr.id").
		Where("wr.status not in (?)", notPassAuditStatus).
		Count(&count).Error
	if err != nil {
		return 0, errors.ConnectStorageErrWrapper(err)
	}

	return count, nil
}

func (s *Storage) GetAllWorkflowCount() (int, error) {
	var count int
	return count, errors.New(errors.ConnectStorageError, s.db.Model(&Workflow{}).Count(&count).Error)
}

func (s *Storage) GetWorkFlowCountBetweenStartTimeAndEndTime(startTime, endTime time.Time) (int64, error) {
	var count int64
	return count, s.db.Model(&Workflow{}).Where("created_at BETWEEN ? and ?", startTime, endTime).Count(&count).Error
}

type DailyWorkflowCount struct {
	Date  time.Time `json:"date"`
	Count int       `json:"count"`
}

func (s *Storage) GetWorkflowDailyCountBetweenStartTimeAndEndTime(startTime, endTime time.Time) ([]*DailyWorkflowCount, error) {
	var counts []*DailyWorkflowCount
	err := s.db.Table("workflows").
		Select("cast(created_at as date) as date, count(*) as count").
		Where("created_at BETWEEN ? and ?", startTime, endTime).
		Group("cast(created_at as date)").Find(&counts).Error
	if err != nil {
		return nil, errors.New(errors.ConnectStorageError, err)
	}
	return counts, nil
}

type WorkflowTasksSummaryDetail struct {
	WorkflowRecordStatus      string     `json:"workflow_record_status"`
	TaskId                    uint       `json:"task_id"`
	TaskExecStartAt           *time.Time `json:"task_exec_start_at"`
	TaskExecEndAt             *time.Time `json:"task_exec_end_at"`
	TaskPassRate              float64    `json:"task_pass_rate"`
	TaskScore                 int32      `json:"task_score"`
	TaskStatus                string     `json:"task_status"`
	InstanceName              string     `json:"instance_name"`
	InstanceDeletedAt         *time.Time `json:"instance_deleted_at"`
	InstanceMaintenancePeriod Periods    `json:"instance_maintenance_period" gorm:"text"`
	InstanceScheduledAt       *time.Time `json:"instance_scheduled_at"`
	ExecutionUserDeletedAt    *time.Time `json:"execution_user_deleted_at"`
	ExecutionUserName         string     `json:"execution_user_name"`
	CurrentStepAssigneeUsers  RowList    `json:"current_step_assignee_users"`
}

var workflowTasksSummaryQueryTpl = `
SELECT wr.status                                                     AS workflow_record_status,
       tasks.id                                                      AS task_id,
       tasks.exec_start_at                                           AS task_exec_start_at,
       tasks.exec_end_at                                             AS task_exec_end_at,
       tasks.pass_rate                                               AS task_pass_rate,
       tasks.score                                                   AS task_score,
       tasks.status                                                  AS task_status,
       inst.name                                                     AS instance_name,
       inst.deleted_at                                               AS instance_deleted_at,
       inst.maintenance_period                                       AS instance_maintenance_period,
       wir.scheduled_at                                              AS instance_scheduled_at,
       exec_user.deleted_at                                          AS execution_user_deleted_at,
       COALESCE(exec_user.login_name, '')                            AS execution_user_name,
       GROUP_CONCAT(DISTINCT COALESCE(curr_ass_user.login_name, '')) AS current_step_assignee_users

{{- template "body" . -}}
{{- if .is_executing }}
GROUP BY tasks.id, wir.id, curr_ws.id
ORDER BY curr_ws.id DESC
LIMIT 1
{{- else}}
GROUP BY tasks.id, wir.id
{{- end }}
`

var workflowTasksSummaryQueryBodyTplV2 = `
{{ define "body" }}
FROM workflow_instance_records AS wir
LEFT JOIN workflow_records AS wr ON wir.workflow_record_id = wr.id
LEFT JOIN workflows AS w ON w.workflow_record_id = wr.id
LEFT JOIN projects ON projects.id = w.project_id
LEFT JOIN users AS exec_user ON wir.execution_user_id = exec_user.id
LEFT JOIN tasks ON wir.task_id = tasks.id
LEFT JOIN instances AS inst ON tasks.instance_id = inst.id
{{- if .is_executing }}
LEFT JOIN workflow_steps AS curr_ws ON wr.id = curr_ws.workflow_record_id
{{- else}}
LEFT JOIN workflow_steps AS curr_ws ON wr.current_workflow_step_id = curr_ws.id	
{{- end }}
LEFT JOIN workflow_step_user AS curr_ws_user ON curr_ws.id = curr_ws_user.workflow_step_id
LEFT JOIN users AS curr_ass_user ON curr_ws_user.user_id = curr_ass_user.id

WHERE
w.deleted_at IS NULL
AND w.workflow_id = :workflow_id
AND projects.name = :project_name

{{ end }}
`

func (s *Storage) GetWorkflowTasksSummaryByReqV2(data map[string]interface{}) (
	result []*WorkflowTasksSummaryDetail, err error) {

	if data["workflow_id"] == nil || data["project_name"] == nil {
		return result, errors.New(errors.DataInvalid, fmt.Errorf("project name and workflow name must be specified"))
	}

	// 由于工单正在上线状态时（即工单处于正在状态且没有当前步骤），无法获取待操作人。为解决此问题，
	// 我们增加一个名为 "is_executing" 的标识符，如果其值为 true，则直接获取工单流程的最后一个step的分配用户(工单流程最后一个step一定是执行上线step)。
	err = s.getListResult(workflowTasksSummaryQueryBodyTplV2, workflowTasksSummaryQueryTpl, data, &result)
	if err != nil {
		return result, errors.New(errors.ConnectStorageError, err)
	}

	return result, nil
}

func (s *Storage) GetTasksByWorkFlowRecordID(id uint) ([]*Task, error) {
	var tasks []*Task
	err := s.db.Model(&WorkflowInstanceRecord{}).Select("tasks.id,tasks.status").
		Joins("left join tasks on tasks.id = workflow_instance_records.task_id").
		Where("workflow_instance_records.workflow_record_id = ?", id).Scan(&tasks).Error
	if err != nil {
		return nil, errors.New(errors.ConnectStorageError, err)
	}

	return tasks, nil
}

func (s *Storage) GetWorkflowByProjectAndWorkflowName(projectName, workflowName string) (*Workflow, bool, error) {
	workflow := &Workflow{}
	err := s.db.Model(&Workflow{}).Joins("left join projects on workflows.project_id = projects.id").
		Where("projects.name = ?", projectName).
		Where("workflows.subject = ?", workflowName).
		First(&workflow).Error
	if err == gorm.ErrRecordNotFound {
		return workflow, false, nil
	}

	return workflow, true, errors.New(errors.ConnectStorageError, err)
}

func (s *Storage) GetWorkflowByProjectNameAndWorkflowId(projectName, workflowId string) (*Workflow, bool, error) {
	workflow := &Workflow{}
	err := s.db.Model(&Workflow{}).Preload("Record").Joins("left join projects on workflows.project_id = projects.id").
		Where("projects.name = ?", projectName).
		Where("workflows.workflow_id = ?", workflowId).
		First(&workflow).Error
	if err == gorm.ErrRecordNotFound {
		return workflow, false, nil
	}

	return workflow, true, errors.New(errors.ConnectStorageError, err)
}

func (s *Storage) GetWorkflowsByProjectID(projectID uint) ([]*Workflow, error) {
	workflows := []*Workflow{}
	err := s.db.Model(&Workflow{}).Where("project_id = ?", projectID).Scan(&workflows).Error
	return workflows, errors.ConnectStorageErrWrapper(err)
}

func (s *Storage) GetWorkflowNamesByIDs(ids []string) ([]string, error) {
	names := []string{}
	err := s.db.Model(&Workflow{}).Select("subject").Where("workflow_id IN (?)", ids).Scan(&names).Error
	if err != nil {
		return nil, errors.New(errors.ConnectStorageError, err)
	}

	return names, nil
}

type WorkflowStatusDetail struct {
	Subject   string     `json:"subject"`
	Id        string     `json:"id"`
	Status    string     `json:"status"`
	LoginName string     `json:"login_name"`
	UpdatedAt *time.Time `json:"updated_at"`
}

func (s *Storage) GetProjectWorkflowStatusDetail(projectName string, queryStatus []string) ([]WorkflowStatusDetail, error) {
	WorkflowStatusDetails := []WorkflowStatusDetail{}

	err := s.db.Model(&Workflow{}).
<<<<<<< HEAD
		Select("workflows.subject, workflows.id, wr.status, wr.updated_at, users.login_name").
		Joins("left join workflow_records wr on workflows.workflow_record_id = wr.id").
		Joins("left join users on users.id=workflows.create_user_id").
		Joins("left join projects on projects.id=workflows.project_id").
		Where("wr.status in (?) and projects.name=?", queryStatus, projectName).
		Scan(&WorkflowStatusDetails).Error
	if err != nil {
		return nil, errors.ConnectStorageErrWrapper(err)
	}
	return WorkflowStatusDetails, nil
=======
		Select("workflows.id, workflow_records.status").
		Joins("left join projects on workflows.project_id = projects.id").
		Joins("left join workflow_records on workflows.workflow_record_id=workflow_records.id").
		Where("projects.name = ? and workflow_records.status in (?)", projectName, queryStatus).
		Scan(&workFlowIdStatus).Error
	return workFlowIdStatus, errors.ConnectStorageErrWrapper(err)
}

type SqlCountAndAuditedCount struct {
	SqlCount     uint `json:"sql_count"`
	AuditedCount uint `json:"audited_count"`
}

func (s *Storage) GetSqlCountAndAuditedCountFromWorklowByProject(projectName string) (SqlCountAndAuditedCount, error) {
	sqlCountAndAuditedCount := SqlCountAndAuditedCount{}
	err := s.db.Model(&Workflow{}).
		Select("count(1) sql_count, count(case when JSON_TYPE(execute_sql_detail.audit_results)='NULL' then 1 else null end) audited_count").
		Joins("left join workflow_instance_records on workflows.workflow_record_id=workflow_instance_records.workflow_record_id").
		Joins("left join tasks on workflow_instance_records.task_id=tasks.id").
		Joins("left join execute_sql_detail on execute_sql_detail.task_id=tasks.id").
		Joins("left join projects on projects.id=workflows.project_id").
		Where("projects.name=?", projectName).
		Scan(&sqlCountAndAuditedCount).Error
	return sqlCountAndAuditedCount, errors.ConnectStorageErrWrapper(err)
}

func (s *Storage) GetWorkflowCountByStatusAndProject(status string, projectName string) (int, error) {
	var count int
	err := s.db.Table("workflows").
		Joins("left join workflow_records on workflows.workflow_record_id = workflow_records.id").
		Joins("left join projects on projects.id=workflows.project_id").
		Where("workflow_records.status = ? and projects.name=?", status, projectName).
		Count(&count).Error
	if err != nil {
		return 0, errors.New(errors.ConnectStorageError, err)
	}

	return count, nil
>>>>>>> 5dcbbbde
}<|MERGE_RESOLUTION|>--- conflicted
+++ resolved
@@ -1362,7 +1362,6 @@
 	WorkflowStatusDetails := []WorkflowStatusDetail{}
 
 	err := s.db.Model(&Workflow{}).
-<<<<<<< HEAD
 		Select("workflows.subject, workflows.id, wr.status, wr.updated_at, users.login_name").
 		Joins("left join workflow_records wr on workflows.workflow_record_id = wr.id").
 		Joins("left join users on users.id=workflows.create_user_id").
@@ -1373,13 +1372,6 @@
 		return nil, errors.ConnectStorageErrWrapper(err)
 	}
 	return WorkflowStatusDetails, nil
-=======
-		Select("workflows.id, workflow_records.status").
-		Joins("left join projects on workflows.project_id = projects.id").
-		Joins("left join workflow_records on workflows.workflow_record_id=workflow_records.id").
-		Where("projects.name = ? and workflow_records.status in (?)", projectName, queryStatus).
-		Scan(&workFlowIdStatus).Error
-	return workFlowIdStatus, errors.ConnectStorageErrWrapper(err)
 }
 
 type SqlCountAndAuditedCount struct {
@@ -1412,5 +1404,4 @@
 	}
 
 	return count, nil
->>>>>>> 5dcbbbde
 }