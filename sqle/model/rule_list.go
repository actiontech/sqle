package model

<<<<<<< HEAD
=======
import (
	"strings"

	"github.com/actiontech/sqle/sqle/errors"
)

>>>>>>> 5d3716ca
type RuleTemplateDetail struct {
	Name   string `json:"name"`
	Desc   string `json:"desc"`
	DBType string `json:"db_type"`
	// InstanceIds   RowList `json:"instance_ids"`
	// InstanceNames RowList `json:"instance_names"`
}

var ruleTemplatesQueryTpl = `SELECT rule_templates.name, rule_templates.desc, rule_templates.db_type
{{- template "body" . }}

{{- if .limit }}
LIMIT :limit OFFSET :offset
{{- end -}}
`

var ruleTemplatesCountTpl = `SELECT COUNT(DISTINCT id)

{{- template "body" . -}}
`

var ruleTemplatesQueryBodyTpl = `
{{ define "body" }}
FROM rule_templates
WHERE
deleted_at IS NULL
AND project_id = :project_id
{{- end }}
`

func (s *Storage) GetRuleTemplatesByReq(data map[string]interface{}) (
	result []*RuleTemplateDetail, count uint64, err error) {

	err = s.getListResult(ruleTemplatesQueryBodyTpl, ruleTemplatesQueryTpl, data, &result)
	if err != nil {
		return result, 0, err
	}
	count, err = s.getCountResult(ruleTemplatesQueryBodyTpl, ruleTemplatesCountTpl, data)
	return result, count, err
<<<<<<< HEAD
=======
}

func (s *Storage) GetRuleTemplateTotalByProjectName(projectName string) (uint64, error) {
	var count uint64
	err := s.db.
		Table("rule_templates").
		Joins("LEFT JOIN projects ON rule_templates.project_id = projects.id").
		Where("projects.name = ?", projectName).
		Where("rule_templates.deleted_at IS NULL").
		Count(&count).
		Error
	return count, errors.ConnectStorageErrWrapper(err)
}

func (s *Storage) GetRulesByReq(data map[string]interface{}) (
	result []*Rule, err error) {
	db := s.db
	if data["filter_global_rule_template_name"] != "" {
		db = db.Joins("LEFT JOIN rule_template_rule ON rules.name = rule_template_rule.rule_name AND rules.db_type = rule_template_rule.db_type").
			Joins("LEFT JOIN rule_templates ON rule_template_rule.rule_template_id = rule_templates.id").
			Where("rule_templates.project_id = 0").
			Where("rule_templates.name = ?", data["filter_global_rule_template_name"].(string))
	}
	if data["filter_db_type"] != "" {
		db = db.Where("rules.db_type = ?", data["filter_db_type"])
	}
	if data["filter_rule_names"] != "" {
		if namesStr, yes := data["filter_rule_names"].(string); yes {
			db = db.Where("rules.name in (?)", strings.Split(namesStr, ","))
		}
	}
	err = db.Find(&result).Error
	return result, err
}

func (s *Storage) GetCustomRulesByReq(data map[string]interface{}) (
	result []*CustomRule, err error) {
	db := s.db
	if data["filter_global_rule_template_name"] != "" {
		db = db.Joins("LEFT JOIN rule_template_custom_rules ON custom_rules.rule_id = rule_template_custom_rules.rule_id").
			Joins("LEFT JOIN rule_templates ON rule_template_custom_rules.rule_template_id = rule_templates.id").
			Where("rule_templates.project_id = 0").
			Where("rule_templates.deleted_at is null").
			Where("rule_templates.name = ?", data["filter_global_rule_template_name"])
	}
	if data["filter_db_type"] != "" {
		db = db.Where("custom_rules.db_type = ?", data["filter_db_type"])
	}
	if data["filter_rule_names"] != "" {
		if namesStr, yes := data["filter_rule_names"].(string); yes {
			db = db.Where("custom_rules.rule_id in (?)", strings.Split(namesStr, ","))
		}
	}
	err = db.Find(&result).Error
	return result, err
>>>>>>> 5d3716ca
}<|MERGE_RESOLUTION|>--- conflicted
+++ resolved
@@ -1,14 +1,11 @@
 package model
 
-<<<<<<< HEAD
-=======
 import (
 	"strings"
 
 	"github.com/actiontech/sqle/sqle/errors"
 )
 
->>>>>>> 5d3716ca
 type RuleTemplateDetail struct {
 	Name   string `json:"name"`
 	Desc   string `json:"desc"`
@@ -48,8 +45,6 @@
 	}
 	count, err = s.getCountResult(ruleTemplatesQueryBodyTpl, ruleTemplatesCountTpl, data)
 	return result, count, err
-<<<<<<< HEAD
-=======
 }
 
 func (s *Storage) GetRuleTemplateTotalByProjectName(projectName string) (uint64, error) {
@@ -105,5 +100,4 @@
 	}
 	err = db.Find(&result).Error
 	return result, err
->>>>>>> 5d3716ca
 }