package model

import (
	"bytes"
	"database/sql"
	sqlDriver "database/sql/driver"
	"encoding/json"
	"fmt"
	"reflect"
	"strconv"
	"strings"
	"sync"
	"text/template"
	"time"

	driverV2 "github.com/actiontech/sqle/sqle/driver/v2"
	"github.com/actiontech/sqle/sqle/errors"
	"github.com/actiontech/sqle/sqle/log"
	"github.com/jinzhu/gorm"
	"github.com/jmoiron/sqlx"
	"github.com/jmoiron/sqlx/reflectx"
	xerrors "github.com/pkg/errors"
)

var storage *Storage

var storageMutex sync.Mutex

const dbDriver = "mysql"

func InitStorage(s *Storage) {
	storageMutex.Lock()
	defer storageMutex.Unlock()
	storage = s
}

var MockTime, _ = time.Parse("0000-00-00 00:00:00.0000000", "0000-00-00 00:00:00.0000000")

func InitMockStorage(db *sql.DB) {
	storageMutex.Lock()
	defer storageMutex.Unlock()
	gormDB, err := gorm.Open("mysql", db)
	if err != nil {
		panic(err)
	}
	storage = &Storage{db: gormDB}

	// Custom NowFunc solve this problem:
	// 	When mock SQL which will update CreateAt/UpdateAt fields,
	// 	GORM will auto-update this field by NowFunc(when is is empty),
	// 	then it will never equal to our expectation(always later than our expectation).
	gorm.NowFunc = func() time.Time {
		return MockTime
	}
}

func GetStorage() *Storage {
	storageMutex.Lock()
	defer storageMutex.Unlock()
	return storage
}

func UpdateStorage(newStorage *Storage) {
	storageMutex.Lock()
	defer storageMutex.Unlock()
	storage.db.Close()
	storage = newStorage
}

func GetDb() *gorm.DB {
	return storage.db
}

func GetSqlxDb() *sqlx.DB {
	db := sqlx.NewDb(storage.db.DB(), dbDriver)
	db.Mapper = reflectx.NewMapperFunc("json", strings.ToLower)
	return db
}

type Model struct {
	ID        uint       `json:"id" gorm:"primary_key" example:"1"`
	CreatedAt time.Time  `json:"created_at" gorm:"default:current_timestamp" example:"2018-10-21T16:40:23+08:00"`
	UpdatedAt time.Time  `json:"updated_at" gorm:"default:current_timestamp on update current_timestamp" example:"2018-10-21T16:40:23+08:00"`
	DeletedAt *time.Time `json:"-" sql:"index"`
}

func (m Model) GetIDStr() string {
	return fmt.Sprintf("%d", m.ID)
}

func NewStorage(user, password, host, port, schema string, debug bool) (*Storage, error) {
	log.Logger().Infof("connecting to storage, host: %s, port: %s, user: %s, schema: %s",
		host, port, user, schema)
	db, err := gorm.Open("mysql", fmt.Sprintf("%s:%s@tcp(%s:%s)/%s?charset=utf8&parseTime=True&loc=Local",
		user, password, host, port, schema))
	if err != nil {
		log.Logger().Errorf("connect to storage failed, error: %v", err)
		return nil, errors.New(errors.ConnectStorageError, err)
	}
	if debug {
		db.SetLogger(log.Logger().WithField("type", "sql"))
		db.LogMode(true)
	}
	log.Logger().Info("connected to storage")
	return &Storage{db: db}, errors.New(errors.ConnectStorageError, err)
}

type Storage struct {
	db *gorm.DB
}

var autoMigrateList = []interface{}{
	&AuditPlanReportSQLV2{},
	&AuditPlanReportV2{},
	&AuditPlanSQLV2{},
	&AuditPlan{},
	&ExecuteSQL{},
	&RoleOperation{},
	&RollbackSQL{},
	&RuleTemplateRule{},
	&RuleTemplate{},
	&Rule{},
	&SqlWhitelist{},
	&SystemVariable{},
	&Task{},
	&WorkflowRecord{},
	&WorkflowStepTemplate{},
	&WorkflowStep{},
	&WorkflowTemplate{},
	&Workflow{},
	&SqlQueryExecutionSql{},
	&SqlQueryHistory{},
	&TaskGroup{},
	&WorkflowInstanceRecord{},
	&FeishuInstance{},
	&IM{},
	&DingTalkInstance{},
	&OperationRecord{},
	&CustomRule{},
	&RuleTemplateCustomRule{},
	&SQLAuditRecord{},
	&RuleKnowledge{},
	&SqlManage{},
	&SqlManageSqlAuditRecord{},
	&BlackListAuditPlanSQL{},
	&CompanyNotice{},
	&SqlManageEndpoint{},
}

func (s *Storage) AutoMigrate() error {
	err := s.db.AutoMigrate(autoMigrateList...).Error
	if err != nil {
		return errors.New(errors.ConnectStorageError, err)
	}
	err = s.db.Model(AuditPlanSQLV2{}).AddUniqueIndex("uniq_audit_plan_sqls_v2_audit_plan_id_fingerprint_md5",
		"audit_plan_id", "fingerprint_md5").Error
	if err != nil {
		return errors.New(errors.ConnectStorageError, err)
	}
	err = s.db.Model(BlackListAuditPlanSQL{}).AddUniqueIndex("uniq_type_content", "filter_type", "filter_content").Error
	if err != nil {
		return errors.New(errors.ConnectStorageError, err)
	}
<<<<<<< HEAD
=======

	err = s.db.Model(BlackListAuditPlanSQL{}).AddUniqueIndex("uniq_type_content", "filter_type", "filter_content").Error
	if err != nil {
		return errors.New(errors.ConnectStorageError, err)
	}
>>>>>>> 56859d33
	if s.db.Dialect().HasColumn(Rule{}.TableName(), "is_default") {
		if err = s.db.Model(&Rule{}).DropColumn("is_default").Error; err != nil {
			return errors.New(errors.ConnectStorageError, err)
		}
	}

	return nil
}

func (s *Storage) CreateRulesIfNotExist(rules map[string][]*driverV2.Rule) error {
	isRuleExistInDB := func(rulesInDB []*Rule, targetRuleName, dbType string) (*Rule, bool) {
		for i := range rulesInDB {
			rule := rulesInDB[i]
			if rule.DBType != dbType || rule.Name != targetRuleName {
				continue
			}
			return rule, true
		}
		return nil, false
	}

	rulesInDB, err := s.GetAllRules()
	if err != nil {
		return err
	}
	for dbType, rules := range rules {
		for _, rule := range rules {
			existedRule, exist := isRuleExistInDB(rulesInDB, rule.Name, dbType)
			// rule will be created or update if:
			// 1. rule not exist;
			if !exist {
				err := s.Save(GenerateRuleByDriverRule(rule, dbType))
				if err != nil {
					return err
				}
			} else {
				isRuleDescSame := existedRule.Desc == rule.Desc
				isRuleAnnotationSame := existedRule.Annotation == rule.Annotation
				isRuleLevelSame := existedRule.Level == string(rule.Level)
				isRuleTypSame := existedRule.Typ == rule.Category
				existRuleParam, err := existedRule.Params.Value()
				if err != nil {
					return err
				}
				pluginRuleParam, err := rule.Params.Value()
				if err != nil {
					return err
				}
				isParamSame := reflect.DeepEqual(existRuleParam, pluginRuleParam)

				if !isRuleDescSame || !isRuleAnnotationSame || !isRuleLevelSame || !isRuleTypSame || !isParamSame {
					if existedRule.Knowledge != nil && existedRule.Knowledge.Content != "" {
						// 知识库是可以在页面上编辑的，而插件里只是默认内容，以页面上编辑后的内容为准
						rule.Knowledge.Content = existedRule.Knowledge.Content
					}
					err := s.Save(GenerateRuleByDriverRule(rule, dbType))
					if err != nil {
						return err
					}
				}
			}
		}
	}
	return nil
}

// func (s *Storage) CreateDefaultRole() error {
// 	roles, err := s.GetAllRoleTip()
// 	if err != nil {
// 		return err
// 	}
// 	if len(roles) > 0 {
// 		return nil
// 	}

// 	// dev
// 	err = s.SaveRoleAndAssociations(&Role{
// 		Name: "dev",
// 		Desc: "dev",
// 	}, []uint{OP_WORKFLOW_SAVE, OP_AUDIT_PLAN_SAVE, OP_SQL_QUERY_QUERY})
// 	if err != nil {
// 		return err
// 	}

// 	// dba
// 	err = s.SaveRoleAndAssociations(&Role{
// 		Name: "dba",
// 		Desc: "dba",
// 	}, []uint{OP_WORKFLOW_AUDIT, OP_SQL_QUERY_QUERY})
// 	if err != nil {
// 		return err
// 	}

// 	return nil
// }

const DefaultProjectUid string = "700300"

func (s *Storage) CreateDefaultWorkflowTemplateIfNotExist() error {
	_, exist, err := s.GetWorkflowTemplateByProjectId(ProjectUID(DefaultProjectUid))
	if err != nil {
		return err
	}
	if !exist {
		td := DefaultWorkflowTemplate(DefaultProjectUid)
		err = s.SaveWorkflowTemplate(td)
		if err != nil {
			return err
		}
	}
	return nil
}
func (s *Storage) CreateDefaultTemplateIfNotExist(projectId ProjectUID, rules map[string][]*driverV2.Rule) error {
	for dbType, r := range rules {
		templateName := s.GetDefaultRuleTemplateName(dbType)
		exist, err := s.IsRuleTemplateExistFromAnyProject(projectId, templateName)
		if err != nil {
			return xerrors.Wrap(err, "get rule template failed")
		}
		if exist {
			continue
		}

		t := &RuleTemplate{
			ProjectId: projectId,
			Name:      templateName,
			Desc:      "默认规则模板",
			DBType:    dbType,
		}
		if err := s.Save(t); err != nil {
			return err
		}

		ruleList := make([]RuleTemplateRule, 0, len(r))
		for _, rule := range r {
			if rule.Level != driverV2.RuleLevelError {
				continue
			}
			modelRule := GenerateRuleByDriverRule(rule, dbType)
			ruleList = append(ruleList, RuleTemplateRule{
				RuleTemplateId: t.ID,
				RuleName:       modelRule.Name,
				RuleLevel:      modelRule.Level,
				RuleParams:     modelRule.Params,
				RuleDBType:     dbType,
			})
		}
		if err := s.UpdateRuleTemplateRules(t, ruleList...); err != nil {
			return xerrors.Wrap(err, "update rule template rules failed")
		}
	}

	return nil
}

func (s *Storage) GetDefaultRuleTemplateName(dbType string) string {
	return fmt.Sprintf("default_%v", dbType)
}

// func (s *Storage) CreateAdminUser() error {
// 	_, exist, err := s.GetUserByName(DefaultAdminUser)
// 	if err != nil {
// 		return err
// 	}
// 	if !exist {
// 		return s.Save(&User{
// 			Name:     DefaultAdminUser,
// 			Password: "admin",
// 		})
// 	}
// 	return nil
// }

const DefaultProject = "default"

// func (s *Storage) CreateDefaultProject() error {
// 	exist, err := s.IsProjectExist()
// 	if err != nil {
// 		return err
// 	}
// 	if exist {
// 		return nil
// 	}

// 	err = s.CreateProject(DefaultProject, "", 700200 /* TODO 从公共包传？*/)
// 	return err
// }

func (s *Storage) Exist(model interface{}) (bool, error) {
	var count int
	err := s.db.Model(model).Where(model).Count(&count).Error
	if err != nil {
		return false, errors.New(errors.ConnectStorageError, err)
	}
	return count > 0, nil
}

func (s *Storage) Create(model interface{}) error {
	return errors.New(errors.ConnectStorageError, s.db.Create(model).Error)
}

func (s *Storage) Save(model interface{}) error {
	return errors.New(errors.ConnectStorageError, s.db.Save(model).Error)
}

func (s *Storage) Update(model interface{}, attrs ...interface{}) error {
	return errors.New(errors.ConnectStorageError, s.db.Model(model).UpdateColumns(attrs).Error)
}

func (s *Storage) Delete(model interface{}) error {
	return errors.New(errors.ConnectStorageError, s.db.Delete(model).Error)
}

func (s *Storage) HardDelete(model interface{}) error {
	return errors.New(errors.ConnectStorageError, s.db.Unscoped().Delete(model).Error)
}

func (s *Storage) TxExec(fn func(tx *sql.Tx) error) error {
	db := s.db.DB()
	tx, err := db.Begin()
	if err != nil {
		return errors.New(errors.ConnectStorageError, err)
	}
	err = fn(tx)
	if err != nil {
		if err := tx.Rollback(); err != nil {
			log.NewEntry().Error("rollback sql transact failed, err:", err)
		}
		return errors.New(errors.ConnectStorageError, err)
	}
	err = tx.Commit()
	if err != nil {
		if err := tx.Rollback(); err != nil {
			log.NewEntry().Error("rollback sql transact failed, err:", err)
		}
		return errors.New(errors.ConnectStorageError, err)
	}
	return nil
}

func (s *Storage) Tx(fn func(txDB *gorm.DB) error) (err error) {
	txDB := s.db.Begin()
	err = fn(txDB)
	if err != nil {
		txDB.Rollback()
		return errors.ConnectStorageErrWrapper(err)
	}

	err = txDB.Commit().Error
	if err != nil {
		txDB.Rollback()
		return errors.ConnectStorageErrWrapper(err)
	}
	return nil
}

type RowList []string

func (r *RowList) Scan(src interface{}) error {
	var data string
	switch src := src.(type) {
	case nil:
		data = ""
	case string:
		data = src
	case []byte:
		data = string(src)
	default:
		return fmt.Errorf("scan: unable to scan type %T into []string", src)
	}
	*r = []string{}
	if data != "" {
		l := strings.Split(data, ",")
		for _, v := range l {
			if v != "" {
				*r = append(*r, v)
			}
		}
	}
	return nil
}

func (r RowList) Value() (sqlDriver.Value, error) {
	return strings.Join(r, ","), nil
}

type JSON json.RawMessage

func (j JSON) OriginValue() (map[string]interface{}, error) {
	mp := map[string]interface{}{}
	return mp, json.Unmarshal(j, &mp)
}

// Value impl sql.driver.Valuer interface
func (j JSON) Value() (sqlDriver.Value, error) {
	if len(j) == 0 {
		return nil, nil
	}
	bytes, err := json.RawMessage(j).MarshalJSON()
	return string(bytes), err
}

// Scan impl sql.Scanner interface
func (j *JSON) Scan(value interface{}) error {
	if value == nil {
		*j = JSON("null")
		return nil
	}
	var bytes []byte
	switch v := value.(type) {
	case []byte:
		bytes = v
	case string:
		bytes = []byte(v)
	default:
		return fmt.Errorf("failed to unmarshal JSON value: %s", value)
	}

	result := json.RawMessage{}
	err := json.Unmarshal(bytes, &result)
	*j = JSON(result)
	return err
}

func (rl *RowList) ForceConvertIntSlice() []uint {
	res := make([]uint, len(*rl))
	for i := range *rl {
		n, _ := strconv.Atoi((*rl)[i])
		res[i] = uint(n)
	}
	return res
}

func (s *Storage) getTemplateQueryResult(data map[string]interface{}, result interface{}, queryTpl string, bodyTemplates ...string) error {
	var buff bytes.Buffer
	tpl := template.New("getQuery")
	var err error
	for _, bt := range bodyTemplates {
		if tpl, err = tpl.Parse(bt); err != nil {
			return err
		}
	}
	tpl, err = tpl.Parse(queryTpl)
	if err != nil {
		return err
	}
	err = tpl.Execute(&buff, data)
	if err != nil {
		return err
	}

	sqlxDb := GetSqlxDb()

	query, args, err := sqlx.Named(buff.String(), data)
	if err != nil {
		return err
	}
	query, args, err = sqlx.In(query, args...)
	if err != nil {
		return err
	}
	query = sqlxDb.Rebind(query)
	err = sqlxDb.Select(result, query, args...)
	return err
}<|MERGE_RESOLUTION|>--- conflicted
+++ resolved
@@ -161,14 +161,7 @@
 	if err != nil {
 		return errors.New(errors.ConnectStorageError, err)
 	}
-<<<<<<< HEAD
-=======
-
-	err = s.db.Model(BlackListAuditPlanSQL{}).AddUniqueIndex("uniq_type_content", "filter_type", "filter_content").Error
-	if err != nil {
-		return errors.New(errors.ConnectStorageError, err)
-	}
->>>>>>> 56859d33
+
 	if s.db.Dialect().HasColumn(Rule{}.TableName(), "is_default") {
 		if err = s.db.Model(&Rule{}).DropColumn("is_default").Error; err != nil {
 			return errors.New(errors.ConnectStorageError, err)
