basePath: /
definitions:
  controller.BaseRes:
    properties:
      code:
        example: 0
        type: integer
      message:
        example: ok
        type: string
    type: object
  v1.AuditPlanCount:
    properties:
      audit_plan_count:
        type: integer
      audit_plan_desc:
        type: string
      audit_plan_type:
        type: string
    type: object
  v1.AuditPlanMetaV1:
    properties:
      audit_plan_params:
        items:
          $ref: '#/definitions/v1.AuditPlanParamResV1'
        type: array
      audit_plan_type:
        type: string
      audit_plan_type_desc:
        type: string
      instance_type:
        type: string
    type: object
  v1.AuditPlanParamReqV1:
    properties:
      key:
        type: string
      value:
        type: string
    type: object
  v1.AuditPlanParamResV1:
    properties:
      desc:
        type: string
      key:
        type: string
      type:
        enum:
        - string
        - int
        - bool
        type: string
      value:
        type: string
    type: object
  v1.AuditPlanReportResV1:
    properties:
      audit_level:
        enum:
        - normal
        - notice
        - warn
        - error
        - ""
        type: string
      audit_plan_report_id:
        example: "1"
        type: string
      audit_plan_report_timestamp:
        example: RFC3339
        type: string
      pass_rate:
        type: number
      score:
        type: integer
    type: object
  v1.AuditPlanReportSQLResV1:
    properties:
      audit_plan_report_sql:
        example: select * from t1 where id = 1
        type: string
      audit_plan_report_sql_audit_result:
        example: same format as task audit result
        type: string
      number:
        example: 1
        type: integer
    type: object
  v1.AuditPlanResV1:
    properties:
      audit_plan_cron:
        example: 0 */2 * * *
        type: string
      audit_plan_db_type:
        example: mysql
        type: string
      audit_plan_instance_database:
        example: app1
        type: string
      audit_plan_instance_name:
        example: test_mysql
        type: string
      audit_plan_meta:
        $ref: '#/definitions/v1.AuditPlanMetaV1'
        type: object
      audit_plan_name:
        example: audit_for_java_app1
        type: string
      audit_plan_token:
        example: it's a JWT Token for scanner
        type: string
      rule_template_name:
        example: default_MySQL
        type: string
    type: object
  v1.AuditPlanSQLHeadV1:
    properties:
      desc:
        type: string
      name:
        type: string
      type:
        enum:
        - sql
        type: string
    type: object
  v1.AuditPlanSQLReqV1:
    properties:
      audit_plan_sql_counter:
        example: "6"
        type: string
      audit_plan_sql_fingerprint:
        example: select * from t1 where id = ?
        type: string
      audit_plan_sql_last_receive_text:
        example: select * from t1 where id = 1
        type: string
      audit_plan_sql_last_receive_timestamp:
        example: RFC3339
        type: string
      audit_plan_sql_schema:
        example: db1
        type: string
      db_user:
        example: database_user001
        type: string
      end_point:
        example: 10.186.1.2
        type: string
      first_query_at:
        example: "2023-09-12T02:48:01.317880Z"
        type: string
      query_time_avg:
        example: 3.22
        type: number
      query_time_max:
        example: 5.22
        type: number
    type: object
  v1.AuditPlanSQLResV1:
    properties:
      head:
        items:
          $ref: '#/definitions/v1.AuditPlanSQLHeadV1'
        type: array
      rows:
        items:
          additionalProperties:
            type: string
          type: object
        type: array
    type: object
  v1.AuditPlanTypesV1:
    properties:
      desc:
        type: string
      instance_type:
        enum:
        - MySQL
        - Oracle
        - TiDB
        - OceanBase For MySQL
        - ""
        type: string
      type:
        type: string
    type: object
  v1.AuditResDataV1:
    properties:
      audit_level:
        enum:
        - normal
        - notice
        - warn
        - error
        - ""
        type: string
      pass_rate:
        type: number
      score:
        type: integer
      sql_results:
        items:
          $ref: '#/definitions/v1.AuditSQLResV1'
        type: array
    type: object
  v1.AuditResult:
    properties:
      level:
        example: warn
        type: string
      message:
        example: 避免使用不必要的内置函数md5()
        type: string
      rule_name:
        type: string
    type: object
  v1.AuditSQLResV1:
    properties:
      audit_level:
        type: string
      audit_result:
        type: string
      exec_sql:
        type: string
      number:
        type: integer
    type: object
  v1.AuditTaskGroupRes:
    properties:
      task_group_id:
        type: integer
      tasks:
        items:
          $ref: '#/definitions/v1.AuditTaskResV1'
        type: array
    type: object
  v1.AuditTaskGroupResV1:
    properties:
      code:
        example: 0
        type: integer
      data:
        $ref: '#/definitions/v1.AuditTaskGroupRes'
        type: object
      message:
        example: ok
        type: string
    type: object
  v1.AuditTaskResV1:
    properties:
      audit_level:
        enum:
        - normal
        - notice
        - warn
        - error
        - ""
        type: string
      exec_end_time:
        type: string
      exec_start_time:
        type: string
      instance_db_type:
        type: string
      instance_name:
        type: string
      instance_schema:
        example: db1
        type: string
      pass_rate:
        type: number
      score:
        type: integer
      sql_source:
        enum:
        - form_data
        - sql_file
        - mybatis_xml_file
        - audit_plan
        type: string
      status:
        enum:
        - initialized
        - audited
        - executing
        - exec_success
        - exec_failed
        - manually_executed
        type: string
      task_id:
        type: integer
    type: object
  v1.AuditTaskSQLContentResV1:
    properties:
      sql:
        example: alter table tb1 drop columns c1
        type: string
    type: object
  v1.AuditTaskSQLResV1:
    properties:
      audit_level:
        type: string
      audit_result:
        type: string
      audit_status:
        type: string
      description:
        type: string
      exec_result:
        type: string
      exec_sql:
        type: string
      exec_status:
        type: string
      number:
        type: integer
      rollback_sql:
        type: string
    type: object
  v1.AuditTasksGroupResV1:
    properties:
      task_group_id:
        type: integer
    type: object
  v1.AuditWhitelistResV1:
    properties:
      audit_whitelist_id:
        type: integer
      desc:
        type: string
      match_type:
        type: string
      value:
        type: string
    type: object
  v1.AuditedSQLCount:
    properties:
      risk_sql_count:
        type: integer
      total_sql_count:
        type: integer
    type: object
  v1.BatchCancelWorkflowsReqV1:
    properties:
      workflow_names:
        items:
          type: string
        type: array
    type: object
  v1.BatchCheckInstanceConnectionsReqV1:
    properties:
      instances:
        items:
          $ref: '#/definitions/v1.InstanceForCheckConnection'
        type: array
    type: object
  v1.BatchCompleteWorkflowsReqV1:
    properties:
      workflow_names:
        items:
          type: string
        type: array
    type: object
  v1.BatchGetInstanceConnectionsResV1:
    properties:
      code:
        example: 0
        type: integer
      data:
        items:
          $ref: '#/definitions/v1.InstanceConnectionResV1'
        type: array
      message:
        example: ok
        type: string
    type: object
  v1.BatchUpdateSqlManageReq:
    properties:
      assignees:
        items:
          type: string
        type: array
      remark:
        type: string
      sql_manage_id_list:
        items:
          type: integer
        type: array
      status:
        enum:
        - solved
        - ignored
        - manual_audited
        type: string
    type: object
  v1.CheckLicenseResV1:
    properties:
      code:
        example: 0
        type: integer
      content:
        type: string
      license:
        items:
          $ref: '#/definitions/v1.LicenseItem'
        type: array
      message:
        example: ok
        type: string
    type: object
  v1.CloneProjectRuleTemplateReqV1:
    properties:
      desc:
        type: string
      new_rule_template_name:
        type: string
    type: object
  v1.CloneRuleTemplateReqV1:
    properties:
      desc:
        type: string
      new_rule_template_name:
        type: string
    type: object
  v1.CompanyNotice:
    properties:
      notice_str:
        type: string
    type: object
  v1.CreateAuditPlanReqV1:
    properties:
      audit_plan_cron:
        example: 0 */2 * * *
        type: string
      audit_plan_instance_database:
        example: app1
        type: string
      audit_plan_instance_name:
        example: test_mysql
        type: string
      audit_plan_instance_type:
        example: mysql
        type: string
      audit_plan_name:
        example: audit_plan_for_java_repo_1
        type: string
      audit_plan_params:
        items:
          $ref: '#/definitions/v1.AuditPlanParamReqV1'
        type: array
      audit_plan_type:
        example: slow log
        type: string
      rule_template_name:
        example: default_MySQL
        type: string
    type: object
  v1.CreateAuditTasksGroupReqV1:
    properties:
      instances:
        items:
          $ref: '#/definitions/v1.InstanceForCreatingTask'
        type: array
    type: object
  v1.CreateAuditTasksGroupResV1:
    properties:
      code:
        example: 0
        type: integer
      data:
        $ref: '#/definitions/v1.AuditTasksGroupResV1'
        type: object
      message:
        example: ok
        type: string
    type: object
  v1.CreateAuditWhitelistReqV1:
    properties:
      desc:
        example: used for rapid release
        type: string
      match_type:
        enum:
        - exact_match
        - fp_match
        example: exact_match
        type: string
      value:
        example: create table
        type: string
    type: object
  v1.CreateCustomRuleReqV1:
    properties:
      annotation:
        example: this is test rule
        type: string
      db_type:
        example: MySQL
        type: string
      desc:
        example: this is test rule
        type: string
      level:
        enum:
        - normal
        - notice
        - warn
        - error
        example: notice
        type: string
      rule_script:
        type: string
      type:
        example: DDL规则
        type: string
    type: object
  v1.CreateProjectRuleTemplateReqV1:
    properties:
      db_type:
        type: string
      desc:
        type: string
      rule_list:
        items:
          $ref: '#/definitions/v1.RuleReqV1'
        type: array
      rule_template_name:
        type: string
    type: object
  v1.CreateRuleTemplateReqV1:
    properties:
      db_type:
        type: string
      desc:
        type: string
      rule_list:
        items:
          $ref: '#/definitions/v1.RuleReqV1'
        type: array
      rule_template_name:
        type: string
    type: object
  v1.CreateSQLAuditRecordResV1:
    properties:
      code:
        example: 0
        type: integer
      data:
        $ref: '#/definitions/v1.SQLAuditRecordResData'
        type: object
      message:
        example: ok
        type: string
    type: object
  v1.CreateWorkflowReqV1:
    properties:
      desc:
        type: string
      task_ids:
        items:
          type: integer
        type: array
      workflow_subject:
        type: string
    type: object
  v1.CustomRuleResV1:
    properties:
      annotation:
        example: this is test rule
        type: string
      db_type:
        example: MySQL
        type: string
      desc:
        example: this is test rule
        type: string
      level:
        enum:
        - normal
        - notice
        - warn
        - error
        example: notice
        type: string
      rule_id:
        type: string
      rule_script:
        type: string
      type:
        example: DDL规则
        type: string
    type: object
  v1.DBTypeAuditPlan:
    properties:
      data:
        items:
          $ref: '#/definitions/v1.AuditPlanCount'
        type: array
      db_type:
        type: string
    type: object
  v1.DBTypeHealth:
    properties:
      db_type:
        type: string
      health_instance_names:
        items:
          type: string
        type: array
      unhealth_instance_names:
        items:
          type: string
        type: array
    type: object
  v1.DashboardResV1:
    properties:
      workflow_statistics:
        $ref: '#/definitions/v1.WorkflowStatisticsResV1'
        type: object
    type: object
  v1.DingTalkConfigurationV1:
    properties:
      app_key:
        type: string
      is_enable_ding_talk_notify:
        type: boolean
    type: object
  v1.DirectAuditFileReqV1:
    properties:
      file_contents:
        description: |-
          调用方不应该关心SQL是否被完美的拆分成独立的条目, 拆分SQL由SQLE实现
          每个数组元素是一个文件内容
        example:
        - select * from t1; select * from t2;
        items:
          type: string
        type: array
      instance_name:
        example: instance1
        type: string
      instance_type:
        example: MySQL
        type: string
      project_name:
        example: project1
        type: string
      schema_name:
        example: schema1
        type: string
      sql_type:
        enum:
        - sql
        - mybatis
        - ""
        example: sql
        type: string
    type: object
  v1.DirectAuditReqV1:
    properties:
      instance_name:
        example: instance1
        type: string
      instance_type:
        example: MySQL
        type: string
      project_name:
        example: project1
        type: string
      schema_name:
        example: schema1
        type: string
      sql_content:
        description: 调用方不应该关心SQL是否被完美的拆分成独立的条目, 拆分SQL由SQLE实现
        example: select * from t1; select * from t2;
        type: string
      sql_type:
        enum:
        - sql
        - mybatis
        - ""
        example: sql
        type: string
    type: object
  v1.DirectAuditResV1:
    properties:
      code:
        example: 0
        type: integer
      data:
        $ref: '#/definitions/v1.AuditResDataV1'
        type: object
      message:
        example: ok
        type: string
    type: object
  v1.DirectGetSQLAnalysisResV1:
    properties:
      code:
        example: 0
        type: integer
      data:
        items:
          $ref: '#/definitions/v1.SqlAnalysisResDataV1'
        type: array
      message:
        example: ok
        type: string
    type: object
  v1.DriversResV1:
    properties:
      driver_name_list:
        items:
          type: string
        type: array
    type: object
  v1.ExplainClassicResult:
    properties:
      head:
        items:
          $ref: '#/definitions/v1.TableMetaItemHeadResV1'
        type: array
      rows:
        items:
          additionalProperties:
            type: string
          type: object
        type: array
    type: object
  v1.FeishuConfigurationV1:
    properties:
      app_id:
        type: string
      is_feishu_notification_enabled:
        type: boolean
    type: object
  v1.FullSyncAuditPlanSQLsReqV1:
    properties:
      audit_plan_sql_list:
        items:
          $ref: '#/definitions/v1.AuditPlanSQLReqV1'
        type: array
    type: object
  v1.GetAuditPlanAnalysisDataResV1:
    properties:
      code:
        example: 0
        type: integer
      data:
        $ref: '#/definitions/v1.GetSQLAnalysisDataResItemV1'
        type: object
      message:
        example: ok
        type: string
    type: object
  v1.GetAuditPlanMetasResV1:
    properties:
      code:
        example: 0
        type: integer
      data:
        items:
          $ref: '#/definitions/v1.AuditPlanMetaV1'
        type: array
      message:
        example: ok
        type: string
    type: object
  v1.GetAuditPlanNotifyConfigResDataV1:
    properties:
      enable_email_notify:
        type: boolean
      enable_web_hook_notify:
        type: boolean
      notify_interval:
        type: integer
      notify_level:
        type: string
      web_hook_template:
        type: string
      web_hook_url:
        type: string
    type: object
  v1.GetAuditPlanNotifyConfigResV1:
    properties:
      code:
        example: 0
        type: integer
      data:
        $ref: '#/definitions/v1.GetAuditPlanNotifyConfigResDataV1'
        type: object
      message:
        example: ok
        type: string
    type: object
  v1.GetAuditPlanReportResV1:
    properties:
      code:
        example: 0
        type: integer
      data:
        $ref: '#/definitions/v1.AuditPlanReportResV1'
        type: object
      message:
        example: ok
        type: string
    type: object
  v1.GetAuditPlanReportSQLsResV1:
    properties:
      code:
        example: 0
        type: integer
      data:
        items:
          $ref: '#/definitions/v1.AuditPlanReportSQLResV1'
        type: array
      message:
        example: ok
        type: string
      total_nums:
        type: integer
    type: object
  v1.GetAuditPlanReportsResV1:
    properties:
      code:
        example: 0
        type: integer
      data:
        items:
          $ref: '#/definitions/v1.AuditPlanReportResV1'
        type: array
      message:
        example: ok
        type: string
      total_nums:
        type: integer
    type: object
  v1.GetAuditPlanResV1:
    properties:
      code:
        example: 0
        type: integer
      data:
        $ref: '#/definitions/v1.AuditPlanResV1'
        type: object
      message:
        example: ok
        type: string
    type: object
  v1.GetAuditPlanSQLsResV1:
    properties:
      code:
        example: 0
        type: integer
      data:
        $ref: '#/definitions/v1.AuditPlanSQLResV1'
        type: object
      message:
        example: ok
        type: string
      total_nums:
        type: integer
    type: object
  v1.GetAuditPlanTypesResV1:
    properties:
      code:
        example: 0
        type: integer
      data:
        items:
          $ref: '#/definitions/v1.AuditPlanTypesV1'
        type: array
      message:
        example: ok
        type: string
    type: object
  v1.GetAuditPlansResV1:
    properties:
      code:
        example: 0
        type: integer
      data:
        items:
          $ref: '#/definitions/v1.AuditPlanResV1'
        type: array
      message:
        example: ok
        type: string
      total_nums:
        type: integer
    type: object
  v1.GetAuditTaskResV1:
    properties:
      code:
        example: 0
        type: integer
      data:
        $ref: '#/definitions/v1.AuditTaskResV1'
        type: object
      message:
        example: ok
        type: string
    type: object
  v1.GetAuditTaskSQLContentResV1:
    properties:
      code:
        example: 0
        type: integer
      data:
        $ref: '#/definitions/v1.AuditTaskSQLContentResV1'
        type: object
      message:
        example: ok
        type: string
    type: object
  v1.GetAuditTaskSQLsResV1:
    properties:
      code:
        example: 0
        type: integer
      data:
        items:
          $ref: '#/definitions/v1.AuditTaskSQLResV1'
        type: array
      message:
        example: ok
        type: string
      total_nums:
        type: integer
    type: object
  v1.GetAuditWhitelistResV1:
    properties:
      code:
        example: 0
        type: integer
      data:
        items:
          $ref: '#/definitions/v1.AuditWhitelistResV1'
        type: array
      message:
        example: ok
        type: string
      total_nums:
        type: integer
    type: object
  v1.GetCompanyNoticeResp:
    properties:
      code:
        example: 0
        type: integer
      data:
        $ref: '#/definitions/v1.CompanyNotice'
        type: object
      message:
        example: ok
        type: string
    type: object
  v1.GetCustomRuleResV1:
    properties:
      code:
        example: 0
        type: integer
      data:
        $ref: '#/definitions/v1.CustomRuleResV1'
        type: object
      message:
        example: ok
        type: string
    type: object
  v1.GetCustomRulesResV1:
    properties:
      code:
        example: 0
        type: integer
      data:
        items:
          $ref: '#/definitions/v1.CustomRuleResV1'
        type: array
      message:
        example: ok
        type: string
    type: object
  v1.GetDashboardResV1:
    properties:
      code:
        example: 0
        type: integer
      data:
        $ref: '#/definitions/v1.DashboardResV1'
        type: object
      message:
        example: ok
        type: string
    type: object
  v1.GetDingTalkConfigurationResV1:
    properties:
      code:
        example: 0
        type: integer
      data:
        $ref: '#/definitions/v1.DingTalkConfigurationV1'
        type: object
      message:
        example: ok
        type: string
    type: object
  v1.GetDriversResV1:
    properties:
      code:
        example: 0
        type: integer
      data:
        $ref: '#/definitions/v1.DriversResV1'
        type: object
      message:
        example: ok
        type: string
    type: object
  v1.GetFeishuAuditConfigurationResV1:
    properties:
      code:
        example: 0
        type: integer
      data:
        $ref: '#/definitions/v1.FeishuConfigurationV1'
        type: object
      message:
        example: ok
        type: string
    type: object
  v1.GetInstanceConnectableResV1:
    properties:
      code:
        example: 0
        type: integer
      data:
        $ref: '#/definitions/v1.InstanceConnectableResV1'
        type: object
      message:
        example: ok
        type: string
    type: object
  v1.GetInstanceHealthResV1:
    properties:
      code:
        example: 0
        type: integer
      data:
        items:
          $ref: '#/definitions/v1.DBTypeHealth'
        type: array
      message:
        example: ok
        type: string
    type: object
  v1.GetInstanceSchemaResV1:
    properties:
      code:
        example: 0
        type: integer
      data:
        $ref: '#/definitions/v1.InstanceSchemaResV1'
        type: object
      message:
        example: ok
        type: string
    type: object
  v1.GetInstanceTipsResV1:
    properties:
      code:
        example: 0
        type: integer
      data:
        items:
          $ref: '#/definitions/v1.InstanceTipResV1'
        type: array
      message:
        example: ok
        type: string
    type: object
  v1.GetInstancesTypePercentResV1:
    properties:
      code:
        example: 0
        type: integer
      data:
        $ref: '#/definitions/v1.InstancesTypePercentV1'
        type: object
      message:
        example: ok
        type: string
    type: object
  v1.GetLicenseResV1:
    properties:
      code:
        example: 0
        type: integer
      content:
        type: string
      license:
        items:
          $ref: '#/definitions/v1.LicenseItem'
        type: array
      message:
        example: ok
        type: string
    type: object
  v1.GetLicenseUsageResV1:
    properties:
      code:
        example: 0
        type: integer
      data:
        $ref: '#/definitions/v1.LicenseUsageV1'
        type: object
      message:
        example: ok
        type: string
    type: object
  v1.GetOperationActionListResV1:
    properties:
      code:
        example: 0
        type: integer
      data:
        items:
          $ref: '#/definitions/v1.OperationActionList'
        type: array
      message:
        example: ok
        type: string
    type: object
  v1.GetOperationRecordListResV1:
    properties:
      code:
        example: 0
        type: integer
      data:
        items:
          $ref: '#/definitions/v1.OperationRecordList'
        type: array
      message:
        example: ok
        type: string
      total_nums:
        type: integer
    type: object
  v1.GetOperationTypeNamesListResV1:
    properties:
      code:
        example: 0
        type: integer
      data:
        items:
          $ref: '#/definitions/v1.OperationTypeNameList'
        type: array
      message:
        example: ok
        type: string
    type: object
  v1.GetOperationsResV1:
    properties:
      code:
        example: 0
        type: integer
      data:
        items:
          $ref: '#/definitions/v1.OperationResV1'
        type: array
      message:
        example: ok
        type: string
    type: object
  v1.GetProjectRuleTemplateResV1:
    properties:
      code:
        example: 0
        type: integer
      data:
        $ref: '#/definitions/v1.RuleProjectTemplateDetailResV1'
        type: object
      message:
        example: ok
        type: string
    type: object
  v1.GetProjectRuleTemplatesResV1:
    properties:
      code:
        example: 0
        type: integer
      data:
        items:
          $ref: '#/definitions/v1.ProjectRuleTemplateResV1'
        type: array
      message:
        example: ok
        type: string
      total_nums:
        type: integer
    type: object
  v1.GetProjectScoreResV1:
    properties:
      code:
        example: 0
        type: integer
      data:
        $ref: '#/definitions/v1.ProjectScore'
        type: object
      message:
        example: ok
        type: string
    type: object
  v1.GetProjectStatisticsResDataV1:
    properties:
      audit_plan_total:
        type: integer
      instance_total:
        type: integer
      member_total:
        type: integer
      rule_template_total:
        type: integer
      whitelist_total:
        type: integer
      workflow_total:
        type: integer
    type: object
  v1.GetProjectStatisticsResV1:
    properties:
      code:
        example: 0
        type: integer
      data:
        $ref: '#/definitions/v1.GetProjectStatisticsResDataV1'
        type: object
      message:
        example: ok
        type: string
    type: object
  v1.GetRiskAuditPlanResV1:
    properties:
      code:
        example: 0
        type: integer
      data:
        items:
          $ref: '#/definitions/v1.RiskAuditPlan'
        type: array
      message:
        example: ok
        type: string
    type: object
  v1.GetRoleUserCountResV1:
    properties:
      code:
        example: 0
        type: integer
      data:
        items:
          $ref: '#/definitions/v1.RoleUserCount'
        type: array
      message:
        example: ok
        type: string
    type: object
  v1.GetRuleKnowledgeResV1:
    properties:
      code:
        example: 0
        type: integer
      data:
        $ref: '#/definitions/v1.RuleKnowledgeResV1'
        type: object
      message:
        example: ok
        type: string
    type: object
  v1.GetRuleTemplateResV1:
    properties:
      code:
        example: 0
        type: integer
      data:
        $ref: '#/definitions/v1.RuleTemplateDetailResV1'
        type: object
      message:
        example: ok
        type: string
    type: object
  v1.GetRuleTemplateTipsResV1:
    properties:
      code:
        example: 0
        type: integer
      data:
        items:
          $ref: '#/definitions/v1.RuleTemplateTipResV1'
        type: array
      message:
        example: ok
        type: string
    type: object
  v1.GetRuleTemplatesResV1:
    properties:
      code:
        example: 0
        type: integer
      data:
        items:
          $ref: '#/definitions/v1.RuleTemplateResV1'
        type: array
      message:
        example: ok
        type: string
      total_nums:
        type: integer
    type: object
  v1.GetRuleTypeByDBTypeResV1:
    properties:
      code:
        example: 0
        type: integer
      data:
        items:
          $ref: '#/definitions/v1.RuleTypeV1'
        type: array
      message:
        example: ok
        type: string
    type: object
  v1.GetRulesResV1:
    properties:
      code:
        example: 0
        type: integer
      data:
        items:
          $ref: '#/definitions/v1.RuleResV1'
        type: array
      message:
        example: ok
        type: string
    type: object
  v1.GetSQLAnalysisDataResItemV1:
    properties:
      sql_explain:
        $ref: '#/definitions/v1.SQLExplain'
        type: object
      table_metas:
        items:
          $ref: '#/definitions/v1.TableMeta'
        type: array
    type: object
  v1.GetSQLAuditRecordResV1:
    properties:
      code:
        example: 0
        type: integer
      data:
        $ref: '#/definitions/v1.SQLAuditRecord'
        type: object
      message:
        example: ok
        type: string
    type: object
  v1.GetSQLAuditRecordTagTipsResV1:
    properties:
      code:
        example: 0
        type: integer
      data:
        items:
          type: string
        type: array
      message:
        example: ok
        type: string
    type: object
  v1.GetSQLAuditRecordsResV1:
    properties:
      code:
        example: 0
        type: integer
      data:
        items:
          $ref: '#/definitions/v1.SQLAuditRecord'
        type: array
      message:
        example: ok
        type: string
      total_nums:
        type: integer
    type: object
  v1.GetSqlAverageExecutionTimeResV1:
    properties:
      code:
        example: 0
        type: integer
      data:
        items:
          $ref: '#/definitions/v1.SqlAverageExecutionTime'
        type: array
      message:
        example: ok
        type: string
    type: object
  v1.GetSqlExecutionFailPercentResV1:
    properties:
      code:
        example: 0
        type: integer
      data:
        items:
          $ref: '#/definitions/v1.SqlExecutionFailPercent'
        type: array
      message:
        example: ok
        type: string
    type: object
  v1.GetSqlManageListResp:
    properties:
      code:
        example: 0
        type: integer
      data:
        items:
          $ref: '#/definitions/v1.SqlManage'
        type: array
      message:
        example: ok
        type: string
      sql_manage_bad_num:
        type: integer
      sql_manage_optimized_num:
        type: integer
      sql_manage_total_num:
        type: integer
    type: object
  v1.GetSystemVariablesResV1:
    properties:
      code:
        example: 0
        type: integer
      data:
        $ref: '#/definitions/v1.SystemVariablesResV1'
        type: object
      message:
        example: ok
        type: string
    type: object
  v1.GetTableMetadataResV1:
    properties:
      code:
        example: 0
        type: integer
      data:
        $ref: '#/definitions/v1.InstanceTableMeta'
        type: object
      message:
        example: ok
        type: string
    type: object
  v1.GetTaskAnalysisDataResItemV1:
    properties:
      sql_explain:
        $ref: '#/definitions/v1.SQLExplain'
        type: object
      table_metas:
        items:
          $ref: '#/definitions/v1.TableMeta'
        type: array
    type: object
  v1.GetTaskAnalysisDataResV1:
    properties:
      code:
        example: 0
        type: integer
      data:
        $ref: '#/definitions/v1.GetTaskAnalysisDataResItemV1'
        type: object
      message:
        example: ok
        type: string
    type: object
  v1.GetUserTipsResV1:
    properties:
      code:
        example: 0
        type: integer
      data:
        items:
          $ref: '#/definitions/v1.UserTipResV1'
        type: array
      message:
        example: ok
        type: string
    type: object
  v1.GetWorkflowAuditPassPercentResV1:
    properties:
      code:
        example: 0
        type: integer
      data:
        $ref: '#/definitions/v1.WorkflowAuditPassPercentV1'
        type: object
      message:
        example: ok
        type: string
    type: object
  v1.GetWorkflowCountsResV1:
    properties:
      code:
        example: 0
        type: integer
      data:
        $ref: '#/definitions/v1.WorkflowCountsV1'
        type: object
      message:
        example: ok
        type: string
    type: object
  v1.GetWorkflowCreatedCountsEachDayResV1:
    properties:
      code:
        example: 0
        type: integer
      data:
        $ref: '#/definitions/v1.WorkflowCreatedCountsEachDayV1'
        type: object
      message:
        example: ok
        type: string
    type: object
  v1.GetWorkflowDurationOfWaitingForAuditResV1:
    properties:
      code:
        example: 0
        type: integer
      data:
        $ref: '#/definitions/v1.WorkflowStageDuration'
        type: object
      message:
        example: ok
        type: string
    type: object
  v1.GetWorkflowDurationOfWaitingForExecutionResV1:
    properties:
      code:
        example: 0
        type: integer
      data:
        $ref: '#/definitions/v1.WorkflowStageDuration'
        type: object
      message:
        example: ok
        type: string
    type: object
  v1.GetWorkflowPassPercentResV1:
    properties:
      code:
        example: 0
        type: integer
      data:
        $ref: '#/definitions/v1.WorkflowPassPercentV1'
        type: object
      message:
        example: ok
        type: string
    type: object
  v1.GetWorkflowPercentCountedByInstanceTypeResV1:
    properties:
      code:
        example: 0
        type: integer
      data:
        $ref: '#/definitions/v1.WorkflowPercentCountedByInstanceTypeV1'
        type: object
      message:
        example: ok
        type: string
    type: object
  v1.GetWorkflowRejectedPercentGroupByCreatorResV1:
    properties:
      code:
        example: 0
        type: integer
      data:
        items:
          $ref: '#/definitions/v1.WorkflowRejectedPercentGroupByCreator'
        type: array
      message:
        example: ok
        type: string
    type: object
  v1.GetWorkflowRejectedPercentGroupByInstanceResV1:
    properties:
      code:
        example: 0
        type: integer
      data:
        items:
          $ref: '#/definitions/v1.WorkflowRejectedPercentGroupByInstance'
        type: array
      message:
        example: ok
        type: string
    type: object
<<<<<<< HEAD
  v1.GetWorkflowResV1:
=======
  v1.GetSqlManageRuleTipsResp:
    properties:
      code:
        example: 0
        type: integer
      data:
        items:
          $ref: '#/definitions/v1.RuleTips'
        type: array
      message:
        example: ok
        type: string
    type: object
  v1.GetSyncInstanceTaskListResV1:
>>>>>>> 4b42241d
    properties:
      code:
        example: 0
        type: integer
      data:
        $ref: '#/definitions/v1.WorkflowResV1'
        type: object
      message:
        example: ok
        type: string
    type: object
  v1.GetWorkflowStatusCountResV1:
    properties:
      code:
        example: 0
        type: integer
      data:
        $ref: '#/definitions/v1.WorkflowStatusCountV1'
        type: object
      message:
        example: ok
        type: string
    type: object
  v1.GetWorkflowTasksItemV1:
    properties:
      current_step_assignee_user_name_list:
        items:
          type: string
        type: array
      exec_end_time:
        type: string
      exec_start_time:
        type: string
      execution_user_name:
        type: string
      instance_maintenance_times:
        items:
          $ref: '#/definitions/v1.MaintenanceTimeResV1'
        type: array
      instance_name:
        type: string
      schedule_time:
        type: string
      status:
        enum:
        - wait_for_audit
        - wait_for_execution
        - exec_scheduled
        - exec_failed
        - exec_succeeded
        - executing
        - manually_executed
        type: string
      task_id:
        type: integer
      task_pass_rate:
        type: number
      task_score:
        type: integer
    type: object
  v1.GetWorkflowTasksResV1:
    properties:
      code:
        example: 0
        type: integer
      data:
        items:
          $ref: '#/definitions/v1.GetWorkflowTasksItemV1'
        type: array
      message:
        example: ok
        type: string
    type: object
  v1.GetWorkflowTemplateResV1:
    properties:
      code:
        example: 0
        type: integer
      data:
        $ref: '#/definitions/v1.WorkflowTemplateDetailResV1'
        type: object
      message:
        example: ok
        type: string
    type: object
  v1.GetWorkflowsResV1:
    properties:
      code:
        example: 0
        type: integer
      data:
        items:
          $ref: '#/definitions/v1.WorkflowDetailResV1'
        type: array
      message:
        example: ok
        type: string
      total_nums:
        type: integer
    type: object
  v1.InstanceAdditionalParamResV1:
    properties:
      description:
        example: 参数项中文名
        type: string
      name:
        example: param name
        type: string
      type:
        example: int
        type: string
      value:
        example: "0"
        type: string
    type: object
  v1.InstanceConnectableResV1:
    properties:
      connect_error_message:
        type: string
      is_instance_connectable:
        type: boolean
    type: object
  v1.InstanceConnectionResV1:
    properties:
      connect_error_message:
        type: string
      instance_name:
        type: string
      is_instance_connectable:
        type: boolean
    type: object
  v1.InstanceForCheckConnection:
    properties:
      name:
        type: string
    type: object
  v1.InstanceForCreatingTask:
    properties:
      instance_name:
        type: string
      instance_schema:
        type: string
    type: object
  v1.InstanceSchemaResV1:
    properties:
      schema_name_list:
        items:
          type: string
        type: array
    type: object
  v1.InstanceTableMeta:
    properties:
      columns:
        $ref: '#/definitions/v1.TableColumns'
        type: object
      create_table_sql:
        type: string
      indexes:
        $ref: '#/definitions/v1.TableIndexes'
        type: object
      name:
        type: string
      schema:
        type: string
    type: object
  v1.InstanceTipResV1:
    properties:
      host:
        type: string
      instance_id:
        type: string
      instance_name:
        type: string
      instance_type:
        type: string
      port:
        type: string
      workflow_template_id:
        type: integer
    type: object
  v1.InstanceTypePercent:
    properties:
      count:
        type: integer
      percent:
        type: number
      type:
        type: string
    type: object
  v1.InstancesTypePercentV1:
    properties:
      instance_total_num:
        type: integer
      instance_type_percents:
        items:
          $ref: '#/definitions/v1.InstanceTypePercent'
        type: array
    type: object
  v1.LicenseItem:
    properties:
      description:
        type: string
      limit:
        type: string
      name:
        type: string
    type: object
  v1.LicenseUsageItem:
    properties:
      is_limited:
        type: boolean
      limit:
        type: integer
      resource_type:
        type: string
      resource_type_desc:
        type: string
      used:
        type: integer
    type: object
  v1.LicenseUsageV1:
    properties:
      instances_usage:
        items:
          $ref: '#/definitions/v1.LicenseUsageItem'
        type: array
      users_usage:
        $ref: '#/definitions/v1.LicenseUsageItem'
        type: object
    type: object
  v1.ListTableBySchemaResV1:
    properties:
      code:
        example: 0
        type: integer
      data:
        items:
          $ref: '#/definitions/v1.Table'
        type: array
      message:
        example: ok
        type: string
    type: object
  v1.MaintenanceTimeResV1:
    properties:
      maintenance_start_time:
        $ref: '#/definitions/v1.TimeResV1'
        type: object
      maintenance_stop_time:
        $ref: '#/definitions/v1.TimeResV1'
        type: object
    type: object
  v1.OperationActionList:
    properties:
      desc:
        type: string
      operation_action:
        type: string
      operation_type:
        type: string
    type: object
  v1.OperationRecordList:
    properties:
      id:
        type: integer
      operation_action:
        type: string
      operation_content:
        type: string
      operation_time:
        type: string
      operation_type_name:
        type: string
      operation_user:
        $ref: '#/definitions/v1.OperationUser'
        type: object
      project_name:
        type: string
      status:
        enum:
        - succeeded
        - failed
        type: string
    type: object
  v1.OperationResV1:
    properties:
      op_code:
        type: integer
      op_desc:
        type: string
    type: object
  v1.OperationTypeNameList:
    properties:
      desc:
        type: string
      operation_type_name:
        type: string
    type: object
  v1.OperationUser:
    properties:
      ip:
        type: string
      user_name:
        type: string
    type: object
  v1.ParseProjectRuleTemplateFileResDataV1:
    properties:
      db_type:
        type: string
      desc:
        type: string
      name:
        type: string
      rule_list:
        items:
          $ref: '#/definitions/v1.RuleResV1'
        type: array
    type: object
  v1.ParseProjectRuleTemplateFileResV1:
    properties:
      code:
        example: 0
        type: integer
      data:
        $ref: '#/definitions/v1.ParseProjectRuleTemplateFileResDataV1'
        type: object
      message:
        example: ok
        type: string
    type: object
  v1.PartialSyncAuditPlanSQLsReqV1:
    properties:
      audit_plan_sql_list:
        items:
          $ref: '#/definitions/v1.AuditPlanSQLReqV1'
        type: array
    type: object
  v1.ProjectRuleTemplateResV1:
    properties:
      db_type:
        type: string
      desc:
        type: string
      rule_template_name:
        type: string
    type: object
  v1.ProjectScore:
    properties:
      score:
        type: integer
    type: object
  v1.RejectWorkflowReqV1:
    properties:
      reason:
        type: string
    type: object
  v1.RiskAuditPlan:
    properties:
      audit_plan_name:
        type: string
      audit_plan_report_id:
        type: integer
      audit_plan_report_timestamp:
        type: string
      risk_sql_count:
        type: integer
      trigger_audit_plan_time:
        type: string
    type: object
  v1.RiskWorkflow:
    properties:
      create_user_name:
        type: string
      update_time:
        type: string
      workflow_id:
        type: string
      workflow_name:
        type: string
      workflow_status:
        type: string
    type: object
  v1.RoleUserCount:
    properties:
      count:
        type: integer
      role:
        type: string
    type: object
  v1.RuleInfo:
    properties:
      annotation:
        example: this is test rule
        type: string
      desc:
        example: this is test rule
        type: string
    type: object
  v1.RuleKnowledgeResV1:
    properties:
      knowledge_content:
        type: string
      rule:
        $ref: '#/definitions/v1.RuleInfo'
        type: object
    type: object
  v1.RuleParamReqV1:
    properties:
      key:
        type: string
      value:
        type: string
    type: object
  v1.RuleParamResV1:
    properties:
      desc:
        type: string
      key:
        type: string
      type:
        enum:
        - string
        - int
        - bool
        type: string
      value:
        type: string
    type: object
  v1.RuleProjectTemplateDetailResV1:
    properties:
      db_type:
        type: string
      desc:
        type: string
      rule_list:
        items:
          $ref: '#/definitions/v1.RuleResV1'
        type: array
      rule_template_name:
        type: string
    type: object
  v1.RuleReqV1:
    properties:
      is_custom_rule:
        type: boolean
      level:
        example: error
        type: string
      name:
        example: ddl_check_index_count
        type: string
      params:
        items:
          $ref: '#/definitions/v1.RuleParamReqV1'
        type: array
    type: object
  v1.RuleResV1:
    properties:
      annotation:
        example: 避免多次 table rebuild 带来的消耗、以及对线上业务的影响
        type: string
      db_type:
        example: mysql
        type: string
      desc:
        type: string
      is_custom_rule:
        type: boolean
      level:
        enum:
        - normal
        - notice
        - warn
        - error
        example: error
        type: string
      params:
        items:
          $ref: '#/definitions/v1.RuleParamResV1'
        type: array
      rule_name:
        type: string
      type:
        example: 全局配置
        type: string
    type: object
  v1.RuleTemplateDetailResV1:
    properties:
      db_type:
        type: string
      desc:
        type: string
      rule_list:
        items:
          $ref: '#/definitions/v1.RuleResV1'
        type: array
      rule_template_name:
        type: string
    type: object
  v1.RuleTemplateResV1:
    properties:
      db_type:
        type: string
      desc:
        type: string
      rule_template_name:
        type: string
    type: object
  v1.RuleTemplateTipResV1:
    properties:
      db_type:
        type: string
      rule_template_id:
        type: string
      rule_template_name:
        type: string
    type: object
  v1.RuleTypeV1:
    properties:
      is_custom_rule_type:
        type: boolean
      rule_count:
        type: integer
      rule_type:
        type: string
    type: object
  v1.SQLAuditRecord:
    properties:
      created_at:
        type: string
      creator:
        type: string
      instance:
        $ref: '#/definitions/v1.SQLAuditRecordInstance'
        type: object
      sql_audit_record_id:
        type: string
      sql_audit_status:
        type: string
      tags:
        items:
          type: string
        type: array
      task:
        $ref: '#/definitions/v1.AuditTaskResV1'
        type: object
    type: object
  v1.SQLAuditRecordInstance:
    properties:
      db_host:
        example: 10.10.10.10
        type: string
      db_port:
        example: "3306"
        type: string
    type: object
  v1.SQLAuditRecordResData:
    properties:
      sql_audit_record_id:
        type: string
      task:
        $ref: '#/definitions/v1.AuditTaskResV1'
        type: object
    type: object
  v1.SQLExplain:
    properties:
      classic_result:
        $ref: '#/definitions/v1.ExplainClassicResult'
        description: explain result in table format
        type: object
      message:
        type: string
      sql:
        type: string
    type: object
  v1.SQLQueryConfigResV1:
    properties:
      allow_query_when_less_than_audit_level:
        enum:
        - normal
        - notice
        - warn
        - error
        type: string
      audit_enabled:
        type: boolean
      max_pre_query_rows:
        type: integer
      query_timeout_second:
        type: integer
    type: object
  v1.Source:
    properties:
      audit_plan_name:
        type: string
      sql_audit_record_ids:
        items:
          type: string
        type: array
      type:
        enum:
        - audit_plan
        - sql_audit_record
        type: string
    type: object
  v1.SqlAnalysisResDataV1:
    properties:
      sql_explain:
        $ref: '#/definitions/v1.SQLExplain'
        type: object
      table_metas:
        items:
          $ref: '#/definitions/v1.TableMeta'
        type: array
    type: object
  v1.SqlAverageExecutionTime:
    properties:
      average_execution_seconds:
        type: integer
      instance_name:
        type: string
      max_execution_seconds:
        type: integer
      min_execution_seconds:
        type: integer
    type: object
  v1.SqlExecutionFailPercent:
    properties:
      instance_name:
        type: string
      percent:
        type: number
    type: object
  v1.SqlManage:
    properties:
      appear_num:
        type: integer
      assignees:
        items:
          type: string
        type: array
      audit_result:
        items:
          $ref: '#/definitions/v1.AuditResult'
        type: array
      first_appear_time:
        type: string
      id:
        type: integer
      instance_name:
        type: string
      last_appear_time:
        type: string
      remark:
        type: string
      schema_name:
        type: string
      source:
        $ref: '#/definitions/v1.Source'
        type: object
      sql:
        type: string
      sql_fingerprint:
        type: string
      status:
        enum:
        - unhandled
        - solved
        - ignored
        - manual_audited
        type: string
    type: object
  v1.StatisticAuditPlanResV1:
    properties:
      code:
        example: 0
        type: integer
      data:
        items:
          $ref: '#/definitions/v1.DBTypeAuditPlan'
        type: array
      message:
        example: ok
        type: string
    type: object
  v1.StatisticRiskWorkflowResV1:
    properties:
      code:
        example: 0
        type: integer
      data:
        items:
          $ref: '#/definitions/v1.RiskWorkflow'
        type: array
      message:
        example: ok
        type: string
    type: object
  v1.StatisticsAuditedSQLResV1:
    properties:
      code:
        example: 0
        type: integer
      data:
        $ref: '#/definitions/v1.AuditedSQLCount'
        type: object
      message:
        example: ok
        type: string
      risk_rate:
        type: integer
    type: object
  v1.SystemVariablesResV1:
    properties:
      operation_record_expired_hours:
        type: integer
      url:
        type: string
      workflow_expired_hours:
        type: integer
    type: object
  v1.Table:
    properties:
      name:
        type: string
    type: object
  v1.TableColumns:
    properties:
      head:
        items:
          $ref: '#/definitions/v1.TableMetaItemHeadResV1'
        type: array
      rows:
        items:
          additionalProperties:
            type: string
          type: object
        type: array
    type: object
  v1.TableIndexes:
    properties:
      head:
        items:
          $ref: '#/definitions/v1.TableMetaItemHeadResV1'
        type: array
      rows:
        items:
          additionalProperties:
            type: string
          type: object
        type: array
    type: object
  v1.TableMeta:
    properties:
      columns:
        $ref: '#/definitions/v1.TableColumns'
        type: object
      create_table_sql:
        type: string
      indexes:
        $ref: '#/definitions/v1.TableIndexes'
        type: object
      message:
        type: string
      name:
        type: string
      schema:
        type: string
    type: object
  v1.TableMetaItemHeadResV1:
    properties:
      desc:
        type: string
      field_name:
        type: string
    type: object
  v1.TestAuditPlanNotifyConfigResDataV1:
    properties:
      is_notify_send_normal:
        type: boolean
      send_error_message:
        type: string
    type: object
  v1.TestAuditPlanNotifyConfigResV1:
    properties:
      code:
        example: 0
        type: integer
      data:
        $ref: '#/definitions/v1.TestAuditPlanNotifyConfigResDataV1'
        type: object
      message:
        example: ok
        type: string
    type: object
  v1.TestDingTalkConfigResDataV1:
    properties:
      is_ding_talk_send_normal:
        type: boolean
      send_error_message:
        type: string
    type: object
  v1.TestDingTalkConfigResV1:
    properties:
      code:
        example: 0
        type: integer
      data:
        $ref: '#/definitions/v1.TestDingTalkConfigResDataV1'
        type: object
      message:
        example: ok
        type: string
    type: object
  v1.TestFeishuConfigResDataV1:
    properties:
      error_message:
        type: string
      is_message_sent_normally:
        type: boolean
    type: object
  v1.TestFeishuConfigResV1:
    properties:
      code:
        example: 0
        type: integer
      data:
        $ref: '#/definitions/v1.TestFeishuConfigResDataV1'
        type: object
      message:
        example: ok
        type: string
    type: object
  v1.TestFeishuConfigurationReqV1:
    properties:
      account:
        type: string
      account_type:
        enum:
        - email
        - phone
        type: string
    type: object
  v1.TimeResV1:
    properties:
      hour:
        type: integer
      minute:
        type: integer
    type: object
  v1.TriggerAuditPlanResV1:
    properties:
      code:
        example: 0
        type: integer
      data:
        $ref: '#/definitions/v1.AuditPlanReportResV1'
        type: object
      message:
        example: ok
        type: string
    type: object
  v1.UpdateAuditPlanNotifyConfigReqV1:
    properties:
      enable_email_notify:
        type: boolean
      enable_web_hook_notify:
        type: boolean
      notify_interval:
        default: 10
        type: integer
      notify_level:
        default: warn
        enum:
        - normal
        - notice
        - warn
        - error
        type: string
      web_hook_template:
        type: string
      web_hook_url:
        type: string
    type: object
  v1.UpdateAuditPlanReqV1:
    properties:
      audit_plan_cron:
        example: 0 */2 * * *
        type: string
      audit_plan_instance_database:
        example: app1
        type: string
      audit_plan_instance_name:
        example: test_mysql
        type: string
      audit_plan_params:
        items:
          $ref: '#/definitions/v1.AuditPlanParamReqV1'
        type: array
      rule_template_name:
        example: default_MySQL
        type: string
    type: object
  v1.UpdateAuditTaskSQLsReqV1:
    properties:
      description:
        type: string
    type: object
  v1.UpdateAuditWhitelistReqV1:
    properties:
      desc:
        example: used for rapid release
        type: string
      match_type:
        enum:
        - exact_match
        - fp_match
        example: exact_match
        type: string
      value:
        example: create table
        type: string
    type: object
  v1.UpdateCustomRuleReqV1:
    properties:
      annotation:
        example: this is test rule
        type: string
      desc:
        example: this is test rule
        type: string
      level:
        enum:
        - normal
        - notice
        - warn
        - error
        example: notice
        type: string
      rule_script:
        type: string
      type:
        example: DDL规则
        type: string
    type: object
<<<<<<< HEAD
  v1.UpdateDingTalkConfigurationReqV1:
=======
  v1.RuleRespV1:
    properties:
      desc:
        type: string
      rule_name:
        type: string
    type: object
  v1.RuleTemplateDetailResV1:
>>>>>>> 4b42241d
    properties:
      app_key:
        type: string
      app_secret:
        type: string
      is_enable_ding_talk_notify:
        type: boolean
    required:
    - app_key
    - app_secret
    - is_enable_ding_talk_notify
    type: object
  v1.UpdateFeishuConfigurationReqV1:
    properties:
      app_id:
        type: string
      app_secret:
        type: string
      is_feishu_notification_enabled:
        type: boolean
    required:
    - app_id
    - app_secret
    - is_feishu_notification_enabled
    type: object
  v1.UpdateProjectRuleTemplateReqV1:
    properties:
      desc:
        type: string
      rule_list:
        items:
          $ref: '#/definitions/v1.RuleReqV1'
        type: array
    type: object
  v1.UpdateRuleKnowledgeReq:
    properties:
      knowledge_content:
        type: string
    type: object
  v1.UpdateRuleTemplateReqV1:
    properties:
      desc:
        type: string
      rule_list:
        items:
          $ref: '#/definitions/v1.RuleReqV1'
        type: array
    type: object
  v1.UpdateSQLAuditRecordReqV1:
    properties:
      tags:
        items:
          type: string
        type: array
    type: object
<<<<<<< HEAD
  v1.UpdateSystemVariablesReqV1:
=======
  v1.RuleTips:
    properties:
      db_type:
        type: string
      rule:
        items:
          $ref: '#/definitions/v1.RuleRespV1'
        type: array
    type: object
  v1.RuleTypeV1:
>>>>>>> 4b42241d
    properties:
      operation_record_expired_hours:
        example: 2160
        type: integer
      url:
        example: http://10.186.61.32:8080
        type: string
      workflow_expired_hours:
        example: 720
        type: integer
    type: object
  v1.UpdateWorkflowReqV1:
    properties:
      task_ids:
        items:
          type: integer
        type: array
    type: object
  v1.UpdateWorkflowScheduleReqV1:
    properties:
      schedule_time:
        type: string
    type: object
  v1.UpdateWorkflowTemplateReqV1:
    properties:
      allow_submit_when_less_audit_level:
        enum:
        - normal
        - notice
        - warn
        - error
        type: string
      desc:
        type: string
      workflow_step_template_list:
        items:
          $ref: '#/definitions/v1.WorkFlowStepTemplateReqV1'
        type: array
    type: object
  v1.UserTipResV1:
    properties:
      user_id:
        type: string
      user_name:
        type: string
    type: object
  v1.WorkFlowStepTemplateReqV1:
    properties:
      approved_by_authorized:
        type: boolean
      assignee_user_id_list:
        items:
          type: string
        type: array
      desc:
        type: string
      execute_by_authorized:
        type: boolean
      type:
        enum:
        - sql_review
        - sql_execute
        type: string
    type: object
  v1.WorkFlowStepTemplateResV1:
    properties:
      approved_by_authorized:
        type: boolean
      assignee_user_id_list:
        items:
          type: string
        type: array
      desc:
        type: string
      execute_by_authorized:
        type: boolean
      number:
        type: integer
      type:
        type: string
    type: object
  v1.WorkflowAuditPassPercentV1:
    properties:
      audit_pass_percent:
        type: number
    type: object
  v1.WorkflowCountsV1:
    properties:
      today_count:
        type: integer
      total:
        type: integer
    type: object
  v1.WorkflowCreatedCountsEachDayItem:
    properties:
      date:
        example: "2022-08-24"
        type: string
      value:
        type: integer
    type: object
  v1.WorkflowCreatedCountsEachDayV1:
    properties:
      samples:
        items:
          $ref: '#/definitions/v1.WorkflowCreatedCountsEachDayItem'
        type: array
<<<<<<< HEAD
    type: object
  v1.WorkflowDetailResV1:
    properties:
      create_time:
=======
      endpoint:
        type: string
      first_appear_time:
        type: string
      id:
        type: integer
      instance_name:
        type: string
      last_appear_time:
>>>>>>> 4b42241d
        type: string
      create_user_name:
        type: string
      current_step_assignee_user_name_list:
        items:
          type: string
        type: array
      current_step_type:
        enum:
        - sql_review
        - sql_execute
        type: string
      desc:
        type: string
      project_name:
        type: string
      status:
        enum:
        - wait_for_audit
        - wait_for_execution
        - rejected
        - canceled
        - exec_failed
        - executing
        - finished
        type: string
      workflow_id:
        type: string
      workflow_name:
        type: string
    type: object
  v1.WorkflowPassPercentV1:
    properties:
      audit_pass_percent:
        type: number
      execution_success_percent:
        type: number
    type: object
  v1.WorkflowPercentCountedByInstanceType:
    properties:
      count:
        type: integer
      instance_type:
        type: string
      percent:
        type: number
    type: object
  v1.WorkflowPercentCountedByInstanceTypeV1:
    properties:
      workflow_percents:
        items:
          $ref: '#/definitions/v1.WorkflowPercentCountedByInstanceType'
        type: array
      workflow_total_num:
        type: integer
    type: object
  v1.WorkflowRecordResV1:
    properties:
      current_step_number:
        type: integer
      status:
        enum:
        - wait_for_audit
        - wait_for_execution
        - rejected
        - canceled
        - exec_failed
        - executing
        - finished
        type: string
      tasks:
        items:
          $ref: '#/definitions/v1.WorkflowTaskItem'
        type: array
      workflow_step_list:
        items:
          $ref: '#/definitions/v1.WorkflowStepResV1'
        type: array
    type: object
  v1.WorkflowRejectedPercentGroupByCreator:
    properties:
      creator:
        type: string
      rejected_percent:
        type: number
      workflow_total_num:
        type: integer
    type: object
  v1.WorkflowRejectedPercentGroupByInstance:
    properties:
      instance_name:
        type: string
      rejected_percent:
        type: number
      workflow_total_num:
        type: integer
    type: object
  v1.WorkflowResV1:
    properties:
      create_time:
        type: string
      create_user_name:
        type: string
      desc:
        type: string
      mode:
        enum:
        - same_sqls
        - different_sqls
        type: string
      record:
        $ref: '#/definitions/v1.WorkflowRecordResV1'
        type: object
      record_history_list:
        items:
          $ref: '#/definitions/v1.WorkflowRecordResV1'
        type: array
      workflow_name:
        type: string
    type: object
  v1.WorkflowStageDuration:
    properties:
      minutes:
        type: integer
    type: object
  v1.WorkflowStatisticsResV1:
    properties:
      my_need_execute_workflow_number:
        type: integer
      my_need_review_workflow_number:
        type: integer
      my_on_process_workflow_number:
        type: integer
      my_rejected_workflow_number:
        type: integer
      need_me_to_execute_workflow_number:
        type: integer
      need_me_to_review_workflow_number:
        type: integer
    type: object
  v1.WorkflowStatusCountV1:
    properties:
      closed_count:
        type: integer
      executing_count:
        type: integer
      executing_failed_count:
        type: integer
      execution_success_count:
        type: integer
      rejected_count:
        type: integer
      waiting_for_audit_count:
        type: integer
      waiting_for_execution_count:
        type: integer
    type: object
  v1.WorkflowStepResV1:
    properties:
      assignee_user_name_list:
        items:
          type: string
        type: array
      desc:
        type: string
      number:
        type: integer
      operation_time:
        type: string
      operation_user_name:
        type: string
      reason:
        type: string
      state:
        enum:
        - initialized
        - approved
        - rejected
        type: string
      type:
        enum:
        - create_workflow
        - update_workflow
        - sql_review
        - sql_execute
        type: string
      workflow_step_id:
        type: integer
    type: object
  v1.WorkflowTaskItem:
    properties:
      task_id:
        type: integer
    type: object
  v1.WorkflowTemplateDetailResV1:
    properties:
      allow_submit_when_less_audit_level:
        enum:
        - normal
        - notice
        - warn
        - error
        type: string
      desc:
        type: string
      update_time:
        type: string
      workflow_step_template_list:
        items:
          $ref: '#/definitions/v1.WorkFlowStepTemplateResV1'
        type: array
      workflow_template_name:
        type: string
    type: object
  v2.AffectRows:
    properties:
      count:
        type: integer
      err_message:
        type: string
    type: object
  v2.AuditPlanReportSQLResV2:
    properties:
      audit_plan_report_sql:
        example: select * from t1 where id = 1
        type: string
      audit_plan_report_sql_audit_result:
        items:
          $ref: '#/definitions/v2.AuditResult'
        type: array
      number:
        example: 1
        type: integer
    type: object
  v2.AuditPlanResV2:
    properties:
      audit_plan_cron:
        example: 0 */2 * * *
        type: string
      audit_plan_db_type:
        example: mysql
        type: string
      audit_plan_instance_database:
        example: app1
        type: string
      audit_plan_instance_name:
        example: test_mysql
        type: string
      audit_plan_meta:
        $ref: '#/definitions/v1.AuditPlanMetaV1'
        type: object
      audit_plan_name:
        example: audit_for_java_app1
        type: string
      audit_plan_token:
        example: it's a JWT Token for scanner
        type: string
      rule_template:
        $ref: '#/definitions/v2.RuleTemplateV2'
        type: object
    type: object
  v2.AuditResDataV2:
    properties:
      audit_level:
        enum:
        - normal
        - notice
        - warn
        - error
        - ""
        type: string
      pass_rate:
        type: number
      score:
        type: integer
      sql_results:
        items:
          $ref: '#/definitions/v2.AuditSQLResV2'
        type: array
<<<<<<< HEAD
=======
      rule_template_name:
        example: default_MySQL
        type: string
    type: object
  v1.UpdateAuditTaskSQLsReqV1:
    properties:
      description:
        type: string
    type: object
  v1.UpdateAuditWhitelistReqV1:
    properties:
      desc:
        example: used for rapid release
        type: string
      match_type:
        enum:
        - exact_match
        - fp_match
        example: exact_match
        type: string
      value:
        example: create table
        type: string
    type: object
  v1.UpdateCompanyNoticeReq:
    properties:
      notice_str:
        type: string
    type: object
  v1.UpdateCurrentUserPasswordReqV1:
    properties:
      new_password:
        type: string
      password:
        type: string
    type: object
  v1.UpdateCurrentUserReqV1:
    properties:
      email:
        type: string
      phone:
        type: string
      wechat_id:
        example: UserID
        type: string
>>>>>>> 4b42241d
    type: object
  v2.AuditResult:
    properties:
      db_type:
        type: string
      level:
        example: warn
        type: string
      message:
        example: 避免使用不必要的内置函数md5()
        type: string
      rule_name:
        type: string
    type: object
  v2.AuditSQLResV2:
    properties:
      audit_level:
        type: string
      audit_result:
        items:
          $ref: '#/definitions/v2.AuditResult'
        type: array
      exec_sql:
        type: string
      number:
        type: integer
    type: object
  v2.AuditTaskSQLResV2:
    properties:
      audit_level:
        type: string
      audit_result:
        items:
          $ref: '#/definitions/v2.AuditResult'
        type: array
      audit_status:
        type: string
      description:
        type: string
      exec_result:
        type: string
      exec_sql:
        type: string
      exec_status:
        type: string
      number:
        type: integer
      rollback_sql:
        type: string
    type: object
  v2.BatchCancelWorkflowsReqV2:
    properties:
      workflow_id_list:
        items:
          type: string
        type: array
    type: object
  v2.BatchCompleteWorkflowsReqV2:
    properties:
      workflow_id_list:
        items:
          type: string
        type: array
    type: object
  v2.CreateWorkflowReqV2:
    properties:
      desc:
        type: string
      task_ids:
        items:
          type: integer
        type: array
      workflow_subject:
        type: string
    type: object
  v2.CreateWorkflowResV2:
    properties:
      code:
        example: 0
        type: integer
      data:
        $ref: '#/definitions/v2.CreateWorkflowResV2Data'
        type: object
      message:
        example: ok
        type: string
    type: object
  v2.CreateWorkflowResV2Data:
    properties:
      workflow_id:
        type: string
    type: object
  v2.DirectAuditFileReqV2:
    properties:
      file_contents:
        description: |-
          调用方不应该关心SQL是否被完美的拆分成独立的条目, 拆分SQL由SQLE实现
          每个数组元素是一个文件内容
        example:
        - select * from t1; select * from t2;
        items:
          type: string
        type: array
      instance_name:
        example: instance1
        type: string
      instance_type:
        example: MySQL
        type: string
      project_name:
        example: project1
        type: string
      schema_name:
        example: schema1
        type: string
      sql_type:
        enum:
        - sql
        - mybatis
        - ""
        example: sql
        type: string
    type: object
  v2.DirectAuditReqV2:
    properties:
      instance_type:
        example: MySQL
        type: string
      sql_content:
        description: 调用方不应该关心SQL是否被完美的拆分成独立的条目, 拆分SQL由SQLE实现
        example: select * from t1; select * from t2;
        type: string
      sql_type:
        enum:
        - sql
        - mybatis
        - ""
        example: sql
        type: string
    type: object
  v2.DirectAuditResV2:
    properties:
      code:
        example: 0
        type: integer
      data:
        $ref: '#/definitions/v2.AuditResDataV2'
        type: object
      message:
        example: ok
        type: string
    type: object
  v2.DriverMeta:
    properties:
      default_port:
        type: integer
      driver_name:
        type: string
      logo_url:
        type: string
    type: object
  v2.GetAuditPlanAnalysisDataResV2:
    properties:
      code:
        example: 0
        type: integer
      data:
        $ref: '#/definitions/v2.TaskAnalysisDataV2'
        type: object
      message:
        example: ok
        type: string
    type: object
  v2.GetAuditPlanReportSQLsResV2:
    properties:
      code:
        example: 0
        type: integer
      data:
        items:
          $ref: '#/definitions/v2.AuditPlanReportSQLResV2'
        type: array
      message:
        example: ok
        type: string
      total_nums:
        type: integer
    type: object
  v2.GetAuditPlansResV2:
    properties:
      code:
        example: 0
        type: integer
      data:
        items:
          $ref: '#/definitions/v2.AuditPlanResV2'
        type: array
      message:
        example: ok
        type: string
      total_nums:
        type: integer
    type: object
  v2.GetAuditTaskSQLsResV2:
    properties:
      code:
        example: 0
        type: integer
      data:
        items:
          $ref: '#/definitions/v2.AuditTaskSQLResV2'
        type: array
      message:
        example: ok
        type: string
      total_nums:
        type: integer
    type: object
  v2.GetDriversRes:
    properties:
      code:
        example: 0
        type: integer
      data:
        items:
          $ref: '#/definitions/v2.DriverMeta'
        type: array
      message:
        example: ok
        type: string
    type: object
  v2.GetInstanceResV2:
    properties:
      code:
        example: 0
        type: integer
      data:
        $ref: '#/definitions/v2.InstanceResV2'
        type: object
      message:
        example: ok
        type: string
    type: object
  v2.GetTaskAnalysisDataResV2:
    properties:
      code:
        example: 0
        type: integer
      data:
        $ref: '#/definitions/v2.TaskAnalysisDataV2'
        type: object
      message:
        example: ok
        type: string
    type: object
  v2.GetWorkflowResV2:
    properties:
      code:
        example: 0
        type: integer
      data:
        $ref: '#/definitions/v2.WorkflowResV2'
        type: object
      message:
        example: ok
        type: string
    type: object
  v2.GetWorkflowTasksItemV2:
    properties:
      current_step_assignee_user_name_list:
        items:
          type: string
        type: array
      exec_end_time:
        type: string
      exec_start_time:
        type: string
      execution_user_name:
        type: string
      instance_maintenance_times:
        items:
          $ref: '#/definitions/v1.MaintenanceTimeResV1'
        type: array
      instance_name:
        type: string
      schedule_time:
        type: string
      status:
        enum:
        - wait_for_audit
        - wait_for_execution
        - exec_scheduled
        - exec_failed
        - exec_succeeded
        - executing
        - manually_executed
        - terminating
        - terminate_succeeded
        - terminate_failed
        type: string
      task_id:
        type: integer
      task_pass_rate:
        type: number
      task_score:
        type: integer
    type: object
  v2.GetWorkflowTasksResV2:
    properties:
      code:
        example: 0
        type: integer
      data:
        items:
          $ref: '#/definitions/v2.GetWorkflowTasksItemV2'
        type: array
      message:
        example: ok
        type: string
    type: object
  v2.InstanceResV2:
    properties:
      additional_params:
        items:
          $ref: '#/definitions/v1.InstanceAdditionalParamResV1'
        type: array
      db_host:
        example: 10.10.10.10
        type: string
      db_port:
        example: "3306"
        type: string
      db_type:
        example: mysql
        type: string
      db_user:
        example: root
        type: string
      desc:
        example: this is a instance
        type: string
      instance_name:
        type: string
      maintenance_times:
        items:
          $ref: '#/definitions/v1.MaintenanceTimeResV1'
        type: array
      rule_template:
        $ref: '#/definitions/v2.RuleTemplateV2'
        type: object
      source:
        example: SQLE
        type: string
      sql_query_config:
        $ref: '#/definitions/v1.SQLQueryConfigResV1'
        type: object
    type: object
  v2.PerformanceStatistics:
    properties:
      affect_rows:
        $ref: '#/definitions/v2.AffectRows'
        type: object
    type: object
  v2.RejectWorkflowReqV2:
    properties:
      reason:
        type: string
    type: object
  v2.RuleTemplateV2:
    properties:
      is_global_rule_template:
        type: boolean
      name:
        type: string
    type: object
  v2.SQLExplain:
    properties:
      classic_result:
        $ref: '#/definitions/v1.ExplainClassicResult'
        type: object
      err_message:
        type: string
      sql:
        type: string
    type: object
  v2.TableMetas:
    properties:
      err_message:
        type: string
      table_meta_items:
        items:
          $ref: '#/definitions/v1.TableMeta'
        type: array
    type: object
  v2.TaskAnalysisDataV2:
    properties:
      performance_statistics:
        $ref: '#/definitions/v2.PerformanceStatistics'
        type: object
      sql_explain:
        $ref: '#/definitions/v2.SQLExplain'
        type: object
      table_metas:
        $ref: '#/definitions/v2.TableMetas'
        type: object
    type: object
  v2.UpdateWorkflowReqV2:
    properties:
      task_ids:
        items:
          type: integer
        type: array
    type: object
  v2.UpdateWorkflowScheduleReqV2:
    properties:
      schedule_time:
        type: string
    type: object
  v2.WorkflowRecordResV2:
    properties:
      current_step_number:
        type: integer
      status:
        enum:
        - wait_for_audit
        - wait_for_execution
        - rejected
        - canceled
        - exec_failed
        - executing
        - finished
        type: string
      tasks:
        items:
          $ref: '#/definitions/v2.WorkflowTaskItem'
        type: array
      workflow_step_list:
        items:
          $ref: '#/definitions/v2.WorkflowStepResV2'
        type: array
    type: object
  v2.WorkflowResV2:
    properties:
      create_time:
        type: string
      create_user_name:
        type: string
      desc:
        type: string
      mode:
        enum:
        - same_sqls
        - different_sqls
        type: string
      record:
        $ref: '#/definitions/v2.WorkflowRecordResV2'
        type: object
      record_history_list:
        items:
          $ref: '#/definitions/v2.WorkflowRecordResV2'
        type: array
      workflow_id:
        type: string
      workflow_name:
        type: string
    type: object
  v2.WorkflowStepResV2:
    properties:
      assignee_user_name_list:
        items:
          type: string
        type: array
      desc:
        type: string
      number:
<<<<<<< HEAD
=======
        type: integer
      operation_time:
        type: string
      operation_user_name:
        type: string
      reason:
        type: string
      state:
        enum:
        - initialized
        - approved
        - rejected
        type: string
      type:
        enum:
        - create_workflow
        - update_workflow
        - sql_review
        - sql_execute
        type: string
      workflow_step_id:
        type: integer
    type: object
  v1.WorkflowTaskItem:
    properties:
      task_id:
        type: integer
    type: object
  v1.WorkflowTemplateDetailResV1:
    properties:
      allow_submit_when_less_audit_level:
        enum:
        - normal
        - notice
        - warn
        - error
        type: string
      desc:
        type: string
      instance_name_list:
        items:
          type: string
        type: array
      workflow_step_template_list:
        items:
          $ref: '#/definitions/v1.WorkFlowStepTemplateResV1'
        type: array
      workflow_template_name:
        type: string
    type: object
  v2.AffectRows:
    properties:
      count:
        type: integer
      err_message:
        type: string
    type: object
  v2.AuditPlanReportSQLResV2:
    properties:
      audit_plan_report_sql:
        example: select * from t1 where id = 1
        type: string
      audit_plan_report_sql_audit_result:
        items:
          $ref: '#/definitions/v2.AuditResult'
        type: array
      number:
        example: 1
        type: integer
    type: object
  v2.AuditPlanResV2:
    properties:
      audit_plan_cron:
        example: 0 */2 * * *
        type: string
      audit_plan_db_type:
        example: mysql
        type: string
      audit_plan_instance_database:
        example: app1
        type: string
      audit_plan_instance_name:
        example: test_mysql
        type: string
      audit_plan_meta:
        $ref: '#/definitions/v1.AuditPlanMetaV1'
        type: object
      audit_plan_name:
        example: audit_for_java_app1
        type: string
      audit_plan_token:
        example: it's a JWT Token for scanner
        type: string
      rule_template:
        $ref: '#/definitions/v2.RuleTemplateV2'
        type: object
    type: object
  v2.AuditResDataV2:
    properties:
      audit_level:
        enum:
        - normal
        - notice
        - warn
        - error
        - ""
        type: string
      pass_rate:
        type: number
      score:
        type: integer
      sql_results:
        items:
          $ref: '#/definitions/v2.AuditSQLResV2'
        type: array
    type: object
  v2.AuditResult:
    properties:
      db_type:
        type: string
      level:
        example: warn
        type: string
      message:
        example: 避免使用不必要的内置函数md5()
        type: string
      rule_name:
        type: string
    type: object
  v2.AuditSQLResV2:
    properties:
      audit_level:
        type: string
      audit_result:
        items:
          $ref: '#/definitions/v2.AuditResult'
        type: array
      exec_sql:
        type: string
      number:
        type: integer
    type: object
  v2.AuditTaskSQLResV2:
    properties:
      audit_level:
        type: string
      audit_result:
        items:
          $ref: '#/definitions/v2.AuditResult'
        type: array
      audit_status:
        type: string
      description:
        type: string
      exec_result:
        type: string
      exec_sql:
        type: string
      exec_status:
        type: string
      number:
        type: integer
      rollback_sql:
        type: string
    type: object
  v2.BatchCancelWorkflowsReqV2:
    properties:
      workflow_id_list:
        items:
          type: string
        type: array
    type: object
  v2.BatchCompleteWorkflowsReqV2:
    properties:
      workflow_id_list:
        items:
          type: string
        type: array
    type: object
  v2.CreateInstanceReqV2:
    properties:
      additional_params:
        items:
          $ref: '#/definitions/v1.InstanceAdditionalParamReqV1'
        type: array
      db_host:
        example: 10.10.10.10
        type: string
      db_password:
        example: "123456"
        type: string
      db_port:
        example: "3306"
        type: string
      db_type:
        example: mysql
        type: string
      db_user:
        example: root
        type: string
      desc:
        example: this is a test instance
        type: string
      instance_name:
        example: test
        type: string
      maintenance_times:
        items:
          $ref: '#/definitions/v1.MaintenanceTimeReqV1'
        type: array
      rule_template_name:
        type: string
      sql_query_config:
        $ref: '#/definitions/v1.SQLQueryConfigReqV1'
        type: object
    type: object
  v2.CreateWorkflowReqV2:
    properties:
      desc:
        type: string
      task_ids:
        items:
          type: integer
        type: array
      workflow_subject:
        type: string
    type: object
  v2.CreateWorkflowResV2:
    properties:
      code:
        example: 0
        type: integer
      data:
        $ref: '#/definitions/v2.CreateWorkflowResV2Data'
        type: object
      message:
        example: ok
        type: string
    type: object
  v2.CreateWorkflowResV2Data:
    properties:
      workflow_id:
        type: string
    type: object
  v2.DirectAuditFileReqV2:
    properties:
      file_contents:
        description: |-
          调用方不应该关心SQL是否被完美的拆分成独立的条目, 拆分SQL由SQLE实现
          每个数组元素是一个文件内容
        example:
        - select * from t1; select * from t2;
        items:
          type: string
        type: array
      instance_name:
        example: instance1
        type: string
      instance_type:
        example: MySQL
        type: string
      project_name:
        example: project1
        type: string
      schema_name:
        example: schema1
        type: string
      sql_type:
        enum:
        - sql
        - mybatis
        - ""
        example: sql
        type: string
    type: object
  v2.DirectAuditReqV2:
    properties:
      instance_type:
        example: MySQL
        type: string
      sql_content:
        description: 调用方不应该关心SQL是否被完美的拆分成独立的条目, 拆分SQL由SQLE实现
        example: select * from t1; select * from t2;
        type: string
      sql_type:
        enum:
        - sql
        - mybatis
        - ""
        example: sql
        type: string
    type: object
  v2.DirectAuditResV2:
    properties:
      code:
        example: 0
        type: integer
      data:
        $ref: '#/definitions/v2.AuditResDataV2'
        type: object
      message:
        example: ok
        type: string
    type: object
  v2.DriverMeta:
    properties:
      default_port:
        type: integer
      driver_name:
        type: string
      logo_url:
        type: string
    type: object
  v2.GetAuditPlanAnalysisDataResV2:
    properties:
      code:
        example: 0
        type: integer
      data:
        $ref: '#/definitions/v2.TaskAnalysisDataV2'
        type: object
      message:
        example: ok
        type: string
    type: object
  v2.GetAuditPlanReportSQLsResV2:
    properties:
      code:
        example: 0
        type: integer
      data:
        items:
          $ref: '#/definitions/v2.AuditPlanReportSQLResV2'
        type: array
      message:
        example: ok
        type: string
      total_nums:
        type: integer
    type: object
  v2.GetAuditPlansResV2:
    properties:
      code:
        example: 0
        type: integer
      data:
        items:
          $ref: '#/definitions/v2.AuditPlanResV2'
        type: array
      message:
        example: ok
        type: string
      total_nums:
        type: integer
    type: object
  v2.GetAuditTaskSQLsResV2:
    properties:
      code:
        example: 0
        type: integer
      data:
        items:
          $ref: '#/definitions/v2.AuditTaskSQLResV2'
        type: array
      message:
        example: ok
        type: string
      total_nums:
        type: integer
    type: object
  v2.GetDriversRes:
    properties:
      code:
        example: 0
        type: integer
      data:
        items:
          $ref: '#/definitions/v2.DriverMeta'
        type: array
      message:
        example: ok
        type: string
    type: object
  v2.GetInstanceResV2:
    properties:
      code:
        example: 0
        type: integer
      data:
        $ref: '#/definitions/v2.InstanceResV2'
        type: object
      message:
        example: ok
        type: string
    type: object
  v2.GetInstancesResV2:
    properties:
      code:
        example: 0
        type: integer
      data:
        items:
          $ref: '#/definitions/v2.InstanceResV2'
        type: array
      message:
        example: ok
        type: string
      total_nums:
        type: integer
    type: object
  v2.GetTaskAnalysisDataResV2:
    properties:
      code:
        example: 0
        type: integer
      data:
        $ref: '#/definitions/v2.TaskAnalysisDataV2'
        type: object
      message:
        example: ok
        type: string
    type: object
  v2.GetWorkflowResV2:
    properties:
      code:
        example: 0
        type: integer
      data:
        $ref: '#/definitions/v2.WorkflowResV2'
        type: object
      message:
        example: ok
        type: string
    type: object
  v2.GetWorkflowTasksItemV2:
    properties:
      current_step_assignee_user_name_list:
        items:
          type: string
        type: array
      exec_end_time:
        type: string
      exec_start_time:
        type: string
      execution_user_name:
        type: string
      instance_maintenance_times:
        items:
          $ref: '#/definitions/v1.MaintenanceTimeResV1'
        type: array
      instance_name:
        type: string
      schedule_time:
        type: string
      status:
        enum:
        - wait_for_audit
        - wait_for_execution
        - exec_scheduled
        - exec_failed
        - exec_succeeded
        - executing
        - manually_executed
        - terminating
        - terminate_succeeded
        - terminate_failed
        type: string
      task_id:
        type: integer
      task_pass_rate:
        type: number
      task_score:
        type: integer
    type: object
  v2.GetWorkflowTasksResV2:
    properties:
      code:
        example: 0
        type: integer
      data:
        items:
          $ref: '#/definitions/v2.GetWorkflowTasksItemV2'
        type: array
      message:
        example: ok
        type: string
    type: object
  v2.InstanceResV2:
    properties:
      additional_params:
        items:
          $ref: '#/definitions/v1.InstanceAdditionalParamResV1'
        type: array
      db_host:
        example: 10.10.10.10
        type: string
      db_port:
        example: "3306"
        type: string
      db_type:
        example: mysql
        type: string
      db_user:
        example: root
        type: string
      desc:
        example: this is a instance
        type: string
      instance_name:
        type: string
      maintenance_times:
        items:
          $ref: '#/definitions/v1.MaintenanceTimeResV1'
        type: array
      rule_template:
        $ref: '#/definitions/v2.RuleTemplateV2'
        type: object
      source:
        example: SQLE
        type: string
      sql_query_config:
        $ref: '#/definitions/v1.SQLQueryConfigResV1'
        type: object
    type: object
  v2.PerformanceStatistics:
    properties:
      affect_rows:
        $ref: '#/definitions/v2.AffectRows'
        type: object
    type: object
  v2.RejectWorkflowReqV2:
    properties:
      reason:
        type: string
    type: object
  v2.RuleTemplateV2:
    properties:
      is_global_rule_template:
        type: boolean
      name:
        type: string
    type: object
  v2.SQLExplain:
    properties:
      classic_result:
        $ref: '#/definitions/v1.ExplainClassicResult'
        type: object
      err_message:
        type: string
      sql:
        type: string
    type: object
  v2.TableMetas:
    properties:
      err_message:
        type: string
      table_meta_items:
        items:
          $ref: '#/definitions/v1.TableMeta'
        type: array
    type: object
  v2.TaskAnalysisDataV2:
    properties:
      performance_statistics:
        $ref: '#/definitions/v2.PerformanceStatistics'
        type: object
      sql_explain:
        $ref: '#/definitions/v2.SQLExplain'
        type: object
      table_metas:
        $ref: '#/definitions/v2.TableMetas'
        type: object
    type: object
  v2.UpdateWorkflowReqV2:
    properties:
      task_ids:
        items:
          type: integer
        type: array
    type: object
  v2.UpdateWorkflowScheduleReqV2:
    properties:
      schedule_time:
        type: string
    type: object
  v2.WorkflowRecordResV2:
    properties:
      current_step_number:
        type: integer
      status:
        enum:
        - wait_for_audit
        - wait_for_execution
        - rejected
        - canceled
        - exec_failed
        - executing
        - finished
        type: string
      tasks:
        items:
          $ref: '#/definitions/v2.WorkflowTaskItem'
        type: array
      workflow_step_list:
        items:
          $ref: '#/definitions/v2.WorkflowStepResV2'
        type: array
    type: object
  v2.WorkflowResV2:
    properties:
      create_time:
        type: string
      create_user_name:
        type: string
      desc:
        type: string
      mode:
        enum:
        - same_sqls
        - different_sqls
        type: string
      record:
        $ref: '#/definitions/v2.WorkflowRecordResV2'
        type: object
      record_history_list:
        items:
          $ref: '#/definitions/v2.WorkflowRecordResV2'
        type: array
      workflow_id:
        type: string
      workflow_name:
        type: string
    type: object
  v2.WorkflowStepResV2:
    properties:
      assignee_user_name_list:
        items:
          type: string
        type: array
      desc:
        type: string
      number:
        type: integer
      operation_time:
        type: string
      operation_user_name:
        type: string
      reason:
        type: string
      state:
        enum:
        - initialized
        - approved
        - rejected
        type: string
      type:
        enum:
        - create_workflow
        - update_workflow
        - sql_review
        - sql_execute
        type: string
      workflow_step_id:
        type: integer
    type: object
  v2.WorkflowTaskItem:
    properties:
      task_id:
        type: integer
    type: object
info:
  contact: {}
  description: This is a sample server for dev.
  license: {}
  title: Sqle API Docs
  version: "1.0"
paths:
  /v1/audit_files:
    post:
      description: Direct audit sql from SQL files and MyBatis files
      operationId: directAuditFilesV1
      parameters:
      - description: files that should be audited
        in: body
        name: req
        required: true
        schema:
          $ref: '#/definitions/v1.DirectAuditFileReqV1'
      responses:
        "200":
          description: OK
          schema:
            $ref: '#/definitions/v1.DirectAuditResV1'
      security:
      - ApiKeyAuth: []
      summary: 直接从文件内容提取SQL并审核，SQL文件暂时只支持一次解析一个文件
      tags:
      - sql_audit
  /v1/audit_plan_metas:
    get:
      description: get audit plan metas
      operationId: getAuditPlanMetasV1
      parameters:
      - description: filter instance type
        in: query
        name: filter_instance_type
        type: string
      responses:
        "200":
          description: OK
          schema:
            $ref: '#/definitions/v1.GetAuditPlanMetasResV1'
      security:
      - ApiKeyAuth: []
      summary: 获取扫描任务元信息
      tags:
      - audit_plan
  /v1/audit_plan_types:
    get:
      description: get audit plan types
      operationId: getAuditPlanTypesV1
      responses:
        "200":
          description: OK
          schema:
            $ref: '#/definitions/v1.GetAuditPlanTypesResV1'
      security:
      - ApiKeyAuth: []
      summary: 获取扫描任务类型
      tags:
      - audit_plan
  /v1/basic_info:
    get:
      description: get sqle basic info
      operationId: getSQLEInfoV1
      responses:
        "200":
          description: OK
          schema:
            $ref: '#/definitions/v1.GetSQLEInfoResV1'
      summary: 获取 sqle 基本信息
      tags:
      - global
  /v1/company_notice:
    get:
      description: get company notice info
      operationId: getCompanyNotice
      responses:
        "200":
          description: OK
          schema:
            $ref: '#/definitions/v1.GetCompanyNoticeResp'
      security:
      - ApiKeyAuth: []
      summary: 获取企业公告
      tags:
      - companyNotice
    patch:
      consumes:
      - application/json
      description: update company notice info
      operationId: updateCompanyNotice
      parameters:
      - description: company notice
        in: body
        name: companyNotice
        required: true
        schema:
          $ref: '#/definitions/v1.UpdateCompanyNoticeReq'
      produces:
      - application/json
      responses:
        "200":
          description: OK
          schema:
            $ref: '#/definitions/controller.BaseRes'
      security:
      - ApiKeyAuth: []
      summary: 更新企业公告
      tags:
      - companyNotice
  /v1/configurations/ding_talk:
    get:
      description: get dingTalk configuration
      operationId: getDingTalkConfigurationV1
      responses:
        "200":
          description: OK
          schema:
            $ref: '#/definitions/v1.GetDingTalkConfigurationResV1'
      security:
      - ApiKeyAuth: []
      summary: 获取 dingTalk 配置
      tags:
      - configuration
    patch:
      consumes:
      - application/json
      description: update DingTalk configuration
      operationId: updateDingTalkConfigurationV1
      parameters:
      - description: update DingTalk configuration req
        in: body
        name: instance
        required: true
        schema:
          $ref: '#/definitions/v1.UpdateDingTalkConfigurationReqV1'
      responses:
        "200":
          description: OK
          schema:
            $ref: '#/definitions/controller.BaseRes'
      security:
      - ApiKeyAuth: []
      summary: 添加或更新 DingTalk 配置
      tags:
      - configuration
  /v1/configurations/ding_talk/test:
    post:
      consumes:
      - application/json
      description: test DingTalk configuration
      operationId: testDingTalkConfigV1
      responses:
        "200":
          description: OK
          schema:
            $ref: '#/definitions/v1.TestDingTalkConfigResV1'
      security:
      - ApiKeyAuth: []
      summary: 测试 DingTalk 配置
      tags:
      - configuration
  /v1/configurations/drivers:
    get:
      description: get drivers
      operationId: getDriversV1
      responses:
        "200":
          description: OK
          schema:
            $ref: '#/definitions/v1.GetDriversResV1'
      security:
      - ApiKeyAuth: []
      summary: 获取当前 server 支持的审核类型
      tags:
      - configuration
  /v1/configurations/feishu:
    get:
      description: get feishu configuration
      operationId: getFeishuConfigurationV1
      responses:
        "200":
          description: OK
          schema:
            $ref: '#/definitions/v1.GetFeishuConfigurationResV1'
      security:
      - ApiKeyAuth: []
      summary: 获取飞书配置
      tags:
      - configuration
    patch:
      consumes:
      - application/json
      description: update feishu configuration
      operationId: updateFeishuConfigurationV1
      parameters:
      - description: update feishu configuration req
        in: body
        name: param
        required: true
        schema:
          $ref: '#/definitions/v1.UpdateFeishuConfigurationReqV1'
      responses:
        "200":
          description: OK
          schema:
            $ref: '#/definitions/controller.BaseRes'
      security:
      - ApiKeyAuth: []
      summary: 添加或更新飞书配置
      tags:
      - configuration
  /v1/configurations/feishu/test:
    post:
      consumes:
      - application/json
      description: test feishu configuration
      operationId: testFeishuConfigV1
      parameters:
      - description: test feishu configuration req
        in: body
        name: req
        required: true
        schema:
          $ref: '#/definitions/v1.TestFeishuConfigurationReqV1'
      responses:
        "200":
          description: OK
          schema:
            $ref: '#/definitions/v1.TestFeishuConfigResV1'
      security:
      - ApiKeyAuth: []
      summary: 测试飞书配置
      tags:
      - configuration
  /v1/configurations/feishu_audit:
    get:
      description: get feishu audit configuration
      operationId: getFeishuAuditConfigurationV1
      responses:
        "200":
          description: OK
          schema:
            $ref: '#/definitions/v1.GetFeishuAuditConfigurationResV1'
      security:
      - ApiKeyAuth: []
      summary: 获取飞书审核配置
      tags:
      - configuration
    patch:
      consumes:
      - application/json
      description: update feishu audit configuration
      operationId: updateFeishuAuditConfigurationV1
      parameters:
      - description: update feishu audit configuration req
        in: body
        name: param
        required: true
        schema:
          $ref: '#/definitions/v1.UpdateFeishuConfigurationReqV1'
      responses:
        "200":
          description: OK
          schema:
            $ref: '#/definitions/controller.BaseRes'
      security:
      - ApiKeyAuth: []
      summary: 添加或更新飞书配置
      tags:
      - configuration
  /v1/configurations/feishu_audit/test:
    post:
      consumes:
      - application/json
      description: test feishu audit configuration
      operationId: testFeishuAuditConfigV1
      parameters:
      - description: test feishu configuration req
        in: body
        name: req
        required: true
        schema:
          $ref: '#/definitions/v1.TestFeishuConfigurationReqV1'
      responses:
        "200":
          description: OK
          schema:
            $ref: '#/definitions/v1.TestFeishuConfigResV1'
      security:
      - ApiKeyAuth: []
      summary: 测试飞书审批配置
      tags:
      - configuration
  /v1/configurations/ldap:
    get:
      description: get LDAP configuration
      operationId: getLDAPConfigurationV1
      responses:
        "200":
          description: OK
          schema:
            $ref: '#/definitions/v1.GetLDAPConfigurationResV1'
      security:
      - ApiKeyAuth: []
      summary: 获取 LDAP 配置
      tags:
      - configuration
    patch:
      consumes:
      - application/json
      description: update LDAP configuration
      operationId: updateLDAPConfigurationV1
      parameters:
      - description: update LDAP configuration req
        in: body
        name: instance
        required: true
        schema:
          $ref: '#/definitions/v1.LDAPConfigurationReqV1'
      responses:
        "200":
          description: OK
          schema:
            $ref: '#/definitions/controller.BaseRes'
      security:
      - ApiKeyAuth: []
      summary: 添加 LDAP 配置
      tags:
      - configuration
  /v1/configurations/license:
    get:
      description: get sqle license
      operationId: getSQLELicenseV1
      responses:
        "200":
          description: OK
          schema:
            $ref: '#/definitions/v1.GetLicenseResV1'
      security:
      - ApiKeyAuth: []
      summary: 获取 sqle license
      tags:
      - configuration
    post:
      consumes:
      - multipart/form-data
      description: set sqle license
      operationId: setSQLELicenseV1
      parameters:
      - description: SQLE license file
        in: formData
        name: license_file
        required: true
        type: file
      responses:
        "200":
          description: OK
          schema:
            $ref: '#/definitions/controller.BaseRes'
      security:
      - ApiKeyAuth: []
      summary: 导入 sqle license
      tags:
      - configuration
  /v1/configurations/license/check:
    post:
      consumes:
      - multipart/form-data
      description: parse and check sqle license
      operationId: checkSQLELicenseV1
      parameters:
      - description: SQLE license file
        in: formData
        name: license_file
        required: true
        type: file
      responses:
        "200":
          description: OK
          schema:
            $ref: '#/definitions/v1.CheckLicenseResV1'
      security:
      - ApiKeyAuth: []
      summary: 解析和校验 sqle license
      tags:
      - configuration
  /v1/configurations/license/info:
    get:
      description: get the information needed to generate the sqle license
      operationId: GetSQLELicenseInfoV1
      responses:
        "200":
          description: server info
          schema:
            type: file
      security:
      - ApiKeyAuth: []
      summary: 获取生成 sqle license需要的的信息
      tags:
      - configuration
  /v1/configurations/oauth2:
    get:
      description: get Oauth2 configuration
      operationId: getOauth2ConfigurationV1
      responses:
        "200":
          description: OK
          schema:
            $ref: '#/definitions/v1.GetOauth2ConfigurationResV1'
      security:
      - ApiKeyAuth: []
      summary: 获取 Oauth2 配置
      tags:
      - configuration
    patch:
      consumes:
      - application/json
      description: update Oauth2 configuration
      operationId: updateOauth2ConfigurationV1
      parameters:
      - description: update Oauth2 configuration req
        in: body
        name: conf
        required: true
        schema:
          $ref: '#/definitions/v1.Oauth2ConfigurationReqV1'
      responses:
        "200":
          description: OK
          schema:
            $ref: '#/definitions/controller.BaseRes'
      security:
      - ApiKeyAuth: []
      summary: 修改 Oauth2 配置
      tags:
      - configuration
  /v1/configurations/oauth2/tips:
    get:
      description: get Oauth2 tips
      operationId: getOauth2Tips
      responses:
        "200":
          description: OK
          schema:
            $ref: '#/definitions/v1.GetOauth2TipsResV1'
      summary: 获取 Oauth2 基本信息
      tags:
      - configuration
  /v1/configurations/personalise:
    patch:
      description: update personalise config
      operationId: personalise
      parameters:
      - description: personalise req
        in: body
        name: conf
        required: true
        schema:
          $ref: '#/definitions/v1.PersonaliseReqV1'
      responses:
        "200":
          description: OK
          schema:
            $ref: '#/definitions/controller.BaseRes'
      security:
      - ApiKeyAuth: []
      summary: 更新个性化设置
      tags:
      - configuration
  /v1/configurations/personalise/logo:
    post:
      consumes:
      - multipart/form-data
      description: upload logo
      operationId: uploadLogo
      parameters:
      - description: logo file
        in: formData
        name: logo
        required: true
        type: file
      responses:
        "200":
          description: OK
          schema:
            $ref: '#/definitions/v1.UploadLogoResV1'
      security:
      - ApiKeyAuth: []
      summary: 上传Logo
      tags:
      - configuration
  /v1/configurations/smtp:
    get:
      description: get SMTP configuration
      operationId: getSMTPConfigurationV1
      responses:
        "200":
          description: OK
          schema:
            $ref: '#/definitions/v1.GetSMTPConfigurationResV1'
      security:
      - ApiKeyAuth: []
      summary: 获取 SMTP 配置
      tags:
      - configuration
    patch:
      consumes:
      - application/json
      description: update SMTP configuration
      operationId: updateSMTPConfigurationV1
      parameters:
      - description: update SMTP configuration req
        in: body
        name: instance
        required: true
        schema:
          $ref: '#/definitions/v1.UpdateSMTPConfigurationReqV1'
      responses:
        "200":
          description: OK
          schema:
            $ref: '#/definitions/controller.BaseRes'
      security:
      - ApiKeyAuth: []
      summary: 添加 SMTP 配置
      tags:
      - configuration
  /v1/configurations/smtp/test:
    post:
      consumes:
      - application/json
      description: test SMTP configuration
      operationId: testSMTPConfigurationV1
      parameters:
      - description: test SMTP configuration req
        in: body
        name: req
        required: true
        schema:
          $ref: '#/definitions/v1.TestSMTPConfigurationReqV1'
      responses:
        "200":
          description: OK
          schema:
            $ref: '#/definitions/v1.TestSMTPConfigurationResV1'
      security:
      - ApiKeyAuth: []
      summary: 测试 邮箱 配置
      tags:
      - configuration
  /v1/configurations/sql_query:
    get:
      description: get sqle query configuration
      operationId: getSQLQueryConfiguration
      responses:
        "200":
          description: OK
          schema:
            $ref: '#/definitions/v1.GetSQLQueryConfigurationResV1'
      security:
      - ApiKeyAuth: []
      summary: 获取SQL查询配置信息
      tags:
      - configuration
  /v1/configurations/system_variables:
    get:
      description: get system variables
      operationId: getSystemVariablesV1
      responses:
        "200":
          description: OK
          schema:
            $ref: '#/definitions/v1.GetSystemVariablesResV1'
      security:
      - ApiKeyAuth: []
      summary: 获取系统变量
      tags:
      - configuration
    patch:
      consumes:
      - application/json
      description: update system variables
      operationId: updateSystemVariablesV1
      parameters:
      - description: update system variables request
        in: body
        name: instance
        required: true
        schema:
          $ref: '#/definitions/v1.UpdateSystemVariablesReqV1'
      responses:
        "200":
          description: OK
          schema:
            $ref: '#/definitions/controller.BaseRes'
      security:
      - ApiKeyAuth: []
      summary: 修改系统变量
      tags:
      - configuration
  /v1/configurations/webhook:
    get:
      description: get workflow webhook config
      operationId: getGlobalWorkflowWebHookConfig
      responses:
        "200":
          description: OK
          schema:
            $ref: '#/definitions/v1.GetWorkflowWebHookConfigResV1'
      security:
      - ApiKeyAuth: []
      summary: 获取全局工单 WebHook 配置
      tags:
      - configuration
    patch:
      description: update webhook config
      operationId: updateGlobalWebHookConfig
      parameters:
      - description: update webhook config
        in: body
        name: request
        required: true
        schema:
          $ref: '#/definitions/v1.WebHookConfigV1'
      responses:
        "200":
          description: OK
          schema:
            $ref: '#/definitions/controller.BaseRes'
      security:
      - ApiKeyAuth: []
      summary: 更新工单 WebHook 配置
      tags:
      - configuration
  /v1/configurations/webhook/test:
    post:
      description: test workflow webhook config
      operationId: testGlobalWorkflowWebHookConfig
      responses:
        "200":
          description: OK
          schema:
            $ref: '#/definitions/v1.TestWorkflowWebHookConfigResV1'
      security:
      - ApiKeyAuth: []
      summary: 测试全局工单 WebHook 配置
      tags:
      - configuration
  /v1/configurations/wechat:
    get:
      description: get WeChat configuration
      operationId: getWeChatConfigurationV1
      responses:
        "200":
          description: OK
          schema:
            $ref: '#/definitions/v1.GetWeChatConfigurationResV1'
      security:
      - ApiKeyAuth: []
      summary: 获取 企业微信 配置
      tags:
      - configuration
    patch:
      consumes:
      - application/json
      description: update WeChat configuration
      operationId: updateWeChatConfigurationV1
      parameters:
      - description: update WeChat configuration req
        in: body
        name: instance
        required: true
        schema:
          $ref: '#/definitions/v1.UpdateWeChatConfigurationReqV1'
      responses:
        "200":
          description: OK
          schema:
            $ref: '#/definitions/controller.BaseRes'
      security:
      - ApiKeyAuth: []
      summary: 添加 企业微信 配置
      tags:
      - configuration
  /v1/configurations/wechat/test:
    post:
      consumes:
      - application/json
      description: test WeChat configuration
      operationId: testWeChatConfigurationV1
      parameters:
      - description: test WeChat configuration req
        in: body
        name: instance
        required: true
        schema:
          $ref: '#/definitions/v1.TestWeChatConfigurationReqV1'
      responses:
        "200":
          description: OK
          schema:
            $ref: '#/definitions/v1.TestWeChatConfigurationResV1'
      security:
      - ApiKeyAuth: []
      summary: 测试 企业微信 配置
      tags:
      - configuration
  /v1/custom_rules:
    get:
      description: get all custom rule template
      operationId: getCustomRulesV1
      parameters:
      - description: filter db type
        in: query
        name: filter_db_type
        type: string
      - description: filter desc
        in: query
        name: filter_desc
        type: string
      responses:
        "200":
          description: OK
          schema:
            $ref: '#/definitions/v1.GetCustomRulesResV1'
      security:
      - ApiKeyAuth: []
      summary: 自定义规则列表
      tags:
      - rule_template
    post:
      description: create custom rule
      operationId: createCustomRuleV1
      parameters:
      - description: add custom rule
        in: body
        name: instance
        required: true
        schema:
          $ref: '#/definitions/v1.CreateCustomRuleReqV1'
      responses:
        "200":
          description: OK
          schema:
            $ref: '#/definitions/controller.BaseRes'
      security:
      - ApiKeyAuth: []
      summary: 添加自定义规则
      tags:
      - rule_template
  /v1/custom_rules/{db_type}/rule_types:
    get:
      description: get rule type by db type
      operationId: getRuleTypeByDBTypeV1
      parameters:
      - description: db type
        in: query
        name: db_type
        required: true
        type: string
      responses:
        "200":
          description: OK
          schema:
            $ref: '#/definitions/v1.GetRuleTypeByDBTypeResV1'
      security:
      - ApiKeyAuth: []
      summary: 获取规则分类
      tags:
      - rule_template
  /v1/custom_rules/{rule_id}:
    delete:
      description: delete custom rule
      operationId: deleteCustomRuleV1
      parameters:
      - description: rule id
        in: path
        name: rule_id
        required: true
        type: string
      responses:
        "200":
          description: OK
          schema:
            $ref: '#/definitions/controller.BaseRes'
      security:
      - ApiKeyAuth: []
      summary: 删除自定义规则
      tags:
      - rule_template
    get:
      description: get custom rule by rule_id
      operationId: getCustomRuleV1
      parameters:
      - description: rule id
        in: path
        name: rule_id
        required: true
        type: string
      responses:
        "200":
          description: OK
          schema:
            $ref: '#/definitions/v1.GetCustomRuleResV1'
      security:
      - ApiKeyAuth: []
      summary: 获取自定义规则
      tags:
      - rule_template
    patch:
      description: update custom rule
      operationId: updateCustomRuleV1
      parameters:
      - description: rule id
        in: path
        name: rule_id
        required: true
        type: string
      - description: update custom rule
        in: body
        name: instance
        required: true
        schema:
          $ref: '#/definitions/v1.UpdateCustomRuleReqV1'
      responses:
        "200":
          description: OK
          schema:
            $ref: '#/definitions/controller.BaseRes'
      security:
      - ApiKeyAuth: []
      summary: 更新自定义规则
      tags:
      - rule_template
  /v1/dashboard:
    get:
      description: get dashboard info
      operationId: getDashboardV1
      parameters:
      - description: filter project name
        in: query
        name: filter_project_name
        type: string
      produces:
      - application/json
      responses:
        "200":
          description: OK
          schema:
            $ref: '#/definitions/v1.GetDashboardResV1'
      security:
      - ApiKeyAuth: []
      summary: 获取 dashboard 信息
      tags:
      - dashboard
  /v1/dashboard/project_tips:
    get:
      description: get dashboard project tips
      operationId: getDashboardProjectTipsV1
      produces:
      - application/json
      responses:
        "200":
          description: OK
          schema:
            $ref: '#/definitions/v1.GetDashboardProjectTipsResV1'
      security:
      - ApiKeyAuth: []
      summary: 获取dashboard项目提示列表
      tags:
      - dashboard
  /v1/instance_additional_metas:
    get:
      description: get instance additional metas
      operationId: getInstanceAdditionalMetas
      responses:
        "200":
          description: OK
          schema:
            $ref: '#/definitions/v1.GetInstanceAdditionalMetasResV1'
      security:
      - ApiKeyAuth: []
      summary: 获取实例的额外属性列表
      tags:
      - instance
  /v1/instance_connection:
    post:
      consumes:
      - application/json
      description: test instance db connection 注：可直接提交创建实例接口的body，该接口的json 内容是创建实例的
        json 的子集
      operationId: checkInstanceIsConnectableV1
      parameters:
      - description: instance info
        in: body
        name: instance
        required: true
        schema:
          $ref: '#/definitions/v1.GetInstanceConnectableReqV1'
      responses:
        "200":
          description: OK
          schema:
            $ref: '#/definitions/v1.GetInstanceConnectableResV1'
      security:
      - ApiKeyAuth: []
      summary: 实例连通性测试（实例提交前）
      tags:
      - instance
  /v1/login:
    post:
      description: user login
      operationId: loginV1
      parameters:
      - description: user login request
        in: body
        name: user
        required: true
        schema:
          $ref: '#/definitions/v1.UserLoginReqV1'
      responses:
        "200":
          description: OK
          schema:
            $ref: '#/definitions/v1.GetUserLoginResV1'
      summary: 用户登录
      tags:
      - user
  /v1/logout:
    post:
      description: user logout
      operationId: logoutV1
      responses:
        "200":
          description: OK
          schema:
            $ref: '#/definitions/controller.BaseRes'
      summary: 用户登出
      tags:
      - user
  /v1/management_permissions:
    get:
      description: get platform management permissions
      operationId: GetManagementPermissionsV1
      responses:
        "200":
          description: OK
          schema:
            $ref: '#/definitions/v1.GetManagementPermissionsResV1'
      security:
      - ApiKeyAuth: []
      summary: 获取平台管理权限列表
      tags:
      - management_permission
  /v1/oauth2/link:
    get:
      description: oauth2 link
      operationId: Oauth2Link
      summary: oauth2通过此链接跳转到第三方登录网址
      tags:
      - oauth2
  /v1/oauth2/user/bind:
    post:
      description: bind Oauth2 user to sqle
      operationId: bindOauth2User
      parameters:
      - description: bind oauth2 user req
        in: body
        name: conf
        required: true
        schema:
          $ref: '#/definitions/v1.BindOauth2UserReqV1'
      responses:
        "200":
          description: OK
          schema:
            $ref: '#/definitions/v1.BindOauth2UserResV1'
      summary: 绑定 Oauth2 和 sqle用户
      tags:
      - oauth2
  /v1/operation_records:
    get:
      description: Get operation record list
      operationId: getOperationRecordListV1
      parameters:
      - description: filter_operate_time_from
        in: query
        name: filter_operate_time_from
        type: string
      - description: filter_operate_time_to
        in: query
        name: filter_operate_time_to
        type: string
      - description: filter_operate_project_name
        in: query
        name: filter_operate_project_name
        type: string
      - description: fuzzy_search_operate_user_name
        in: query
        name: fuzzy_search_operate_user_name
        type: string
      - description: filter_operate_type_name
        in: query
        name: filter_operate_type_name
        type: string
      - description: filter_operate_action
        in: query
        name: filter_operate_action
        type: string
      - description: page_index
        in: query
        name: page_index
        required: true
        type: integer
      - description: page_size
        in: query
        name: page_size
        required: true
        type: integer
      responses:
        "200":
          description: OK
          schema:
            $ref: '#/definitions/v1.GetOperationRecordListResV1'
      security:
      - ApiKeyAuth: []
      summary: 获取操作记录列表
      tags:
      - OperationRecord
  /v1/operation_records/exports:
    get:
      description: Export operation record list
      operationId: getExportOperationRecordListV1
      parameters:
      - description: filter_operate_time_from
        in: query
        name: filter_operate_time_from
        type: string
      - description: filter_operate_time_to
        in: query
        name: filter_operate_time_to
        type: string
      - description: filter_operate_project_name
        in: query
        name: filter_operate_project_name
        type: string
      - description: fuzzy_search_operate_user_name
        in: query
        name: fuzzy_search_operate_user_name
        type: string
      - description: filter_operate_type_name
        in: query
        name: filter_operate_type_name
        type: string
      - description: filter_operate_action
        in: query
        name: filter_operate_action
        type: string
      responses:
        "200":
          description: get export operation record list
          schema:
            type: file
      security:
      - ApiKeyAuth: []
      summary: 导出操作记录列表
      tags:
      - OperationRecord
  /v1/operation_records/operation_actions:
    get:
      description: Get operation action list
      operationId: getOperationActionList
      responses:
        "200":
          description: OK
          schema:
            $ref: '#/definitions/v1.GetOperationActionListResV1'
      security:
      - ApiKeyAuth: []
      summary: 获取操作内容列表
      tags:
      - OperationRecord
  /v1/operation_records/operation_type_names:
    get:
      description: Get operation type name list
      operationId: GetOperationTypeNameList
      responses:
        "200":
          description: OK
          schema:
            $ref: '#/definitions/v1.GetOperationTypeNamesListResV1'
      security:
      - ApiKeyAuth: []
      summary: 获取操作类型名列表
      tags:
      - OperationRecord
  /v1/operations:
    get:
      description: get permission operations
      operationId: GetOperationsV1
      responses:
        "200":
          description: OK
          schema:
            $ref: '#/definitions/v1.GetOperationsResV1'
      security:
      - ApiKeyAuth: []
      summary: 获取权限动作列表
      tags:
      - operation
  /v1/project_tips:
    get:
      description: get project tip list
      operationId: getProjectTipsV1
      parameters:
      - description: functional module
        enum:
        - operation_record
        in: query
        name: functional_module
        type: string
      responses:
        "200":
          description: OK
          schema:
            $ref: '#/definitions/v1.GetProjectTipsResV1'
      security:
      - ApiKeyAuth: []
      summary: 获取项目提示列表
      tags:
      - project
  /v1/projects:
    get:
      description: get project list
      operationId: getProjectListV1
      parameters:
      - description: page index
        in: query
        name: page_index
        required: true
        type: integer
      - default: 50
        description: size of per page
        in: query
        name: page_size
        required: true
        type: integer
      responses:
        "200":
          description: OK
          schema:
            $ref: '#/definitions/v1.GetProjectResV1'
      security:
      - ApiKeyAuth: []
      summary: 获取项目列表
      tags:
      - project
    post:
      consumes:
      - application/json
      description: create project
      operationId: createProjectV1
      parameters:
      - description: create project request
        in: body
        name: project
        required: true
        schema:
          $ref: '#/definitions/v1.CreateProjectReqV1'
      produces:
      - application/json
      responses:
        "200":
          description: OK
          schema:
            $ref: '#/definitions/controller.BaseRes'
      security:
      - ApiKeyAuth: []
      summary: 创建项目
      tags:
      - project
  /v1/projects/{project_name}/:
    delete:
      description: delete project
      operationId: deleteProjectV1
      parameters:
      - description: project name
        in: path
        name: project_name
        required: true
        type: string
      responses:
        "200":
          description: OK
          schema:
            $ref: '#/definitions/controller.BaseRes'
      security:
      - ApiKeyAuth: []
      summary: 删除项目
      tags:
      - project
    get:
      description: get project detail
      operationId: getProjectDetailV1
      parameters:
      - description: project name
        in: path
        name: project_name
        required: true
        type: string
      responses:
        "200":
          description: OK
          schema:
            $ref: '#/definitions/v1.GetProjectDetailResV1'
      security:
      - ApiKeyAuth: []
      summary: 获取项目详情
      tags:
      - project
    patch:
      consumes:
      - application/json
      description: update project
      operationId: updateProjectV1
      parameters:
      - description: project name
        in: path
        name: project_name
        required: true
        type: string
      - description: create project request
        in: body
        name: project
        required: true
        schema:
          $ref: '#/definitions/v1.UpdateProjectReqV1'
      produces:
      - application/json
      responses:
        "200":
          description: OK
          schema:
            $ref: '#/definitions/controller.BaseRes'
      security:
      - ApiKeyAuth: []
      summary: 更新项目
      tags:
      - project
  /v1/projects/{project_name}/archive:
    post:
      consumes:
      - application/json
      description: archive project
      operationId: archiveProjectV1
      parameters:
      - description: project name
        in: path
        name: project_name
        required: true
        type: string
      produces:
      - application/json
      responses:
        "200":
          description: OK
          schema:
            $ref: '#/definitions/controller.BaseRes'
      security:
      - ApiKeyAuth: []
      summary: 归档项目
      tags:
      - project
  /v1/projects/{project_name}/audit_plans:
    get:
      description: get audit plan info list
      operationId: getAuditPlansV1
      parameters:
      - description: project name
        in: path
        name: project_name
        required: true
        type: string
      - description: filter audit plan db type
        in: query
        name: filter_audit_plan_db_type
        type: string
      - description: fuzzy search audit plan name
        in: query
        name: fuzzy_search_audit_plan_name
        type: string
      - description: filter audit plan type
        in: query
        name: filter_audit_plan_type
        type: string
      - description: filter audit plan instance name
        in: query
        name: filter_audit_plan_instance_name
        type: string
      - description: page index
        in: query
        name: page_index
        required: true
        type: integer
      - description: size of per page
        in: query
        name: page_size
        required: true
        type: integer
      responses:
        "200":
          description: OK
          schema:
            $ref: '#/definitions/v1.GetAuditPlansResV1'
      security:
      - ApiKeyAuth: []
      summary: 获取扫描任务信息列表
      tags:
      - audit_plan
    post:
      consumes:
      - application/json
      description: create audit plan
      operationId: createAuditPlanV1
      parameters:
      - description: project name
        in: path
        name: project_name
        required: true
        type: string
      - description: create audit plan
        in: body
        name: audit_plan
        required: true
        schema:
          $ref: '#/definitions/v1.CreateAuditPlanReqV1'
      responses:
        "200":
          description: OK
          schema:
            $ref: '#/definitions/controller.BaseRes'
      security:
      - ApiKeyAuth: []
      summary: 添加扫描任务
      tags:
      - audit_plan
  /v1/projects/{project_name}/audit_plans/{audit_plan_name}/:
    delete:
      description: delete audit plan
      operationId: deleteAuditPlanV1
      parameters:
      - description: project name
        in: path
        name: project_name
        required: true
        type: string
      - description: audit plan name
        in: path
        name: audit_plan_name
        required: true
        type: string
      responses:
        "200":
          description: OK
          schema:
            $ref: '#/definitions/controller.BaseRes'
      security:
      - ApiKeyAuth: []
      summary: 删除扫描任务
      tags:
      - audit_plan
    get:
      description: get audit plan
      operationId: getAuditPlanV1
      parameters:
      - description: project name
        in: path
        name: project_name
        required: true
        type: string
      - description: audit plan name
        in: path
        name: audit_plan_name
        required: true
        type: string
      responses:
        "200":
          description: OK
          schema:
            $ref: '#/definitions/v1.GetAuditPlanResV1'
      security:
      - ApiKeyAuth: []
      summary: 获取指定扫描任务
      tags:
      - audit_plan
    patch:
      description: update audit plan
      operationId: updateAuditPlanV1
      parameters:
      - description: project name
        in: path
        name: project_name
        required: true
        type: string
      - description: audit plan name
        in: path
        name: audit_plan_name
        required: true
        type: string
      - description: update audit plan
        in: body
        name: audit_plan
        required: true
        schema:
          $ref: '#/definitions/v1.UpdateAuditPlanReqV1'
      responses:
        "200":
          description: OK
          schema:
            $ref: '#/definitions/controller.BaseRes'
      security:
      - ApiKeyAuth: []
      summary: 更新扫描任务
      tags:
      - audit_plan
  /v1/projects/{project_name}/audit_plans/{audit_plan_name}/notify_config:
    get:
      description: get audit plan notify config
      operationId: getAuditPlanNotifyConfigV1
      parameters:
      - description: project name
        in: path
        name: project_name
        required: true
        type: string
      - description: audit plan name
        in: path
        name: audit_plan_name
        required: true
        type: string
      responses:
        "200":
          description: OK
          schema:
            $ref: '#/definitions/v1.GetAuditPlanNotifyConfigResV1'
      security:
      - ApiKeyAuth: []
      summary: 获取扫描任务消息推送设置
      tags:
      - audit_plan
    patch:
      description: update audit plan notify config
      operationId: updateAuditPlanNotifyConfigV1
      parameters:
      - description: project name
        in: path
        name: project_name
        required: true
        type: string
      - description: audit plan name
        in: path
        name: audit_plan_name
        required: true
        type: string
      - description: update audit plan notify config
        in: body
        name: config
        required: true
        schema:
          $ref: '#/definitions/v1.UpdateAuditPlanNotifyConfigReqV1'
      responses:
        "200":
          description: OK
          schema:
            $ref: '#/definitions/controller.BaseRes'
      security:
      - ApiKeyAuth: []
      summary: 更新扫描任务通知设置
      tags:
      - audit_plan
  /v1/projects/{project_name}/audit_plans/{audit_plan_name}/notify_config/test:
    get:
      description: Test audit task message push
      operationId: testAuditPlanNotifyConfigV1
      parameters:
      - description: project name
        in: path
        name: project_name
        required: true
        type: string
      - description: audit plan name
        in: path
        name: audit_plan_name
        required: true
        type: string
      responses:
        "200":
          description: OK
          schema:
            $ref: '#/definitions/v1.TestAuditPlanNotifyConfigResV1'
      security:
      - ApiKeyAuth: []
      summary: 测试扫描任务消息推送
      tags:
      - audit_plan
  /v1/projects/{project_name}/audit_plans/{audit_plan_name}/reports:
    get:
      description: get audit plan report list
      operationId: getAuditPlanReportsV1
      parameters:
      - description: project name
        in: path
        name: project_name
        required: true
        type: string
      - description: audit plan name
        in: path
        name: audit_plan_name
        required: true
        type: string
      - description: page index
        in: query
        name: page_index
        required: true
        type: integer
      - description: size of per page
        in: query
        name: page_size
        required: true
>>>>>>> 4b42241d
        type: integer
      operation_time:
        type: string
      operation_user_name:
        type: string
      reason:
        type: string
      state:
        enum:
        - initialized
        - approved
        - rejected
        type: string
      type:
        enum:
        - create_workflow
        - update_workflow
        - sql_review
        - sql_execute
        type: string
      workflow_step_id:
        type: integer
    type: object
  v2.WorkflowTaskItem:
    properties:
      task_id:
        type: integer
    type: object
info:
  contact: {}
  description: This is a sample server for dev.
  license: {}
  title: Sqle API Docs
  version: "1.0"
paths:
  /v1/audit_files:
    post:
      description: Direct audit sql from SQL files and MyBatis files
      operationId: directAuditFilesV1
      parameters:
      - description: files that should be audited
        in: body
        name: req
        required: true
        schema:
          $ref: '#/definitions/v1.DirectAuditFileReqV1'
      responses:
        "200":
          description: OK
          schema:
            $ref: '#/definitions/v1.DirectAuditResV1'
      security:
      - ApiKeyAuth: []
      summary: 直接从文件内容提取SQL并审核，SQL文件暂时只支持一次解析一个文件
      tags:
      - sql_audit
  /v1/audit_plan_metas:
    get:
      description: get audit plan metas
      operationId: getAuditPlanMetasV1
      parameters:
      - description: filter instance type
        in: query
        name: filter_instance_type
        type: string
      responses:
        "200":
          description: OK
          schema:
            $ref: '#/definitions/v1.GetAuditPlanMetasResV1'
      security:
      - ApiKeyAuth: []
      summary: 获取扫描任务元信息
      tags:
      - audit_plan
  /v1/audit_plan_types:
    get:
      description: get audit plan types
      operationId: getAuditPlanTypesV1
      responses:
        "200":
          description: OK
          schema:
            $ref: '#/definitions/v1.GetAuditPlanTypesResV1'
      security:
      - ApiKeyAuth: []
      summary: 获取扫描任务类型
      tags:
      - audit_plan
  /v1/configurations/ding_talk:
    get:
      description: get dingTalk configuration
      operationId: getDingTalkConfigurationV1
      responses:
        "200":
          description: OK
          schema:
            $ref: '#/definitions/v1.GetDingTalkConfigurationResV1'
      security:
      - ApiKeyAuth: []
      summary: 获取 dingTalk 配置
      tags:
      - configuration
    patch:
      consumes:
      - application/json
      description: update DingTalk configuration
      operationId: updateDingTalkConfigurationV1
      parameters:
      - description: update DingTalk configuration req
        in: body
        name: instance
        required: true
        schema:
          $ref: '#/definitions/v1.UpdateDingTalkConfigurationReqV1'
      responses:
        "200":
          description: OK
          schema:
            $ref: '#/definitions/controller.BaseRes'
      security:
      - ApiKeyAuth: []
      summary: 添加或更新 DingTalk 配置
      tags:
      - configuration
  /v1/configurations/ding_talk/test:
    post:
      consumes:
      - application/json
      description: test DingTalk configuration
      operationId: testDingTalkConfigV1
      responses:
        "200":
          description: OK
          schema:
            $ref: '#/definitions/v1.TestDingTalkConfigResV1'
      security:
      - ApiKeyAuth: []
      summary: 测试 DingTalk 配置
      tags:
      - configuration
  /v1/configurations/drivers:
    get:
      description: get drivers
      operationId: getDriversV1
      responses:
        "200":
          description: OK
          schema:
            $ref: '#/definitions/v1.GetDriversResV1'
      security:
      - ApiKeyAuth: []
      summary: 获取当前 server 支持的审核类型
      tags:
      - configuration
  /v1/configurations/feishu_audit:
    get:
      description: get feishu audit configuration
      operationId: getFeishuAuditConfigurationV1
      responses:
        "200":
          description: OK
          schema:
            $ref: '#/definitions/v1.GetFeishuAuditConfigurationResV1'
      security:
      - ApiKeyAuth: []
      summary: 获取飞书审核配置
      tags:
      - configuration
    patch:
      consumes:
      - application/json
      description: update feishu audit configuration
      operationId: updateFeishuAuditConfigurationV1
      parameters:
      - description: update feishu audit configuration req
        in: body
        name: param
        required: true
        schema:
          $ref: '#/definitions/v1.UpdateFeishuConfigurationReqV1'
      responses:
        "200":
          description: OK
          schema:
            $ref: '#/definitions/controller.BaseRes'
      security:
      - ApiKeyAuth: []
      summary: 添加或更新飞书配置
      tags:
      - configuration
  /v1/configurations/feishu_audit/test:
    post:
      consumes:
      - application/json
      description: test feishu audit configuration
      operationId: testFeishuAuditConfigV1
      parameters:
      - description: test feishu configuration req
        in: body
        name: req
        required: true
        schema:
          $ref: '#/definitions/v1.TestFeishuConfigurationReqV1'
      responses:
        "200":
          description: OK
          schema:
            $ref: '#/definitions/v1.TestFeishuConfigResV1'
      security:
      - ApiKeyAuth: []
      summary: 测试飞书审批配置
      tags:
      - configuration
  /v1/configurations/license:
    get:
      description: get sqle license
      operationId: getSQLELicenseV1
      responses:
        "200":
          description: OK
          schema:
            $ref: '#/definitions/v1.GetLicenseResV1'
      security:
      - ApiKeyAuth: []
      summary: 获取 sqle license
      tags:
      - configuration
    post:
      consumes:
      - multipart/form-data
      description: set sqle license
      operationId: setSQLELicenseV1
      parameters:
      - description: SQLE license file
        in: formData
        name: license_file
        required: true
        type: file
      responses:
        "200":
          description: OK
          schema:
            $ref: '#/definitions/controller.BaseRes'
      security:
      - ApiKeyAuth: []
      summary: 导入 sqle license
      tags:
      - configuration
  /v1/configurations/license/check:
    post:
      consumes:
      - multipart/form-data
      description: parse and check sqle license
      operationId: checkSQLELicenseV1
      parameters:
      - description: SQLE license file
        in: formData
        name: license_file
        required: true
        type: file
      responses:
        "200":
          description: OK
          schema:
            $ref: '#/definitions/v1.CheckLicenseResV1'
      security:
      - ApiKeyAuth: []
      summary: 解析和校验 sqle license
      tags:
      - configuration
  /v1/configurations/license/info:
    get:
      description: get the information needed to generate the sqle license
      operationId: GetSQLELicenseInfoV1
      responses:
        "200":
          description: server info
          schema:
            type: file
      security:
      - ApiKeyAuth: []
      summary: 获取生成 sqle license需要的的信息
      tags:
      - configuration
  /v1/configurations/system_variables:
    get:
      description: get system variables
      operationId: getSystemVariablesV1
      responses:
        "200":
          description: OK
          schema:
            $ref: '#/definitions/v1.GetSystemVariablesResV1'
      security:
      - ApiKeyAuth: []
      summary: 获取系统变量
      tags:
      - configuration
    patch:
      consumes:
      - application/json
      description: update system variables
      operationId: updateSystemVariablesV1
      parameters:
      - description: update system variables request
        in: body
        name: instance
        required: true
        schema:
          $ref: '#/definitions/v1.UpdateSystemVariablesReqV1'
      responses:
        "200":
          description: OK
          schema:
            $ref: '#/definitions/controller.BaseRes'
      security:
      - ApiKeyAuth: []
      summary: 修改系统变量
      tags:
      - configuration
  /v1/custom_rules:
    get:
      description: get all custom rule template
      operationId: getCustomRulesV1
      parameters:
      - description: filter db type
        in: query
        name: filter_db_type
        type: string
      - description: filter desc
        in: query
        name: filter_desc
        type: string
      responses:
        "200":
          description: OK
          schema:
            $ref: '#/definitions/v1.GetCustomRulesResV1'
      security:
      - ApiKeyAuth: []
      summary: 自定义规则列表
      tags:
      - rule_template
    post:
      description: create custom rule
      operationId: createCustomRuleV1
      parameters:
      - description: add custom rule
        in: body
        name: instance
        required: true
        schema:
          $ref: '#/definitions/v1.CreateCustomRuleReqV1'
      responses:
        "200":
          description: OK
          schema:
            $ref: '#/definitions/controller.BaseRes'
      security:
      - ApiKeyAuth: []
      summary: 添加自定义规则
      tags:
      - rule_template
  /v1/custom_rules/{db_type}/rule_types:
    get:
      description: get rule type by db type
      operationId: getRuleTypeByDBTypeV1
      parameters:
      - description: db type
        in: query
        name: db_type
        required: true
        type: string
      responses:
        "200":
          description: OK
          schema:
            $ref: '#/definitions/v1.GetRuleTypeByDBTypeResV1'
      security:
      - ApiKeyAuth: []
      summary: 获取规则分类
      tags:
      - rule_template
  /v1/custom_rules/{rule_id}:
    delete:
      description: delete custom rule
      operationId: deleteCustomRuleV1
      parameters:
      - description: rule id
        in: path
        name: rule_id
        required: true
        type: string
      responses:
        "200":
          description: OK
          schema:
            $ref: '#/definitions/controller.BaseRes'
      security:
      - ApiKeyAuth: []
      summary: 删除自定义规则
      tags:
      - rule_template
    get:
      description: get custom rule by rule_id
      operationId: getCustomRuleV1
      parameters:
      - description: rule id
        in: path
        name: rule_id
        required: true
        type: string
      responses:
        "200":
          description: OK
          schema:
            $ref: '#/definitions/v1.GetCustomRuleResV1'
      security:
      - ApiKeyAuth: []
      summary: 获取自定义规则
      tags:
      - rule_template
    patch:
      description: update custom rule
      operationId: updateCustomRuleV1
      parameters:
      - description: rule id
        in: path
        name: rule_id
        required: true
        type: string
      - description: update custom rule
        in: body
        name: instance
        required: true
        schema:
          $ref: '#/definitions/v1.UpdateCustomRuleReqV1'
      responses:
        "200":
          description: OK
          schema:
            $ref: '#/definitions/controller.BaseRes'
      security:
      - ApiKeyAuth: []
      summary: 更新自定义规则
      tags:
      - rule_template
  /v1/dashboard:
    get:
      description: get dashboard info
      operationId: getDashboardV1
      parameters:
      - description: filter project name
        in: query
        name: filter_project_name
        type: string
      produces:
      - application/json
      responses:
        "200":
          description: OK
          schema:
            $ref: '#/definitions/v1.GetDashboardResV1'
      security:
      - ApiKeyAuth: []
      summary: 获取 dashboard 信息
      tags:
      - dashboard
  /v1/operation_records:
    get:
      description: Get operation record list
      operationId: getOperationRecordListV1
      parameters:
      - description: filter_operate_time_from
        in: query
        name: filter_operate_time_from
        type: string
      - description: filter_operate_time_to
        in: query
        name: filter_operate_time_to
        type: string
      - description: filter_operate_project_name
        in: query
        name: filter_operate_project_name
        type: string
      - description: fuzzy_search_operate_user_name
        in: query
        name: fuzzy_search_operate_user_name
        type: string
      - description: filter_operate_type_name
        in: query
        name: filter_operate_type_name
        type: string
      - description: filter_operate_action
        in: query
        name: filter_operate_action
        type: string
      - description: page_index
        in: query
        name: page_index
        required: true
        type: integer
      - description: page_size
        in: query
        name: page_size
        required: true
        type: integer
      responses:
        "200":
          description: OK
          schema:
            $ref: '#/definitions/v1.GetOperationRecordListResV1'
      security:
      - ApiKeyAuth: []
      summary: 获取操作记录列表
      tags:
      - OperationRecord
  /v1/operation_records/exports:
    get:
      description: Export operation record list
      operationId: getExportOperationRecordListV1
      parameters:
      - description: filter_operate_time_from
        in: query
        name: filter_operate_time_from
        type: string
      - description: filter_operate_time_to
        in: query
        name: filter_operate_time_to
        type: string
      - description: filter_operate_project_name
        in: query
        name: filter_operate_project_name
        type: string
      - description: fuzzy_search_operate_user_name
        in: query
        name: fuzzy_search_operate_user_name
        type: string
      - description: filter_operate_type_name
        in: query
        name: filter_operate_type_name
        type: string
      - description: filter_operate_action
        in: query
        name: filter_operate_action
        type: string
      responses:
        "200":
          description: get export operation record list
          schema:
            type: file
      security:
      - ApiKeyAuth: []
      summary: 导出操作记录列表
      tags:
      - OperationRecord
  /v1/operation_records/operation_actions:
    get:
      description: Get operation action list
      operationId: getOperationActionList
      responses:
        "200":
          description: OK
          schema:
            $ref: '#/definitions/v1.GetOperationActionListResV1'
      security:
      - ApiKeyAuth: []
      summary: 获取操作内容列表
      tags:
      - OperationRecord
  /v1/operation_records/operation_type_names:
    get:
      description: Get operation type name list
      operationId: GetOperationTypeNameList
      responses:
        "200":
          description: OK
          schema:
            $ref: '#/definitions/v1.GetOperationTypeNamesListResV1'
      security:
      - ApiKeyAuth: []
      summary: 获取操作类型名列表
      tags:
      - OperationRecord
  /v1/operations:
    get:
      description: get permission operations
      operationId: GetOperationsV1
      responses:
        "200":
          description: OK
          schema:
            $ref: '#/definitions/v1.GetOperationsResV1'
      security:
      - ApiKeyAuth: []
      summary: 获取权限动作列表
      tags:
      - operation
  /v1/projects/{project_name}/audit_plans:
    get:
      description: get audit plan info list
      operationId: getAuditPlansV1
      parameters:
      - description: project name
        in: path
        name: project_name
        required: true
        type: string
      - description: filter audit plan db type
        in: query
        name: filter_audit_plan_db_type
        type: string
      - description: fuzzy search audit plan name
        in: query
        name: fuzzy_search_audit_plan_name
        type: string
      - description: filter audit plan type
        in: query
        name: filter_audit_plan_type
        type: string
      - description: filter audit plan instance name
        in: query
        name: filter_audit_plan_instance_name
        type: string
      - description: page index
        in: query
        name: page_index
        required: true
        type: integer
      - description: size of per page
        in: query
        name: page_size
        required: true
        type: integer
      responses:
        "200":
          description: OK
          schema:
            $ref: '#/definitions/v1.GetAuditPlansResV1'
      security:
      - ApiKeyAuth: []
      summary: 获取扫描任务信息列表
      tags:
      - audit_plan
    post:
      consumes:
      - application/json
      description: create audit plan
      operationId: createAuditPlanV1
      parameters:
      - description: project name
        in: path
        name: project_name
        required: true
        type: string
      - description: create audit plan
        in: body
        name: audit_plan
        required: true
        schema:
          $ref: '#/definitions/v1.CreateAuditPlanReqV1'
      responses:
        "200":
          description: OK
          schema:
            $ref: '#/definitions/controller.BaseRes'
      security:
      - ApiKeyAuth: []
      summary: 添加扫描任务
      tags:
      - audit_plan
  /v1/projects/{project_name}/audit_plans/{audit_plan_name}/:
    delete:
      description: delete audit plan
      operationId: deleteAuditPlanV1
      parameters:
      - description: project name
        in: path
        name: project_name
        required: true
        type: string
      - description: audit plan name
        in: path
        name: audit_plan_name
        required: true
        type: string
      responses:
        "200":
          description: OK
          schema:
            $ref: '#/definitions/controller.BaseRes'
      security:
      - ApiKeyAuth: []
      summary: 删除扫描任务
      tags:
      - audit_plan
    get:
      description: get audit plan
      operationId: getAuditPlanV1
      parameters:
      - description: project name
        in: path
        name: project_name
        required: true
        type: string
      - description: audit plan name
        in: path
        name: audit_plan_name
        required: true
        type: string
      responses:
        "200":
          description: OK
          schema:
            $ref: '#/definitions/v1.GetAuditPlanResV1'
      security:
      - ApiKeyAuth: []
      summary: 获取指定扫描任务
      tags:
      - audit_plan
    patch:
      description: update audit plan
      operationId: updateAuditPlanV1
      parameters:
      - description: project name
        in: path
        name: project_name
        required: true
        type: string
      - description: audit plan name
        in: path
        name: audit_plan_name
        required: true
        type: string
      - description: update audit plan
        in: body
        name: audit_plan
        required: true
        schema:
          $ref: '#/definitions/v1.UpdateAuditPlanReqV1'
      responses:
        "200":
          description: OK
          schema:
            $ref: '#/definitions/controller.BaseRes'
      security:
      - ApiKeyAuth: []
      summary: 更新扫描任务
      tags:
      - audit_plan
  /v1/projects/{project_name}/audit_plans/{audit_plan_name}/notify_config:
    get:
      description: get audit plan notify config
      operationId: getAuditPlanNotifyConfigV1
      parameters:
      - description: project name
        in: path
        name: project_name
        required: true
        type: string
      - description: audit plan name
        in: path
        name: audit_plan_name
        required: true
        type: string
      responses:
        "200":
          description: OK
          schema:
            $ref: '#/definitions/v1.GetAuditPlanNotifyConfigResV1'
      security:
      - ApiKeyAuth: []
      summary: 获取扫描任务消息推送设置
      tags:
      - audit_plan
    patch:
      description: update audit plan notify config
      operationId: updateAuditPlanNotifyConfigV1
      parameters:
      - description: project name
        in: path
        name: project_name
        required: true
        type: string
      - description: audit plan name
        in: path
        name: audit_plan_name
        required: true
        type: string
      - description: update audit plan notify config
        in: body
        name: config
        required: true
        schema:
          $ref: '#/definitions/v1.UpdateAuditPlanNotifyConfigReqV1'
      responses:
        "200":
          description: OK
          schema:
            $ref: '#/definitions/controller.BaseRes'
      security:
      - ApiKeyAuth: []
      summary: 更新扫描任务通知设置
      tags:
      - audit_plan
  /v1/projects/{project_name}/audit_plans/{audit_plan_name}/notify_config/test:
    get:
      description: Test audit task message push
      operationId: testAuditPlanNotifyConfigV1
      parameters:
      - description: project name
        in: path
        name: project_name
        required: true
        type: string
      - description: audit plan name
        in: path
        name: audit_plan_name
        required: true
        type: string
      responses:
        "200":
          description: OK
          schema:
            $ref: '#/definitions/v1.TestAuditPlanNotifyConfigResV1'
      security:
      - ApiKeyAuth: []
      summary: 测试扫描任务消息推送
      tags:
      - audit_plan
  /v1/projects/{project_name}/audit_plans/{audit_plan_name}/reports:
    get:
      description: get audit plan report list
      operationId: getAuditPlanReportsV1
      parameters:
      - description: project name
        in: path
        name: project_name
        required: true
        type: string
      - description: audit plan name
        in: path
        name: audit_plan_name
        required: true
        type: string
      - description: page index
        in: query
        name: page_index
        required: true
        type: integer
      - description: size of per page
        in: query
        name: page_size
        required: true
        type: integer
      responses:
        "200":
          description: OK
          schema:
            $ref: '#/definitions/v1.GetAuditPlanReportsResV1'
      security:
      - ApiKeyAuth: []
      summary: 获取指定扫描任务的报告列表
      tags:
      - audit_plan
  /v1/projects/{project_name}/audit_plans/{audit_plan_name}/reports/{audit_plan_report_id}/:
    get:
      description: get audit plan report
      operationId: getAuditPlanReportV1
      parameters:
      - description: project name
        in: path
        name: project_name
        required: true
        type: string
      - description: audit plan name
        in: path
        name: audit_plan_name
        required: true
        type: string
      - description: audit plan report id
        in: path
        name: audit_plan_report_id
        required: true
        type: string
      responses:
        "200":
          description: OK
          schema:
            $ref: '#/definitions/v1.GetAuditPlanReportResV1'
      security:
      - ApiKeyAuth: []
      summary: 获取指定扫描任务的SQL扫描记录统计信息
      tags:
      - audit_plan
  /v1/projects/{project_name}/audit_plans/{audit_plan_name}/reports/{audit_plan_report_id}/export:
    get:
      description: export audit plan report as csv
      operationId: exportAuditPlanReportV1
      parameters:
      - description: project name
        in: path
        name: project_name
        required: true
        type: string
      - description: audit plan name
        in: path
        name: audit_plan_name
        required: true
        type: string
      - description: audit plan report id
        in: path
        name: audit_plan_report_id
        required: true
        type: string
      responses:
        "200":
          description: get export audit plan report
          schema:
            type: file
      security:
      - ApiKeyAuth: []
      summary: 以csv的形式导出扫描报告
      tags:
      - audit_plan
  /v1/projects/{project_name}/audit_plans/{audit_plan_name}/reports/{audit_plan_report_id}/sqls:
    get:
      description: get audit plan report SQLs
      operationId: getAuditPlanReportsSQLsV1
      parameters:
      - description: project name
        in: path
        name: project_name
        required: true
        type: string
      - description: audit plan name
        in: path
        name: audit_plan_name
        required: true
        type: string
      - description: audit plan report id
        in: path
        name: audit_plan_report_id
        required: true
        type: string
      - description: page index
        in: query
        name: page_index
        required: true
        type: integer
      - description: size of per page
        in: query
        name: page_size
        required: true
        type: integer
      responses:
        "200":
          description: OK
          schema:
            $ref: '#/definitions/v1.GetAuditPlanReportSQLsResV1'
      security:
      - ApiKeyAuth: []
      summary: 获取指定扫描任务的SQL扫描详情
      tags:
      - audit_plan
  /v1/projects/{project_name}/audit_plans/{audit_plan_name}/reports/{audit_plan_report_id}/sqls/{number}/analysis:
    get:
      description: get SQL explain and related table metadata for analysis
      operationId: getTaskAnalysisData
      parameters:
      - description: project name
        in: path
        name: project_name
        required: true
        type: string
      - description: audit plan name
        in: path
        name: audit_plan_name
        required: true
        type: string
      - description: audit plan report id
        in: path
        name: audit_plan_report_id
        required: true
        type: string
      - description: sql number
        in: path
        name: number
        required: true
        type: string
      responses:
        "200":
          description: OK
          schema:
            $ref: '#/definitions/v1.GetAuditPlanAnalysisDataResV1'
      security:
      - ApiKeyAuth: []
      summary: 获取task相关的SQL执行计划和表元数据
      tags:
      - audit_plan
  /v1/projects/{project_name}/audit_plans/{audit_plan_name}/sqls:
    get:
      description: get audit plan SQLs
      operationId: getAuditPlanSQLsV1
      parameters:
      - description: project name
        in: path
        name: project_name
        required: true
        type: string
      - description: audit plan name
        in: path
        name: audit_plan_name
        required: true
        type: string
      - description: page index
        in: query
        name: page_index
        required: true
        type: integer
      - description: size of per page
        in: query
        name: page_size
        required: true
        type: integer
      responses:
        "200":
          description: OK
          schema:
            $ref: '#/definitions/v1.GetAuditPlanSQLsResV1'
      security:
      - ApiKeyAuth: []
      summary: 获取指定扫描任务的SQLs信息(不包括扫描结果)
      tags:
      - audit_plan
  /v1/projects/{project_name}/audit_plans/{audit_plan_name}/sqls/full:
    post:
      description: full sync audit plan SQLs
      operationId: fullSyncAuditPlanSQLsV1
      parameters:
      - description: project name
        in: path
        name: project_name
        required: true
        type: string
      - description: audit plan name
        in: path
        name: audit_plan_name
        required: true
        type: string
      - description: full sync audit plan SQLs request
        in: body
        name: sqls
        required: true
        schema:
          $ref: '#/definitions/v1.FullSyncAuditPlanSQLsReqV1'
      responses:
        "200":
          description: OK
          schema:
            $ref: '#/definitions/controller.BaseRes'
      security:
      - ApiKeyAuth: []
      summary: 全量同步SQL到扫描任务
      tags:
      - audit_plan
  /v1/projects/{project_name}/audit_plans/{audit_plan_name}/sqls/partial:
    post:
      description: partial sync audit plan SQLs
      operationId: partialSyncAuditPlanSQLsV1
      parameters:
      - description: project name
        in: path
        name: project_name
        required: true
        type: string
<<<<<<< HEAD
      - description: audit plan name
        in: path
        name: audit_plan_name
=======
      - description: fuzzy search sql fingerprint
        in: query
        name: fuzzy_search_sql_fingerprint
        type: string
      - description: assignee
        in: query
        name: filter_assignee
        type: string
      - description: instance name
        in: query
        name: filter_instance_name
        type: string
      - description: source
        enum:
        - audit_plan
        - sql_audit_record
        in: query
        name: filter_source
        type: string
      - description: audit level
        enum:
        - normal
        - notice
        - warn
        - error
        in: query
        name: filter_audit_level
        type: string
      - description: last audit start time from
        in: query
        name: filter_last_audit_start_time_from
        type: string
      - description: last audit start time to
        in: query
        name: filter_last_audit_start_time_to
        type: string
      - description: status
        enum:
        - unhandled
        - solved
        - ignored
        - manual_audited
        in: query
        name: filter_status
        type: string
      - description: rule name
        in: query
        name: filter_rule_name
        type: string
      - description: db type
        in: query
        name: filter_db_type
        type: string
      - description: endpoint
        in: query
        name: filter_endpoint
        type: string
      - description: sort field
        enum:
        - first_appear_timestamp
        - last_receive_timestamp
        - fp_count
        in: query
        name: sort_field
        type: string
      - description: sort order
        enum:
        - asc
        - desc
        in: query
        name: sort_order
        type: string
      - description: page index
        in: query
        name: page_index
>>>>>>> 4b42241d
        required: true
        type: string
      - description: partial sync audit plan SQLs request
        in: body
        name: sqls
        required: true
        schema:
          $ref: '#/definitions/v1.PartialSyncAuditPlanSQLsReqV1'
      responses:
        "200":
          description: OK
          schema:
            $ref: '#/definitions/controller.BaseRes'
      security:
      - ApiKeyAuth: []
      summary: 增量同步SQL到扫描任务
      tags:
      - audit_plan
  /v1/projects/{project_name}/audit_plans/{audit_plan_name}/trigger:
    post:
      description: trigger audit plan
      operationId: triggerAuditPlanV1
      parameters:
      - description: project name
        in: path
        name: project_name
        required: true
        type: string
      - description: audit plan name
        in: path
        name: audit_plan_name
        required: true
        type: string
      responses:
        "200":
          description: OK
          schema:
            $ref: '#/definitions/v1.TriggerAuditPlanResV1'
      security:
      - ApiKeyAuth: []
      summary: 触发扫描任务
      tags:
      - audit_plan
  /v1/projects/{project_name}/audit_whitelist:
    get:
      description: get all whitelist
      operationId: getAuditWhitelistV1
      parameters:
      - description: project name
        in: path
        name: project_name
        required: true
        type: string
      - description: page index
        in: query
        name: page_index
        required: true
        type: string
      - description: page size
        in: query
        name: page_size
        required: true
        type: string
      - description: db type
        in: query
        name: filter_db_type
        type: string
      - description: rule name
        in: query
        name: filter_rule_name
        type: string
      - description: endpoint
        in: query
        name: filter_endpoint
        type: string
      - description: sort field
        enum:
        - first_appear_timestamp
        - last_receive_timestamp
        - fp_count
        in: query
        name: sort_field
        type: string
      - description: sort order
        enum:
        - asc
        - desc
        in: query
        name: sort_order
        type: string
      responses:
        "200":
          description: OK
          schema:
            $ref: '#/definitions/v1.GetAuditWhitelistResV1'
      security:
      - ApiKeyAuth: []
      summary: 获取Sql审核白名单
      tags:
<<<<<<< HEAD
      - audit_whitelist
    post:
      consumes:
      - application/json
      description: create a sql whitelist
      operationId: createAuditWhitelistV1
=======
      - SqlManage
  /v1/projects/{project_name}/sql_manages/rule_tips:
    get:
      description: get sql manage rule tips
      operationId: GetSqlManageRuleTips
      parameters:
      - description: project name
        in: path
        name: project_name
        required: true
        type: string
      responses:
        "200":
          description: OK
          schema:
            $ref: '#/definitions/v1.GetSqlManageRuleTipsResp'
      security:
      - ApiKeyAuth: []
      summary: 获取管控规则tips
      tags:
      - SqlManage
  /v1/projects/{project_name}/statistic/audit_plans:
    get:
      description: statistic audit plan
      operationId: statisticAuditPlanV1
>>>>>>> 4b42241d
      parameters:
      - description: project name
        in: path
        name: project_name
        required: true
        type: string
      - description: add sql whitelist req
        in: body
        name: instance
        required: true
        schema:
          $ref: '#/definitions/v1.CreateAuditWhitelistReqV1'
      responses:
        "200":
          description: OK
          schema:
            $ref: '#/definitions/controller.BaseRes'
      security:
      - ApiKeyAuth: []
      summary: 添加SQL白名单
      tags:
      - audit_whitelist
  /v1/projects/{project_name}/audit_whitelist/{audit_whitelist_id}/:
    delete:
      description: remove sql white
      operationId: deleteAuditWhitelistByIdV1
      parameters:
      - description: project name
        in: path
        name: project_name
        required: true
        type: string
      - description: audit whitelist id
        in: path
        name: audit_whitelist_id
        required: true
        type: string
      responses:
        "200":
          description: OK
          schema:
            $ref: '#/definitions/controller.BaseRes'
      security:
      - ApiKeyAuth: []
      summary: 删除SQL白名单信息
      tags:
      - audit_whitelist
    patch:
      consumes:
      - application/json
      description: update sql whitelist by id
      operationId: UpdateAuditWhitelistByIdV1
      parameters:
      - description: project name
        in: path
        name: project_name
        required: true
        type: string
      - description: sql audit whitelist id
        in: path
        name: audit_whitelist_id
        required: true
        type: string
      - description: update sql whitelist req
        in: body
        name: instance
        required: true
        schema:
          $ref: '#/definitions/v1.UpdateAuditWhitelistReqV1'
      responses:
        "200":
          description: OK
          schema:
            $ref: '#/definitions/controller.BaseRes'
      security:
      - ApiKeyAuth: []
      summary: 更新SQL白名单
      tags:
      - audit_whitelist
  /v1/projects/{project_name}/instance_tips:
    get:
      description: get instance tip list
      operationId: getInstanceTipListV1
      parameters:
      - description: project name
        in: path
        name: project_name
        required: true
        type: string
      - description: filter db type
        in: query
        name: filter_db_type
        type: string
      - description: filter workflow template id
        in: query
        name: filter_workflow_template_id
        type: string
      - description: functional module
        enum:
        - create_audit_plan
        - create_workflow
        - sql_manage
        in: query
        name: functional_module
        type: string
      responses:
        "200":
          description: OK
          schema:
            $ref: '#/definitions/v1.GetInstanceTipsResV1'
      security:
      - ApiKeyAuth: []
      summary: 获取实例提示列表
      tags:
      - instance
  /v1/projects/{project_name}/instances/{instance_name}/connection:
    get:
      description: test instance db connection
      operationId: checkInstanceIsConnectableByNameV1
      parameters:
      - description: project name
        in: path
        name: project_name
        required: true
        type: string
      - description: instance name
        in: path
        name: instance_name
        required: true
        type: string
      responses:
        "200":
          description: OK
          schema:
            $ref: '#/definitions/v1.GetInstanceConnectableResV1'
      security:
      - ApiKeyAuth: []
      summary: 实例连通性测试（实例提交后）
      tags:
      - instance
  /v1/projects/{project_name}/instances/{instance_name}/rules:
    get:
      description: get instance all rule
      operationId: getInstanceRuleListV1
      parameters:
      - description: project name
        in: path
        name: project_name
        required: true
        type: string
      - description: instance name
        in: path
        name: instance_name
        required: true
        type: string
      responses:
        "200":
          description: OK
          schema:
            $ref: '#/definitions/v1.GetRulesResV1'
      security:
      - ApiKeyAuth: []
      summary: 获取实例应用的规则列表
      tags:
      - instance
  /v1/projects/{project_name}/instances/{instance_name}/schemas:
    get:
      description: instance schema list
      operationId: getInstanceSchemasV1
      parameters:
      - description: project name
        in: path
        name: project_name
        required: true
        type: string
      - description: instance name
        in: path
        name: instance_name
        required: true
        type: string
      responses:
        "200":
          description: OK
          schema:
            $ref: '#/definitions/v1.GetInstanceSchemaResV1'
      security:
      - ApiKeyAuth: []
      summary: 实例 Schema 列表
      tags:
      - instance
  /v1/projects/{project_name}/instances/{instance_name}/schemas/{schema_name}/tables:
    get:
      description: list table by schema
      operationId: listTableBySchema
      parameters:
      - description: project name
        in: path
        name: project_name
        required: true
        type: string
      - description: instance name
        in: path
        name: instance_name
        required: true
        type: string
      - description: schema name
        in: path
        name: schema_name
        required: true
        type: string
      responses:
        "200":
          description: OK
          schema:
            $ref: '#/definitions/v1.ListTableBySchemaResV1'
      security:
      - ApiKeyAuth: []
      summary: 获取数据库下的所有表
      tags:
      - instance
  /v1/projects/{project_name}/instances/{instance_name}/schemas/{schema_name}/tables/{table_name}/metadata:
    get:
      description: get table metadata
      operationId: getTableMetadata
      parameters:
      - description: project name
        in: path
        name: project_name
        required: true
        type: string
      - description: instance name
        in: path
        name: instance_name
        required: true
        type: string
      - description: schema name
        in: path
        name: schema_name
        required: true
        type: string
      - description: table name
        in: path
        name: table_name
        required: true
        type: string
      responses:
        "200":
          description: OK
          schema:
            $ref: '#/definitions/v1.GetTableMetadataResV1'
      security:
      - ApiKeyAuth: []
      summary: 获取表元数据
      tags:
      - instance
  /v1/projects/{project_name}/instances/connections:
    post:
      description: batch test instance db connections
      operationId: batchCheckInstanceIsConnectableByName
      parameters:
      - description: project name
        in: path
        name: project_name
        required: true
        type: string
      - description: instances
        in: body
        name: instances
        required: true
<<<<<<< HEAD
        schema:
          $ref: '#/definitions/v1.BatchCheckInstanceConnectionsReqV1'
=======
        type: string
      - description: schema of instance
        in: formData
        name: instance_schema
        type: string
      - description: sqls for audit
        in: formData
        name: sql
        type: string
      - description: input SQL file
        in: formData
        name: input_sql_file
        type: file
      - description: input mybatis XML file
        in: formData
        name: input_mybatis_xml_file
        type: file
      - description: input ZIP file
        in: formData
        name: input_zip_file
        type: file
      produces:
      - application/json
>>>>>>> 4b42241d
      responses:
        "200":
          description: OK
          schema:
            $ref: '#/definitions/v1.BatchGetInstanceConnectionsResV1'
      security:
      - ApiKeyAuth: []
      summary: 批量测试实例连通性（实例提交后）
      tags:
      - instance
  /v1/projects/{project_name}/rule_template_tips:
    get:
      description: get rule template tips in project
      operationId: getProjectRuleTemplateTipsV1
      parameters:
      - description: project name
        in: path
        name: project_name
        required: true
        type: string
      - description: filter db type
        in: query
        name: filter_db_type
        type: string
      responses:
        "200":
          description: OK
          schema:
            $ref: '#/definitions/v1.GetRuleTemplateTipsResV1'
      security:
      - ApiKeyAuth: []
      summary: 获取项目规则模板提示
      tags:
      - rule_template
  /v1/projects/{project_name}/rule_templates:
    get:
      description: get all rule template in a project
      operationId: getProjectRuleTemplateListV1
      parameters:
      - description: project name
        in: path
        name: project_name
        required: true
        type: string
      - description: page index
        in: query
        name: page_index
        required: true
        type: integer
      - description: size of per page
        in: query
        name: page_size
        required: true
        type: integer
      responses:
        "200":
          description: OK
          schema:
            $ref: '#/definitions/v1.GetProjectRuleTemplatesResV1'
      security:
      - ApiKeyAuth: []
      summary: 项目规则模板列表
      tags:
      - rule_template
    post:
      consumes:
      - application/json
      description: create a rule template in project
      operationId: createProjectRuleTemplateV1
      parameters:
      - description: project name
        in: path
        name: project_name
        required: true
        type: string
      - description: add rule template request
        in: body
        name: req
        required: true
        schema:
          $ref: '#/definitions/v1.CreateProjectRuleTemplateReqV1'
      responses:
        "200":
          description: OK
          schema:
            $ref: '#/definitions/controller.BaseRes'
      security:
      - ApiKeyAuth: []
      summary: 添加项目规则模板
      tags:
      - rule_template
  /v1/projects/{project_name}/rule_templates/{rule_template_name}/:
    delete:
      description: delete rule template in project
      operationId: deleteProjectRuleTemplateV1
      parameters:
      - description: project name
        in: path
        name: project_name
        required: true
        type: string
      - description: rule template name
        in: path
        name: rule_template_name
        required: true
        type: string
      responses:
        "200":
          description: OK
          schema:
            $ref: '#/definitions/controller.BaseRes'
      security:
      - ApiKeyAuth: []
      summary: 删除项目规则模板
      tags:
      - rule_template
    get:
      description: get rule template detail in project
      operationId: getProjectRuleTemplateV1
      parameters:
      - description: project name
        in: path
        name: project_name
        required: true
        type: string
      - description: rule template name
        in: path
        name: rule_template_name
        required: true
        type: string
      responses:
        "200":
          description: OK
          schema:
            $ref: '#/definitions/v1.GetProjectRuleTemplateResV1'
      security:
      - ApiKeyAuth: []
      summary: 获取项目规则模板信息
      tags:
      - rule_template
    patch:
      description: update rule template in project
      operationId: updateProjectRuleTemplateV1
      parameters:
      - description: project name
        in: path
        name: project_name
        required: true
        type: string
      - description: rule template name
        in: path
        name: rule_template_name
        required: true
        type: string
      - description: update rule template request
        in: body
        name: req
        required: true
        schema:
          $ref: '#/definitions/v1.UpdateProjectRuleTemplateReqV1'
      responses:
        "200":
          description: OK
          schema:
            $ref: '#/definitions/controller.BaseRes'
      security:
      - ApiKeyAuth: []
      summary: 更新项目规则模板
      tags:
      - rule_template
  /v1/projects/{project_name}/rule_templates/{rule_template_name}/clone:
    post:
      consumes:
      - application/json
      description: clone a rule template in project
      operationId: cloneProjectRuleTemplateV1
      parameters:
      - description: project name
        in: path
        name: project_name
        required: true
        type: string
      - description: rule template name
        in: path
        name: rule_template_name
        required: true
        type: string
      - description: clone rule template request
        in: body
        name: req
        required: true
        schema:
          $ref: '#/definitions/v1.CloneProjectRuleTemplateReqV1'
      responses:
        "200":
          description: OK
          schema:
            $ref: '#/definitions/controller.BaseRes'
      security:
      - ApiKeyAuth: []
      summary: 克隆项目规则模板
      tags:
      - rule_template
  /v1/projects/{project_name}/rule_templates/{rule_template_name}/export:
    get:
      description: export rule template in a project
      operationId: exportProjectRuleTemplateV1
      parameters:
      - description: project name
        in: path
        name: project_name
        required: true
        type: string
      - description: rule template name
        in: path
        name: rule_template_name
        required: true
        type: string
      responses:
        "200":
          description: sqle rule template file
          schema:
            type: file
      security:
      - ApiKeyAuth: []
      summary: 导出项目规则模板
      tags:
      - rule_template
  /v1/projects/{project_name}/sql_audit_records:
    get:
      description: get sql audit records
      operationId: getSQLAuditRecordsV1
      parameters:
      - description: fuzzy search tags
        in: query
        name: fuzzy_search_tags
        type: string
      - description: filter sql audit status
        enum:
        - auditing
        - successfully
        in: query
        name: filter_sql_audit_status
        type: string
      - description: filter instance id
        in: query
        name: filter_instance_id
        type: integer
      - description: filter create time from
        in: query
        name: filter_create_time_from
        type: string
      - description: filter create time to
        in: query
        name: filter_create_time_to
        type: string
      - description: filter sql audit record ids
        in: query
        name: filter_sql_audit_record_ids
        type: string
      - description: page index
        in: query
        name: page_index
        required: true
        type: integer
      - description: size of per page
        in: query
        name: page_size
        required: true
        type: integer
      - description: project name
        in: path
        name: project_name
        required: true
        type: string
      responses:
        "200":
          description: OK
          schema:
            $ref: '#/definitions/v1.GetSQLAuditRecordsResV1'
      security:
      - ApiKeyAuth: []
      summary: 获取SQL审核记录列表
      tags:
      - sql_audit_record
    post:
      consumes:
      - multipart/form-data
      description: |-
        SQL audit
        1. formData[sql]: sql content;
        2. file[input_sql_file]: it is a sql file;
        3. file[input_mybatis_xml_file]: it is mybatis xml file, sql will be parsed from it.
        4. file[input_zip_file]: it is ZIP file that sql will be parsed from xml or sql file inside it.
        5. formData[git_http_url]:the url which scheme is http(s) and end with .git.
        6. formData[git_user_name]:The name of the user who owns the repository read access.
        7. formData[git_user_password]:The password corresponding to git_user_name.
      operationId: CreateSQLAuditRecordV1
      parameters:
      - description: project name
        in: path
        name: project_name
        required: true
        type: string
      - description: instance name
        in: formData
        name: instance_name
        type: string
      - description: schema of instance
        in: formData
        name: instance_schema
        type: string
      - description: db type of instance
        in: formData
        name: db_type
        type: string
      - description: sqls for audit
        in: formData
        name: sqls
        type: string
      - description: input SQL file
        in: formData
        name: input_sql_file
        type: file
      - description: input mybatis XML file
        in: formData
        name: input_mybatis_xml_file
        type: file
      - description: input ZIP file
        in: formData
        name: input_zip_file
        type: file
      - description: git repository url
        in: formData
        name: git_http_url
        type: string
      - description: the name of user to clone the repository
        in: formData
        name: git_user_name
        type: string
      - description: the password corresponding to git_user_name
        in: formData
        name: git_user_password
        type: string
      produces:
      - application/json
      responses:
        "200":
          description: OK
          schema:
            $ref: '#/definitions/v1.CreateSQLAuditRecordResV1'
      security:
      - ApiKeyAuth: []
      summary: SQL审核
      tags:
      - sql_audit_record
  /v1/projects/{project_name}/sql_audit_records/{sql_audit_record_id}/:
    get:
      description: get sql audit record info
      operationId: getSQLAuditRecordV1
      parameters:
      - description: project name
        in: path
        name: project_name
        required: true
        type: string
      - description: sql audit record id
        in: path
        name: sql_audit_record_id
        required: true
        type: string
      responses:
        "200":
          description: OK
          schema:
            $ref: '#/definitions/v1.GetSQLAuditRecordResV1'
      security:
      - ApiKeyAuth: []
      summary: 获取SQL审核记录信息
      tags:
      - sql_audit_record
    patch:
      consumes:
      - application/json
      description: update SQL audit record
      operationId: updateSQLAuditRecordV1
      parameters:
      - description: project name
        in: path
        name: project_name
        required: true
        type: string
      - description: sql audit record id
        in: path
        name: sql_audit_record_id
        required: true
        type: string
      - description: update SQL audit record
        in: body
        name: param
        required: true
        schema:
          $ref: '#/definitions/v1.UpdateSQLAuditRecordReqV1'
      responses:
        "200":
          description: OK
          schema:
            $ref: '#/definitions/controller.BaseRes'
      security:
      - ApiKeyAuth: []
      summary: 更新SQL审核记录
      tags:
      - sql_audit_record
  /v1/projects/{project_name}/sql_audit_records/tag_tips:
    get:
      description: get sql audit record tag tips
      operationId: GetSQLAuditRecordTagTipsV1
      parameters:
      - description: project name
        in: path
        name: project_name
        required: true
        type: string
      responses:
        "200":
          description: OK
          schema:
            $ref: '#/definitions/v1.GetSQLAuditRecordTagTipsResV1'
      security:
      - ApiKeyAuth: []
      summary: 获取SQL审核记录标签列表
      tags:
      - sql_audit_record
  /v1/projects/{project_name}/sql_manages:
    get:
      description: get sql manage list
      operationId: GetSqlManageList
      parameters:
      - description: project name
        in: path
        name: project_name
        required: true
        type: string
      - description: fuzzy search sql fingerprint
        in: query
        name: fuzzy_search_sql_fingerprint
        type: string
      - description: assignee
        in: query
        name: filter_assignee
        type: string
      - description: instance name
        in: query
        name: filter_instance_name
        type: string
      - description: source
        enum:
        - audit_plan
        - sql_audit_record
        in: query
        name: filter_source
        type: string
      - description: audit level
        enum:
        - normal
        - notice
        - warn
        - error
        in: query
        name: filter_audit_level
        type: string
      - description: last audit start time from
        in: query
        name: filter_last_audit_start_time_from
        type: string
      - description: last audit start time to
        in: query
        name: filter_last_audit_start_time_to
        type: string
      - description: status
        enum:
        - unhandled
        - solved
        - ignored
        - manual_audited
        in: query
        name: filter_status
        type: string
      - description: page index
        in: query
        name: page_index
        required: true
        type: integer
      - description: size of per page
        in: query
        name: page_size
        required: true
        type: integer
      responses:
        "200":
          description: OK
          schema:
            $ref: '#/definitions/v1.GetSqlManageListResp'
      security:
      - ApiKeyAuth: []
      summary: 获取管控sql列表
      tags:
      - SqlManage
  /v1/projects/{project_name}/sql_manages/batch:
    patch:
      description: batch update sql manage
      operationId: BatchUpdateSqlManage
      parameters:
      - description: project name
        in: path
        name: project_name
        required: true
        type: string
      - description: batch update sql manage request
        in: body
        name: BatchUpdateSqlManageReq
        required: true
        schema:
          $ref: '#/definitions/v1.BatchUpdateSqlManageReq'
      responses:
        "200":
          description: OK
          schema:
            $ref: '#/definitions/controller.BaseRes'
      security:
      - ApiKeyAuth: []
      summary: 批量更新SQL管控
      tags:
      - SqlManage
  /v1/projects/{project_name}/sql_manages/exports:
    get:
      description: export sql manage
      operationId: exportSqlManageV1
      parameters:
      - description: project name
        in: path
        name: project_name
        required: true
        type: string
      - description: fuzzy search sql fingerprint
        in: query
        name: fuzzy_search_sql_fingerprint
        type: string
      - description: assignee
        in: query
        name: filter_assignee
        type: string
      - description: instance name
        in: query
        name: filter_instance_name
        type: string
      - description: source
        enum:
        - audit_plan
        - sql_audit_record
        in: query
        name: filter_source
        type: string
      - description: audit level
        enum:
        - normal
        - notice
        - warn
        - error
        in: query
        name: filter_audit_level
        type: string
      - description: last audit start time from
        in: query
        name: filter_last_audit_start_time_from
        type: string
      - description: last audit start time to
        in: query
        name: filter_last_audit_start_time_to
        type: string
      - description: status
        enum:
        - unhandled
        - solved
        - ignored
        - manual_audited
        in: query
        name: filter_status
        type: string
      responses:
        "200":
          description: export sql manage
          schema:
            type: file
      security:
      - ApiKeyAuth: []
      summary: 导出SQL管控
      tags:
      - SqlManage
  /v1/projects/{project_name}/statistic/audit_plans:
    get:
      description: statistic audit plan
      operationId: statisticAuditPlanV1
      parameters:
      - description: project name
        in: path
        name: project_name
        required: true
        type: string
      responses:
        "200":
          description: OK
          schema:
            $ref: '#/definitions/v1.StatisticAuditPlanResV1'
      security:
      - ApiKeyAuth: []
      summary: 获取各类型数据源上的扫描任务数量
      tags:
      - statistic
  /v1/projects/{project_name}/statistic/audited_sqls:
    get:
      description: statistics audited sql
      operationId: statisticsAuditedSQLV1
      parameters:
      - description: project name
        in: path
        name: project_name
        required: true
        type: string
      responses:
        "200":
          description: OK
          schema:
            $ref: '#/definitions/v1.StatisticsAuditedSQLResV1'
      security:
      - ApiKeyAuth: []
      summary: 获取审核SQL总数，以及触发审核规则的SQL数量
      tags:
      - statistic
  /v1/projects/{project_name}/statistic/instance_health:
    get:
      description: get instance health
      operationId: GetInstanceHealthV1
      parameters:
      - description: project name
        in: path
        name: project_name
        required: true
        type: string
      responses:
        "200":
          description: OK
          schema:
            $ref: '#/definitions/v1.GetInstanceHealthResV1'
      security:
      - ApiKeyAuth: []
      summary: 获取各类型数据源的健康情况
      tags:
      - statistic
  /v1/projects/{project_name}/statistic/project_score:
    get:
      description: get project score
      operationId: GetProjectScoreV1
      parameters:
      - description: project name
        in: path
        name: project_name
        required: true
        type: string
      responses:
        "200":
          description: OK
          schema:
            $ref: '#/definitions/v1.GetProjectScoreResV1'
      security:
      - ApiKeyAuth: []
      summary: 获取项目分数
      tags:
      - statistic
  /v1/projects/{project_name}/statistic/risk_audit_plans:
    get:
      description: get risk audit plan
      operationId: getRiskAuditPlanV1
      parameters:
      - description: project name
        in: path
        name: project_name
        required: true
        type: string
      responses:
        "200":
          description: OK
          schema:
            $ref: '#/definitions/v1.GetRiskAuditPlanResV1'
      security:
      - ApiKeyAuth: []
      summary: 获取扫描任务报告评分低于60的扫描任务
      tags:
      - statistic
  /v1/projects/{project_name}/statistic/risk_workflow:
    get:
      description: statistic risk workflow
      operationId: statisticRiskWorkflowV1
      parameters:
      - description: project name
        in: path
        name: project_name
        required: true
        type: string
      responses:
        "200":
          description: OK
          schema:
            $ref: '#/definitions/v1.StatisticRiskWorkflowResV1'
      security:
      - ApiKeyAuth: []
      summary: 获取存在风险的工单
      tags:
      - statistic
  /v1/projects/{project_name}/statistic/role_user:
    get:
      description: get role user count
      operationId: getRoleUserCountV1
      parameters:
      - description: project name
        in: path
        name: project_name
        required: true
        type: string
      responses:
        "200":
          description: OK
          schema:
            $ref: '#/definitions/v1.GetRoleUserCountResV1'
      security:
      - ApiKeyAuth: []
      summary: 获取各角色类型对应的成员数量
      tags:
      - statistic
  /v1/projects/{project_name}/statistic/workflow_status:
    get:
      description: statistic workflow status
      operationId: statisticWorkflowStatusV1
      parameters:
      - description: project name
        in: path
        name: project_name
        required: true
        type: string
      responses:
        "200":
          description: OK
          schema:
            $ref: '#/definitions/v1.GetWorkflowStatusCountResV1'
      security:
      - ApiKeyAuth: []
      summary: 获取项目下工单各个状态的数量
      tags:
      - statistic
  /v1/projects/{project_name}/statistics:
    get:
      description: get project statistics
      operationId: getProjectStatisticsV1
      parameters:
      - description: project name
        in: path
        name: project_name
        required: true
        type: string
      responses:
        "200":
          description: OK
          schema:
            $ref: '#/definitions/v1.GetProjectStatisticsResV1'
      security:
      - ApiKeyAuth: []
      summary: 获取项目统计信息
      tags:
      - statistic
  /v1/projects/{project_name}/task_groups:
    post:
      consumes:
      - application/json
      description: create tasks group.
      operationId: createAuditTasksV1
      parameters:
      - description: project name
        in: path
        name: project_name
        required: true
        type: string
      - description: parameters for creating audit tasks group
        in: body
        name: req
        required: true
        schema:
          $ref: '#/definitions/v1.CreateAuditTasksGroupReqV1'
      produces:
      - application/json
      responses:
        "200":
          description: OK
          schema:
            $ref: '#/definitions/v1.CreateAuditTasksGroupResV1'
      security:
      - ApiKeyAuth: []
      summary: 创建审核任务组
      tags:
      - task
  /v1/projects/{project_name}/tasks/audits:
    post:
      consumes:
      - multipart/form-data
      description: |-
        create and audit a task, you can upload sql content in three ways, any one can be used, but only one is effective.
        1. formData[sql]: sql content;
        2. file[input_sql_file]: it is a sql file;
        3. file[input_mybatis_xml_file]: it is mybatis xml file, sql will be parsed from it.
      operationId: createAndAuditTaskV1
      parameters:
      - description: project name
        in: path
        name: project_name
        required: true
        type: string
      - description: instance name
        in: formData
        name: instance_name
        required: true
        type: string
      - description: schema of instance
        in: formData
        name: instance_schema
        type: string
      - description: sqls for audit
        in: formData
        name: sql
        type: string
      - description: input SQL file
        in: formData
        name: input_sql_file
        type: file
      - description: input mybatis XML file
        in: formData
        name: input_mybatis_xml_file
        type: file
      produces:
      - application/json
      responses:
        "200":
          description: OK
          schema:
            $ref: '#/definitions/v1.GetAuditTaskResV1'
      security:
      - ApiKeyAuth: []
      summary: 创建Sql扫描任务并提交审核
      tags:
      - task
  /v1/projects/{project_name}/workflow_template:
    get:
      description: get workflow template detail
      operationId: getWorkflowTemplateV1
      parameters:
      - description: project name
        in: path
        name: project_name
        required: true
        type: string
      responses:
        "200":
          description: OK
          schema:
            $ref: '#/definitions/v1.GetWorkflowTemplateResV1'
      security:
      - ApiKeyAuth: []
      summary: 获取审批流程模板详情
      tags:
      - workflow
    patch:
      consumes:
      - application/json
      description: update the workflow template
      operationId: updateWorkflowTemplateV1
      parameters:
      - description: project name
        in: path
        name: project_name
        required: true
        type: string
      - description: create workflow template
        in: body
        name: instance
        required: true
        schema:
          $ref: '#/definitions/v1.UpdateWorkflowTemplateReqV1'
      produces:
      - application/json
      responses:
        "200":
          description: OK
          schema:
            $ref: '#/definitions/controller.BaseRes'
      security:
      - ApiKeyAuth: []
      summary: 更新Sql审批流程模板
      tags:
      - workflow
  /v1/projects/{project_name}/workflows:
    get:
      description: get workflow list
      operationId: getWorkflowsV1
      parameters:
      - description: filter subject
        in: query
        name: filter_subject
        type: string
      - description: filter by workflow_id
        in: query
        name: filter_workflow_id
        type: string
      - description: fuzzy search by workflow description
        in: query
        name: fuzzy_search_workflow_desc
        type: string
      - description: filter create time from
        in: query
        name: filter_create_time_from
        type: string
      - description: filter create time to
        in: query
        name: filter_create_time_to
        type: string
      - description: filter_task_execute_start_time_from
        in: query
        name: filter_task_execute_start_time_from
        type: string
      - description: filter_task_execute_start_time_to
        in: query
        name: filter_task_execute_start_time_to
        type: string
      - description: filter create user id
        in: query
        name: filter_create_user_id
        type: string
      - description: filter workflow status
        enum:
        - wait_for_audit
        - wait_for_execution
        - rejected
        - executing
        - canceled
        - exec_failed
        - finished
        in: query
        name: filter_status
        type: string
      - description: filter current step assignee user id
        in: query
        name: filter_current_step_assignee_user_id
        type: string
      - description: filter instance name
        in: query
        name: filter_task_instance_name
        type: string
      - description: page index
        in: query
        name: page_index
        required: true
        type: integer
      - description: size of per page
        in: query
        name: page_size
        required: true
        type: integer
      - description: project name
        in: path
        name: project_name
        required: true
        type: string
      - description: fuzzy matching subject/workflow_id
        in: query
        name: fuzzy_keyword
        type: string
      responses:
        "200":
          description: OK
          schema:
            $ref: '#/definitions/v1.GetWorkflowsResV1'
      security:
      - ApiKeyAuth: []
      summary: 获取工单列表
      tags:
      - workflow
    post:
      consumes:
      - application/json
      deprecated: true
      description: create workflow
      operationId: createWorkflowV1
      parameters:
      - description: create workflow request
        in: body
        name: instance
        required: true
        schema:
          $ref: '#/definitions/v1.CreateWorkflowReqV1'
      - description: project name
        in: path
        name: project_name
        required: true
        type: string
      produces:
      - application/json
      responses:
        "200":
          description: OK
          schema:
            $ref: '#/definitions/controller.BaseRes'
      security:
      - ApiKeyAuth: []
      summary: 创建工单
      tags:
      - workflow
  /v1/projects/{project_name}/workflows/{workflow_id}/tasks/{task_id}/terminate:
    post:
      description: execute one task on workflow
      operationId: terminateSingleTaskByWorkflowV1
      parameters:
      - description: workflow id
        in: path
        name: workflow_id
        required: true
        type: string
      - description: project name
        in: path
        name: project_name
        required: true
        type: string
      - description: task id
        in: path
        name: task_id
        required: true
        type: string
      responses:
        "200":
          description: OK
          schema:
            $ref: '#/definitions/controller.BaseRes'
      security:
      - ApiKeyAuth: []
      summary: 终止单个上线任务
      tags:
      - workflow
  /v1/projects/{project_name}/workflows/{workflow_id}/tasks/terminate:
    post:
      description: terminate multiple task by project and workflow
      operationId: terminateMultipleTaskByWorkflowV1
      parameters:
      - description: workflow id
        in: path
        name: workflow_id
        required: true
        type: string
      - description: project name
        in: path
        name: project_name
        required: true
        type: string
      responses:
        "200":
          description: OK
          schema:
            $ref: '#/definitions/controller.BaseRes'
      security:
      - ApiKeyAuth: []
      summary: 终止工单下多个上线任务
      tags:
      - workflow
  /v1/projects/{project_name}/workflows/{workflow_name}/:
    get:
      deprecated: true
      description: get workflow detail
      operationId: getWorkflowV1
      parameters:
      - description: workflow name
        in: path
        name: workflow_name
        required: true
        type: string
      - description: project name
        in: path
        name: project_name
        required: true
        type: string
      responses:
        "200":
          description: OK
          schema:
            $ref: '#/definitions/v1.GetWorkflowResV1'
      security:
      - ApiKeyAuth: []
      summary: 获取工单详情
      tags:
      - workflow
    patch:
      consumes:
      - application/json
      deprecated: true
      description: update workflow when it is rejected to creator.
      operationId: updateWorkflowV1
      parameters:
      - description: workflow name
        in: path
        name: workflow_name
        required: true
        type: string
      - description: project name
        in: path
        name: project_name
        required: true
        type: string
      - description: update workflow request
        in: body
        name: instance
        required: true
        schema:
          $ref: '#/definitions/v1.UpdateWorkflowReqV1'
      produces:
      - application/json
      responses:
        "200":
          description: OK
          schema:
            $ref: '#/definitions/controller.BaseRes'
      security:
      - ApiKeyAuth: []
      summary: 更新工单（驳回后才可更新）
      tags:
      - workflow
  /v1/projects/{project_name}/workflows/{workflow_name}/cancel:
    post:
      deprecated: true
      description: cancel workflow
      operationId: cancelWorkflowV1
      parameters:
      - description: project name
        in: path
        name: project_name
        required: true
        type: string
      - description: workflow name
        in: path
        name: workflow_name
        required: true
        type: string
      responses:
        "200":
          description: OK
          schema:
            $ref: '#/definitions/controller.BaseRes'
      security:
      - ApiKeyAuth: []
      summary: 审批关闭（中止）
      tags:
      - workflow
  /v1/projects/{project_name}/workflows/{workflow_name}/steps/{workflow_step_id}/approve:
    post:
      deprecated: true
      description: approve workflow
      operationId: approveWorkflowV1
      parameters:
      - description: workflow name
        in: path
        name: workflow_name
        required: true
        type: string
      - description: workflow step id
        in: path
        name: workflow_step_id
        required: true
        type: string
      - description: project name
        in: path
        name: project_name
        required: true
        type: string
      responses:
        "200":
          description: OK
          schema:
            $ref: '#/definitions/controller.BaseRes'
      security:
      - ApiKeyAuth: []
      summary: 审批通过
      tags:
      - workflow
  /v1/projects/{project_name}/workflows/{workflow_name}/steps/{workflow_step_id}/reject:
    post:
      deprecated: true
      description: reject workflow
      operationId: rejectWorkflowV1
      parameters:
      - description: workflow name
        in: path
        name: workflow_name
        required: true
        type: string
      - description: project name
        in: path
        name: project_name
        required: true
        type: string
      - description: workflow step id
        in: path
        name: workflow_step_id
        required: true
        type: string
      - description: workflow approve request
        in: body
        name: workflow_approve
        required: true
        schema:
          $ref: '#/definitions/v1.RejectWorkflowReqV1'
      responses:
        "200":
          description: OK
          schema:
            $ref: '#/definitions/controller.BaseRes'
      security:
      - ApiKeyAuth: []
      summary: 审批驳回
      tags:
      - workflow
  /v1/projects/{project_name}/workflows/{workflow_name}/tasks:
    get:
      deprecated: true
      description: get summary of workflow instance tasks
      operationId: getSummaryOfInstanceTasksV1
      parameters:
      - description: workflow name
        in: path
        name: workflow_name
        required: true
        type: string
      - description: project name
        in: path
        name: project_name
        required: true
        type: string
      responses:
        "200":
          description: OK
          schema:
            $ref: '#/definitions/v1.GetWorkflowTasksResV1'
      security:
      - ApiKeyAuth: []
      summary: 获取工单数据源任务概览
      tags:
      - workflow
  /v1/projects/{project_name}/workflows/{workflow_name}/tasks/{task_id}/execute:
    post:
      deprecated: true
      description: execute one task on workflow
      operationId: executeOneTaskOnWorkflowV1
      parameters:
      - description: workflow name
        in: path
        name: workflow_name
        required: true
        type: string
      - description: project name
        in: path
        name: project_name
        required: true
        type: string
      - description: task id
        in: path
        name: task_id
        required: true
        type: string
      responses:
        "200":
          description: OK
          schema:
            $ref: '#/definitions/controller.BaseRes'
      security:
      - ApiKeyAuth: []
      summary: 工单提交单个数据源上线
      tags:
      - workflow
  /v1/projects/{project_name}/workflows/{workflow_name}/tasks/{task_id}/schedule:
    put:
      consumes:
      - application/json
      deprecated: true
      description: update workflow schedule.
      operationId: updateWorkflowScheduleV1
      parameters:
      - description: workflow name
        in: path
        name: workflow_name
        required: true
        type: string
      - description: task id
        in: path
        name: task_id
        required: true
        type: string
      - description: project name
        in: path
        name: project_name
        required: true
        type: string
      - description: update workflow schedule request
        in: body
        name: instance
        required: true
        schema:
          $ref: '#/definitions/v1.UpdateWorkflowScheduleReqV1'
      produces:
      - application/json
      responses:
        "200":
          description: OK
          schema:
            $ref: '#/definitions/controller.BaseRes'
      security:
      - ApiKeyAuth: []
      summary: 设置工单数据源定时上线时间（设置为空则代表取消定时时间，需要SQL审核流程都通过后才可以设置）
      tags:
      - workflow
  /v1/projects/{project_name}/workflows/{workflow_name}/tasks/execute:
    post:
      deprecated: true
      description: execute tasks on workflow
      operationId: executeTasksOnWorkflowV1
      parameters:
      - description: workflow name
        in: path
        name: workflow_name
        required: true
        type: string
      - description: project name
        in: path
        name: project_name
        required: true
        type: string
      responses:
        "200":
          description: OK
          schema:
            $ref: '#/definitions/controller.BaseRes'
      security:
      - ApiKeyAuth: []
      summary: 多数据源批量上线
      tags:
      - workflow
  /v1/projects/{project_name}/workflows/cancel:
    post:
      deprecated: true
      description: batch cancel workflows
      operationId: batchCancelWorkflowsV1
      parameters:
      - description: project name
        in: path
        name: project_name
        required: true
        type: string
      - description: batch cancel workflows request
        in: body
        name: BatchCancelWorkflowsReqV1
        required: true
        schema:
          $ref: '#/definitions/v1.BatchCancelWorkflowsReqV1'
      responses:
        "200":
          description: OK
          schema:
            $ref: '#/definitions/controller.BaseRes'
      security:
      - ApiKeyAuth: []
      summary: 批量取消工单
      tags:
      - workflow
  /v1/projects/{project_name}/workflows/complete:
    post:
      deprecated: true
      description: this api will directly change the work order status to finished
        without real online operation
      operationId: batchCompleteWorkflowsV1
      parameters:
      - description: project name
        in: path
        name: project_name
        required: true
        type: string
      - description: batch complete workflows request
        in: body
        name: data
        required: true
        schema:
          $ref: '#/definitions/v1.BatchCompleteWorkflowsReqV1'
      responses:
        "200":
          description: OK
          schema:
            $ref: '#/definitions/controller.BaseRes'
      security:
      - ApiKeyAuth: []
      summary: 批量完成工单
      tags:
      - workflow
  /v1/projects/{project_name}/workflows/exports:
    get:
      description: export workflow
      operationId: exportWorkflowV1
      parameters:
      - description: filter subject
        in: query
        name: filter_subject
        type: string
      - description: fuzzy search by workflow description
        in: query
        name: fuzzy_search_workflow_desc
        type: string
      - description: filter create time from
        in: query
        name: filter_create_time_from
        type: string
      - description: filter create time to
        in: query
        name: filter_create_time_to
        type: string
      - description: filter_task_execute_start_time_from
        in: query
        name: filter_task_execute_start_time_from
        type: string
      - description: filter_task_execute_start_time_to
        in: query
        name: filter_task_execute_start_time_to
        type: string
      - description: filter create user id
        in: query
        name: filter_create_user_id
        type: string
      - description: filter workflow status
        enum:
        - wait_for_audit
        - wait_for_execution
        - rejected
        - executing
        - canceled
        - exec_failed
        - finished
        in: query
        name: filter_status
        type: string
      - description: filter current step assignee user id
        in: query
        name: filter_current_step_assignee_user_id
        type: string
      - description: filter instance name
        in: query
        name: filter_task_instance_name
        type: string
      - description: project name
        in: path
        name: project_name
        required: true
        type: string
      - description: fuzzy matching subject/workflow_id/desc
        in: query
        name: fuzzy_keyword
        type: string
      responses:
        "200":
          description: export workflow
          schema:
            type: file
      security:
      - ApiKeyAuth: []
      summary: 导出工单
      tags:
      - workflow
  /v1/rule_knowledge/db_types/{db_type}/custom_rules/{rule_name}/:
    get:
      description: get custom rule knowledge
      operationId: getCustomRuleKnowledgeV1
      parameters:
      - description: rule name
        in: path
        name: rule_name
        required: true
        type: string
      - description: db type of rule
        in: path
        name: db_type
        required: true
        type: string
      responses:
        "200":
          description: OK
          schema:
            $ref: '#/definitions/v1.GetRuleKnowledgeResV1'
      security:
      - ApiKeyAuth: []
      summary: 查看自定义规则知识库
      tags:
      - rule_template
    patch:
      description: update custom rule knowledge
      operationId: updateCustomRuleKnowledge
      parameters:
      - description: rule name
        in: path
        name: rule_name
        required: true
        type: string
      - description: db type of rule
        in: path
        name: db_type
        required: true
        type: string
      - description: update rule knowledge
        in: body
        name: req
        required: true
        schema:
          $ref: '#/definitions/v1.UpdateRuleKnowledgeReq'
      responses:
        "200":
          description: OK
          schema:
            $ref: '#/definitions/controller.BaseRes'
      security:
      - ApiKeyAuth: []
      summary: 更新自定义规则知识库
      tags:
      - rule_template
  /v1/rule_knowledge/db_types/{db_type}/rules/{rule_name}/:
    get:
      description: get rule knowledge
      operationId: getRuleKnowledgeV1
      parameters:
      - description: rule name
        in: path
        name: rule_name
        required: true
        type: string
      - description: db type of rule
        in: path
        name: db_type
        required: true
        type: string
      responses:
        "200":
          description: OK
          schema:
            $ref: '#/definitions/v1.GetRuleKnowledgeResV1'
      security:
      - ApiKeyAuth: []
      summary: 查看规则知识库
      tags:
      - rule_template
    patch:
      description: update rule knowledge
      operationId: updateRuleKnowledge
      parameters:
      - description: rule name
        in: path
        name: rule_name
        required: true
        type: string
      - description: db type of rule
        in: path
        name: db_type
        required: true
        type: string
      - description: update rule knowledge
        in: body
        name: req
        required: true
        schema:
          $ref: '#/definitions/v1.UpdateRuleKnowledgeReq'
      responses:
        "200":
          description: OK
          schema:
            $ref: '#/definitions/controller.BaseRes'
      security:
      - ApiKeyAuth: []
      summary: 更新规则知识库
      tags:
      - rule_template
  /v1/rule_template_tips:
    get:
      description: get global rule template tips
      operationId: getRuleTemplateTipsV1
      parameters:
      - description: filter db type
        in: query
        name: filter_db_type
        type: string
      responses:
        "200":
          description: OK
          schema:
            $ref: '#/definitions/v1.GetRuleTemplateTipsResV1'
      security:
      - ApiKeyAuth: []
      summary: 获取全局规则模板提示
      tags:
      - rule_template
  /v1/rule_templates:
    get:
      description: get all global rule template
      operationId: getRuleTemplateListV1
      parameters:
      - description: page index
        in: query
        name: page_index
        required: true
        type: integer
      - description: size of per page
        in: query
        name: page_size
        required: true
        type: integer
      responses:
        "200":
          description: OK
          schema:
            $ref: '#/definitions/v1.GetRuleTemplatesResV1'
      security:
      - ApiKeyAuth: []
      summary: 全局规则模板列表
      tags:
      - rule_template
    post:
      consumes:
      - application/json
      description: create a global rule template
      operationId: createRuleTemplateV1
      parameters:
      - description: add rule template request
        in: body
        name: req
        required: true
        schema:
          $ref: '#/definitions/v1.CreateRuleTemplateReqV1'
      responses:
        "200":
          description: OK
          schema:
            $ref: '#/definitions/controller.BaseRes'
      security:
      - ApiKeyAuth: []
      summary: 添加全局规则模板
      tags:
      - rule_template
  /v1/rule_templates/{rule_template_name}/:
    delete:
      description: delete global rule template
      operationId: deleteRuleTemplateV1
      parameters:
      - description: rule template name
        in: path
        name: rule_template_name
        required: true
        type: string
      responses:
        "200":
          description: OK
          schema:
            $ref: '#/definitions/controller.BaseRes'
      security:
      - ApiKeyAuth: []
      summary: 删除全局规则模板
      tags:
      - rule_template
    get:
      description: get global rule template
      operationId: getRuleTemplateV1
      parameters:
      - description: rule template name
        in: path
        name: rule_template_name
        required: true
        type: string
      responses:
        "200":
          description: OK
          schema:
            $ref: '#/definitions/v1.GetRuleTemplateResV1'
      security:
      - ApiKeyAuth: []
      summary: 获取全局规则模板信息
      tags:
      - rule_template
    patch:
      description: update global rule template
      operationId: updateRuleTemplateV1
      parameters:
      - description: rule template name
        in: path
        name: rule_template_name
        required: true
        type: string
      - description: update rule template request
        in: body
        name: req
        required: true
        schema:
          $ref: '#/definitions/v1.UpdateRuleTemplateReqV1'
      responses:
        "200":
          description: OK
          schema:
            $ref: '#/definitions/controller.BaseRes'
      security:
      - ApiKeyAuth: []
      summary: 更新全局规则模板
      tags:
      - rule_template
  /v1/rule_templates/{rule_template_name}/clone:
    post:
      consumes:
      - application/json
      description: clone a rule template
      operationId: CloneRuleTemplateV1
      parameters:
      - description: rule template name
        in: path
        name: rule_template_name
        required: true
        type: string
      - description: clone rule template request
        in: body
        name: req
        required: true
        schema:
          $ref: '#/definitions/v1.CloneRuleTemplateReqV1'
      responses:
        "200":
          description: OK
          schema:
            $ref: '#/definitions/controller.BaseRes'
      security:
      - ApiKeyAuth: []
      summary: 克隆全局规则模板
      tags:
      - rule_template
  /v1/rule_templates/{rule_template_name}/export:
    get:
      description: export rule template
      operationId: exportRuleTemplateV1
      parameters:
      - description: rule template name
        in: path
        name: rule_template_name
        required: true
        type: string
      responses:
        "200":
          description: sqle rule template file
          schema:
            type: file
      security:
      - ApiKeyAuth: []
      summary: 导出全局规则模板
      tags:
      - rule_template
  /v1/rule_templates/parse:
    post:
      consumes:
      - multipart/form-data
      description: parse rule template
      operationId: importProjectRuleTemplateV1
      parameters:
      - description: SQLE rule template file
        in: formData
        name: rule_template_file
        required: true
        type: file
      responses:
        "200":
          description: OK
          schema:
            $ref: '#/definitions/v1.ParseProjectRuleTemplateFileResV1'
      security:
      - ApiKeyAuth: []
      summary: 解析规则模板文件
      tags:
      - rule_template
  /v1/rules:
    get:
      description: get all rule template
      operationId: getRuleListV1
      parameters:
      - description: filter db type
        in: query
        name: filter_db_type
        type: string
      - description: filter global rule template name
        in: query
        name: filter_global_rule_template_name
        type: string
      - description: filter rule name list
        in: query
        name: filter_rule_names
        type: string
      responses:
        "200":
          description: OK
          schema:
            $ref: '#/definitions/v1.GetRulesResV1'
      security:
      - ApiKeyAuth: []
      summary: 规则列表
      tags:
      - rule_template
  /v1/sql_analysis:
    get:
      description: Direct get sql analysis result
      operationId: directGetSQLAnalysisV1
      parameters:
      - description: project name
        in: query
        name: project_name
        required: true
        type: string
      - description: instance name
        in: query
        name: instance_name
        required: true
        type: string
      - description: schema name
        in: query
        name: schema_name
        type: string
      - description: sql
        in: query
        name: sql
        type: string
      responses:
        "200":
          description: OK
          schema:
            $ref: '#/definitions/v1.DirectGetSQLAnalysisResV1'
      security:
      - ApiKeyAuth: []
      summary: 直接获取SQL分析结果
      tags:
      - sql_analysis
  /v1/sql_audit:
    post:
      deprecated: true
      description: Direct audit sql
      operationId: directAuditV1
      parameters:
      - description: sqls that should be audited
        in: body
        name: req
        required: true
        schema:
          $ref: '#/definitions/v1.DirectAuditReqV1'
      responses:
        "200":
          description: OK
          schema:
            $ref: '#/definitions/v1.DirectAuditResV1'
      security:
      - ApiKeyAuth: []
      summary: 直接审核SQL
      tags:
      - sql_audit
  /v1/statistic/instances/sql_average_execution_time:
    get:
      description: get average execution time of sql
      operationId: getSqlAverageExecutionTimeV1
      parameters:
      - description: the limit of result item number
        in: query
        name: limit
        required: true
        type: integer
      responses:
        "200":
          description: OK
          schema:
            $ref: '#/definitions/v1.GetSqlAverageExecutionTimeResV1'
      security:
      - ApiKeyAuth: []
      summary: 获取sql上线平均耗时，按平均耗时降序排列
      tags:
      - statistic
  /v1/statistic/instances/sql_execution_fail_percent:
    get:
      description: get sql execution fail percent
      operationId: getSqlExecutionFailPercentV1
      parameters:
      - description: the limit of result item number
        in: query
        name: limit
        required: true
        type: integer
      responses:
        "200":
          description: OK
          schema:
            $ref: '#/definitions/v1.GetSqlExecutionFailPercentResV1'
      security:
      - ApiKeyAuth: []
      summary: 获取SQL上线失败率,按失败率降序排列
      tags:
<<<<<<< HEAD
      - statistic
  /v1/statistic/instances/type_percent:
    get:
      description: get database instances' types percent
      operationId: getInstancesTypePercentV1
=======
      - sync_instance
  /v1/task_groups/audit:
    post:
      consumes:
      - multipart/form-data
      description: |-
        audit task group.
        1. formData[sql]: sql content;
        2. file[input_sql_file]: it is a sql file;
        3. file[input_mybatis_xml_file]: it is mybatis xml file, sql will be parsed from it.
        4. file[input_zip_file]: it is zip file, sql will be parsed from it.
      operationId: auditTaskGroupIdV1
      parameters:
      - description: group id of tasks
        in: formData
        name: task_group_id
        required: true
        type: integer
      - description: sqls for audit
        in: formData
        name: sql
        type: string
      - description: input SQL file
        in: formData
        name: input_sql_file
        type: file
      - description: input mybatis XML file
        in: formData
        name: input_mybatis_xml_file
        type: file
      - description: input ZIP file
        in: formData
        name: input_zip_file
        type: file
      produces:
      - application/json
>>>>>>> 4b42241d
      responses:
        "200":
          description: OK
          schema:
            $ref: '#/definitions/v1.GetInstancesTypePercentResV1'
      security:
      - ApiKeyAuth: []
      summary: 获取数据源类型百分比
      tags:
      - statistic
  /v1/statistic/license/usage:
    get:
      description: get usage of license
      operationId: getLicenseUsageV1
      responses:
        "200":
          description: OK
          schema:
            $ref: '#/definitions/v1.GetLicenseUsageResV1'
      security:
      - ApiKeyAuth: []
      summary: 获取License使用情况
      tags:
      - statistic
  /v1/statistic/workflows/audit_pass_percent:
    get:
      description: get workflow audit pass percent
      operationId: getWorkflowAuditPassPercentV1
      responses:
        "200":
          description: OK
          schema:
            $ref: '#/definitions/v1.GetWorkflowAuditPassPercentResV1'
      security:
      - ApiKeyAuth: []
      summary: 获取工单审核通过率
      tags:
      - statistic
  /v1/statistic/workflows/counts:
    get:
      description: get workflow counts
      operationId: getWorkflowCountV1
      responses:
        "200":
          description: OK
          schema:
            $ref: '#/definitions/v1.GetWorkflowCountsResV1'
      security:
      - ApiKeyAuth: []
      summary: 获取工单数量统计数据
      tags:
      - statistic
  /v1/statistic/workflows/duration_of_waiting_for_audit:
    get:
      description: get duration from workflow being created to audited
      operationId: getWorkflowDurationOfWaitingForAuditV1
      responses:
        "200":
          description: OK
          schema:
            $ref: '#/definitions/v1.GetWorkflowDurationOfWaitingForAuditResV1'
      security:
      - ApiKeyAuth: []
      summary: 获取工单从创建到审核结束的平均时长
      tags:
      - statistic
  /v1/statistic/workflows/duration_of_waiting_for_execution:
    get:
      deprecated: true
      description: get duration from workflow being created to executed
      operationId: getWorkflowDurationOfWaitingForExecutionV1
      responses:
        "200":
          description: OK
          schema:
            $ref: '#/definitions/v1.GetWorkflowDurationOfWaitingForExecutionResV1'
      security:
      - ApiKeyAuth: []
      summary: 获取工单各从审核完毕到执行上线的平均时长
      tags:
      - statistic
  /v1/statistic/workflows/each_day_counts:
    get:
      description: get counts of created workflow each day
      operationId: getWorkflowCreatedCountEachDayV1
      parameters:
      - description: filter date from.(format:yyyy-mm-dd)
        in: query
        name: filter_date_from
        required: true
        type: string
      - description: filter date to.(format:yyyy-mm-dd)
        in: query
        name: filter_date_to
        required: true
        type: string
      responses:
        "200":
          description: OK
          schema:
            $ref: '#/definitions/v1.GetWorkflowCreatedCountsEachDayResV1'
      security:
      - ApiKeyAuth: []
      summary: 获取每天工单创建数量
      tags:
      - statistic
  /v1/statistic/workflows/instance_type_percent:
    get:
      description: get workflows percent counted by instance type
      operationId: getWorkflowPercentCountedByInstanceTypeV1
      responses:
        "200":
          description: OK
          schema:
            $ref: '#/definitions/v1.GetWorkflowPercentCountedByInstanceTypeResV1'
      security:
      - ApiKeyAuth: []
      summary: 获取按数据源类型统计的工单百分比
      tags:
      - statistic
  /v1/statistic/workflows/pass_percent:
    get:
      deprecated: true
      description: get workflow pass percent
      operationId: getWorkflowPassPercentV1
      responses:
        "200":
          description: OK
          schema:
            $ref: '#/definitions/v1.GetWorkflowPassPercentResV1'
      security:
      - ApiKeyAuth: []
      summary: 获取工单通过率
      tags:
      - statistic
  /v1/statistic/workflows/rejected_percent_group_by_creator:
    get:
      description: get workflows rejected percent group by creator. The result will
        be sorted by rejected percent in descending order
      operationId: getWorkflowRejectedPercentGroupByCreatorV1
      parameters:
      - description: the limit of result item number
        in: query
        name: limit
        required: true
        type: integer
      responses:
        "200":
          description: OK
          schema:
            $ref: '#/definitions/v1.GetWorkflowRejectedPercentGroupByCreatorResV1'
      security:
      - ApiKeyAuth: []
      summary: 获取各个用户提交的工单驳回率，按驳回率降序排列
      tags:
      - statistic
  /v1/statistic/workflows/rejected_percent_group_by_instance:
    get:
      deprecated: true
      description: get workflow rejected percent group by instance. The result will
        be sorted by rejected percent in descending order
      operationId: getWorkflowRejectedPercentGroupByInstanceV1
      parameters:
      - description: the limit of result item number
        in: query
        name: limit
        required: true
        type: integer
      responses:
        "200":
          description: OK
          schema:
            $ref: '#/definitions/v1.GetWorkflowRejectedPercentGroupByInstanceResV1'
      security:
      - ApiKeyAuth: []
      summary: 获取各个数据源相关的工单驳回率，按驳回率降序排列
      tags:
      - statistic
  /v1/statistic/workflows/status_count:
    get:
      description: get count of workflow status
      operationId: getWorkflowStatusCountV1
      responses:
        "200":
          description: OK
          schema:
            $ref: '#/definitions/v1.GetWorkflowStatusCountResV1'
      security:
      - ApiKeyAuth: []
      summary: 获取各种状态工单的数量
      tags:
      - statistic
  /v1/task_groups/audit:
    post:
      consumes:
      - multipart/form-data
      description: |-
        audit task group.
        1. formData[sql]: sql content;
        2. file[input_sql_file]: it is a sql file;
        3. file[input_mybatis_xml_file]: it is mybatis xml file, sql will be parsed from it.
      operationId: auditTaskGroupIdV1
      parameters:
      - description: group id of tasks
        in: formData
        name: task_group_id
        required: true
        type: integer
      - description: sqls for audit
        in: formData
        name: sql
        type: string
      - description: input SQL file
        in: formData
        name: input_sql_file
        type: file
      - description: input mybatis XML file
        in: formData
        name: input_mybatis_xml_file
        type: file
      produces:
      - application/json
      responses:
        "200":
          description: OK
          schema:
            $ref: '#/definitions/v1.AuditTaskGroupResV1'
      security:
      - ApiKeyAuth: []
      summary: 审核任务组
      tags:
      - task
  /v1/tasks/audits/{task_id}/:
    get:
      description: get task
      operationId: getAuditTaskV1
      parameters:
      - description: task id
        in: path
        name: task_id
        required: true
        type: string
      responses:
        "200":
          description: OK
          schema:
            $ref: '#/definitions/v1.GetAuditTaskResV1'
      security:
      - ApiKeyAuth: []
      summary: 获取Sql扫描任务信息
      tags:
      - task
  /v1/tasks/audits/{task_id}/sql_content:
    get:
      description: get SQL content for the audit task
      operationId: getAuditTaskSQLContentV1
      parameters:
      - description: task id
        in: path
        name: task_id
        required: true
        type: string
      responses:
        "200":
          description: OK
          schema:
            $ref: '#/definitions/v1.GetAuditTaskSQLContentResV1'
      security:
      - ApiKeyAuth: []
      summary: 获取指定扫描任务的SQL内容
      tags:
      - task
  /v1/tasks/audits/{task_id}/sql_file:
    get:
      description: download SQL file for the audit task
      operationId: downloadAuditTaskSQLFileV1
      parameters:
      - description: task id
        in: path
        name: task_id
        required: true
        type: string
      responses:
        "200":
          description: sql file
          schema:
            type: file
      security:
      - ApiKeyAuth: []
      summary: 下载指定扫描任务的SQL文件
      tags:
      - task
  /v1/tasks/audits/{task_id}/sql_report:
    get:
      description: download report file of all SQLs information belong to the specified
        audit task
      operationId: downloadAuditTaskSQLReportV1
      parameters:
      - description: task id
        in: path
        name: task_id
        required: true
        type: string
      - description: select unique (fingerprint and audit result) for task sql
        in: query
        name: no_duplicate
        type: boolean
      responses:
        "200":
          description: sql report csv file
          schema:
            type: file
      security:
      - ApiKeyAuth: []
      summary: 下载指定扫描任务的SQLs信息报告
      tags:
      - task
  /v1/tasks/audits/{task_id}/sqls:
    get:
      description: get information of all SQLs belong to the specified audit task
      operationId: getAuditTaskSQLsV1
      parameters:
      - description: task id
        in: path
        name: task_id
        required: true
        type: string
      - description: 'filter: exec status of task sql'
        enum:
        - initialized
        - doing
        - succeeded
        - failed
        - manually_executed
        in: query
        name: filter_exec_status
        type: string
      - description: 'filter: audit status of task sql'
        enum:
        - initialized
        - doing
        - finished
        in: query
        name: filter_audit_status
        type: string
      - description: 'filter: audit level of task sql'
        enum:
        - normal
        - notice
        - warn
        - error
        in: query
        name: filter_audit_level
        type: string
      - description: select unique (fingerprint and audit result) for task sql
        in: query
        name: no_duplicate
        type: boolean
      - description: page index
        in: query
        name: page_index
        required: true
        type: string
      - description: page size
        in: query
        name: page_size
        required: true
        type: string
      responses:
        "200":
          description: OK
          schema:
            $ref: '#/definitions/v1.GetAuditTaskSQLsResV1'
      security:
      - ApiKeyAuth: []
      summary: 获取指定扫描任务的SQLs信息
      tags:
      - task
  /v1/tasks/audits/{task_id}/sqls/{number}:
    patch:
      consumes:
      - application/json
      description: modify the relevant information of a certain SQL in the audit task
      operationId: updateAuditTaskSQLsV1
      parameters:
      - description: task id
        in: path
        name: task_id
        required: true
        type: string
      - description: sql number
        in: path
        name: number
        required: true
        type: string
      - description: modify the relevant information of a certain SQL in the audit
          task
        in: body
        name: audit_plan
        required: true
        schema:
          $ref: '#/definitions/v1.UpdateAuditTaskSQLsReqV1'
      responses:
        "200":
          description: OK
          schema:
            $ref: '#/definitions/controller.BaseRes'
      security:
      - ApiKeyAuth: []
      summary: 修改扫描任务中某条SQL的相关信息
      tags:
      - task
  /v1/tasks/audits/{task_id}/sqls/{number}/analysis:
    get:
      description: get SQL explain and related table metadata for analysis
      operationId: getTaskAnalysisData
      parameters:
      - description: task id
        in: path
        name: task_id
        required: true
        type: string
      - description: sql number
        in: path
        name: number
        required: true
        type: integer
      responses:
        "200":
          description: OK
          schema:
            $ref: '#/definitions/v1.GetTaskAnalysisDataResV1'
      security:
      - ApiKeyAuth: []
      summary: 获取task相关的SQL执行计划和表元数据
      tags:
      - task
  /v1/user_tips:
    get:
      description: get user tip list
      operationId: getUserTipListV1
      parameters:
      - description: project name
        in: query
        name: filter_project
        required: true
        type: string
      responses:
        "200":
          description: OK
          schema:
            $ref: '#/definitions/v1.GetUserTipsResV1'
      security:
      - ApiKeyAuth: []
      summary: 获取用户提示列表
      tags:
      - user
  /v1/workflows:
    get:
      description: get global workflow list
      operationId: getGlobalWorkflowsV1
      parameters:
      - description: filter subject
        in: query
        name: filter_subject
        type: string
      - description: filter create time from
        in: query
        name: filter_create_time_from
        type: string
      - description: filter create time to
        in: query
        name: filter_create_time_to
        type: string
      - description: filter_task_execute_start_time_from
        in: query
        name: filter_task_execute_start_time_from
        type: string
      - description: filter_task_execute_start_time_to
        in: query
        name: filter_task_execute_start_time_to
        type: string
      - description: filter create user id
        in: query
        name: filter_create_user_id
        type: string
      - description: filter workflow status
        enum:
        - wait_for_audit
        - wait_for_execution
        - rejected
        - executing
        - canceled
        - exec_failed
        - finished
        in: query
        name: filter_status
        type: string
      - description: filter current step assignee user id
        in: query
        name: filter_current_step_assignee_user_id
        type: string
      - description: filter instance id
        in: query
        name: filter_task_instance_name
        type: string
      - description: page index
        in: query
        name: page_index
        required: true
        type: integer
      - description: size of per page
        in: query
        name: page_size
        required: true
        type: integer
      responses:
        "200":
          description: OK
          schema:
            $ref: '#/definitions/v1.GetWorkflowsResV1'
      security:
      - ApiKeyAuth: []
      summary: 获取全局工单列表
      tags:
      - workflow
  /v2/audit_files:
    post:
      description: Direct audit sql from SQL files and MyBatis files
      operationId: directAuditFilesV2
      parameters:
      - description: files that should be audited
        in: body
        name: req
        required: true
        schema:
          $ref: '#/definitions/v2.DirectAuditFileReqV2'
      responses:
        "200":
          description: OK
          schema:
            $ref: '#/definitions/v2.DirectAuditResV2'
      security:
      - ApiKeyAuth: []
      summary: 直接从文件内容提取SQL并审核，SQL文件暂时只支持一次解析一个文件
      tags:
      - sql_audit
  /v2/configurations/drivers:
    get:
      description: get drivers
      operationId: getDriversV2
      responses:
        "200":
          description: OK
          schema:
            $ref: '#/definitions/v2.GetDriversRes'
      security:
      - ApiKeyAuth: []
      summary: 获取当前 server 支持的审核类型
      tags:
      - configuration
  /v2/projects/{project_name}/audit_plans:
    get:
      description: get audit plan info list
      operationId: getAuditPlansV2
      parameters:
      - description: project name
        in: path
        name: project_name
        required: true
        type: string
      - description: filter audit plan db type
        in: query
        name: filter_audit_plan_db_type
        type: string
      - description: fuzzy search audit plan name
        in: query
        name: fuzzy_search_audit_plan_name
        type: string
      - description: filter audit plan type
        in: query
        name: filter_audit_plan_type
        type: string
      - description: filter audit plan instance name
        in: query
        name: filter_audit_plan_instance_name
        type: string
      - description: page index
        in: query
        name: page_index
        required: true
        type: integer
      - description: size of per page
        in: query
        name: page_size
        required: true
        type: integer
      responses:
        "200":
          description: OK
          schema:
            $ref: '#/definitions/v2.GetAuditPlansResV2'
      security:
      - ApiKeyAuth: []
      summary: 获取扫描任务信息列表
      tags:
      - audit_plan
  /v2/projects/{project_name}/audit_plans/{audit_plan_name}/reports/{audit_plan_report_id}/sqls:
    get:
      description: get audit plan report SQLs
      operationId: getAuditPlanReportsSQLs
      parameters:
      - description: project name
        in: path
        name: project_name
        required: true
        type: string
      - description: audit plan name
        in: path
        name: audit_plan_name
        required: true
        type: string
      - description: audit plan report id
        in: path
        name: audit_plan_report_id
        required: true
        type: string
      - description: page index
        in: query
        name: page_index
        required: true
        type: integer
      - description: size of per page
        in: query
        name: page_size
        required: true
        type: integer
      responses:
        "200":
          description: OK
          schema:
            $ref: '#/definitions/v2.GetAuditPlanReportSQLsResV2'
      security:
      - ApiKeyAuth: []
      summary: 获取指定扫描任务的SQL扫描详情
      tags:
      - audit_plan
  /v2/projects/{project_name}/audit_plans/{audit_plan_name}/reports/{audit_plan_report_id}/sqls/{number}/analysis:
    get:
      description: get SQL explain and related table metadata for analysis
      operationId: getAuditPlantAnalysisDataV2
      parameters:
      - description: project name
        in: path
        name: project_name
        required: true
        type: string
      - description: audit plan name
        in: path
        name: audit_plan_name
        required: true
        type: string
      - description: audit plan report id
        in: path
        name: audit_plan_report_id
        required: true
        type: string
      - description: sql number
        in: path
        name: number
        required: true
        type: string
      responses:
        "200":
          description: OK
          schema:
            $ref: '#/definitions/v2.GetAuditPlanAnalysisDataResV2'
      security:
      - ApiKeyAuth: []
      summary: 获取task相关的SQL执行计划和表元数据
      tags:
      - audit_plan
  /v2/projects/{project_name}/instances/{instance_name}/:
    get:
      description: get instance db
      operationId: getInstanceV2
      parameters:
      - description: project name
        in: path
        name: project_name
        required: true
        type: string
      - description: instance name
        in: path
        name: instance_name
        required: true
        type: string
      responses:
        "200":
          description: OK
          schema:
            $ref: '#/definitions/v2.GetInstanceResV2'
      security:
      - ApiKeyAuth: []
      summary: 获取实例信息
      tags:
      - instance
  /v2/projects/{project_name}/workflows:
    post:
      consumes:
      - application/json
      description: create workflow
      operationId: createWorkflowV2
      parameters:
      - description: create workflow request
        in: body
        name: instance
        required: true
        schema:
          $ref: '#/definitions/v2.CreateWorkflowReqV2'
      - description: project name
        in: path
        name: project_name
        required: true
        type: string
      produces:
      - application/json
      responses:
        "200":
          description: OK
          schema:
            $ref: '#/definitions/v2.CreateWorkflowResV2'
      security:
      - ApiKeyAuth: []
      summary: 创建工单
      tags:
      - workflow
  /v2/projects/{project_name}/workflows/{workflow_id}/:
    get:
      description: get workflow detail
      operationId: getWorkflowV2
      parameters:
      - description: workflow id
        in: path
        name: workflow_id
        required: true
        type: string
      - description: project name
        in: path
        name: project_name
        required: true
        type: string
      responses:
        "200":
          description: OK
          schema:
            $ref: '#/definitions/v2.GetWorkflowResV2'
      security:
      - ApiKeyAuth: []
      summary: 获取工单详情
      tags:
      - workflow
    patch:
      consumes:
      - application/json
      description: update workflow when it is rejected to creator.
      operationId: updateWorkflowV2
      parameters:
      - description: workflow id
        in: path
        name: workflow_id
        required: true
        type: string
      - description: project name
        in: path
        name: project_name
        required: true
        type: string
      - description: update workflow request
        in: body
        name: instance
        required: true
        schema:
          $ref: '#/definitions/v2.UpdateWorkflowReqV2'
      produces:
      - application/json
      responses:
        "200":
          description: OK
          schema:
            $ref: '#/definitions/controller.BaseRes'
      security:
      - ApiKeyAuth: []
      summary: 更新工单（驳回后才可更新）
      tags:
      - workflow
  /v2/projects/{project_name}/workflows/{workflow_id}/cancel:
    post:
      description: cancel workflow
      operationId: cancelWorkflowV2
      parameters:
      - description: project name
        in: path
        name: project_name
        required: true
        type: string
      - description: workflow id
        in: path
        name: workflow_id
        required: true
        type: string
      responses:
        "200":
          description: OK
          schema:
            $ref: '#/definitions/controller.BaseRes'
      security:
      - ApiKeyAuth: []
      summary: 审批关闭（中止）
      tags:
      - workflow
  /v2/projects/{project_name}/workflows/{workflow_id}/steps/{workflow_step_id}/approve:
    post:
      description: approve workflow
      operationId: approveWorkflowV2
      parameters:
      - description: workflow id
        in: path
        name: workflow_id
        required: true
        type: string
      - description: workflow step id
        in: path
        name: workflow_step_id
        required: true
        type: string
      - description: project name
        in: path
        name: project_name
        required: true
        type: string
      responses:
        "200":
          description: OK
          schema:
            $ref: '#/definitions/controller.BaseRes'
      security:
      - ApiKeyAuth: []
      summary: 审批通过
      tags:
      - workflow
  /v2/projects/{project_name}/workflows/{workflow_id}/steps/{workflow_step_id}/reject:
    post:
      description: reject workflow
      operationId: rejectWorkflowV2
      parameters:
      - description: workflow id
        in: path
        name: workflow_id
        required: true
        type: string
      - description: project name
        in: path
        name: project_name
        required: true
        type: string
      - description: workflow step id
        in: path
        name: workflow_step_id
        required: true
        type: string
      - description: workflow approve request
        in: body
        name: workflow_approve
        required: true
        schema:
          $ref: '#/definitions/v2.RejectWorkflowReqV2'
      responses:
        "200":
          description: OK
          schema:
            $ref: '#/definitions/controller.BaseRes'
      security:
      - ApiKeyAuth: []
      summary: 审批驳回
      tags:
      - workflow
  /v2/projects/{project_name}/workflows/{workflow_id}/tasks:
    get:
      description: get summary of workflow instance tasks
      operationId: getSummaryOfInstanceTasksV2
      parameters:
      - description: workflow id
        in: path
        name: workflow_id
        required: true
        type: string
      - description: project name
        in: path
        name: project_name
        required: true
        type: string
      responses:
        "200":
          description: OK
          schema:
            $ref: '#/definitions/v2.GetWorkflowTasksResV2'
      security:
      - ApiKeyAuth: []
      summary: 获取工单数据源任务概览
      tags:
      - workflow
  /v2/projects/{project_name}/workflows/{workflow_id}/tasks/{task_id}/execute:
    post:
      description: execute one task on workflow
      operationId: executeOneTaskOnWorkflowV2
      parameters:
      - description: workflow id
        in: path
        name: workflow_id
        required: true
        type: string
      - description: project name
        in: path
        name: project_name
        required: true
        type: string
      - description: task id
        in: path
        name: task_id
        required: true
        type: string
      responses:
        "200":
          description: OK
          schema:
            $ref: '#/definitions/controller.BaseRes'
      security:
      - ApiKeyAuth: []
      summary: 工单提交单个数据源上线
      tags:
      - workflow
  /v2/projects/{project_name}/workflows/{workflow_id}/tasks/{task_id}/schedule:
    put:
      consumes:
      - application/json
      description: update workflow schedule.
      operationId: updateWorkflowScheduleV2
      parameters:
      - description: workflow id
        in: path
        name: workflow_id
        required: true
        type: string
      - description: task id
        in: path
        name: task_id
        required: true
        type: string
      - description: project name
        in: path
        name: project_name
        required: true
        type: string
      - description: update workflow schedule request
        in: body
        name: instance
        required: true
        schema:
          $ref: '#/definitions/v2.UpdateWorkflowScheduleReqV2'
      produces:
      - application/json
      responses:
        "200":
          description: OK
          schema:
            $ref: '#/definitions/controller.BaseRes'
      security:
      - ApiKeyAuth: []
      summary: 设置工单数据源定时上线时间（设置为空则代表取消定时时间，需要SQL审核流程都通过后才可以设置）
      tags:
      - workflow
  /v2/projects/{project_name}/workflows/{workflow_id}/tasks/execute:
    post:
      description: execute tasks on workflow
      operationId: executeTasksOnWorkflowV2
      parameters:
      - description: workflow id
        in: path
        name: workflow_id
        required: true
        type: string
      - description: project name
        in: path
        name: project_name
        required: true
        type: string
      responses:
        "200":
          description: OK
          schema:
            $ref: '#/definitions/controller.BaseRes'
      security:
      - ApiKeyAuth: []
      summary: 多数据源批量上线
      tags:
      - workflow
  /v2/projects/{project_name}/workflows/cancel:
    post:
      description: batch cancel workflows
      operationId: batchCancelWorkflowsV2
      parameters:
      - description: project name
        in: path
        name: project_name
        required: true
        type: string
      - description: batch cancel workflows request
        in: body
        name: BatchCancelWorkflowsReqV2
        required: true
        schema:
          $ref: '#/definitions/v2.BatchCancelWorkflowsReqV2'
      responses:
        "200":
          description: OK
          schema:
            $ref: '#/definitions/controller.BaseRes'
      security:
      - ApiKeyAuth: []
      summary: 批量取消工单
      tags:
      - workflow
  /v2/projects/{project_name}/workflows/complete:
    post:
      description: this api will directly change the work order status to finished
        without real online operation
      operationId: batchCompleteWorkflowsV2
      parameters:
      - description: project name
        in: path
        name: project_name
        required: true
        type: string
      - description: batch complete workflows request
        in: body
        name: data
        required: true
        schema:
          $ref: '#/definitions/v2.BatchCompleteWorkflowsReqV2'
      responses:
        "200":
          description: OK
          schema:
            $ref: '#/definitions/controller.BaseRes'
      security:
      - ApiKeyAuth: []
      summary: 批量完成工单
      tags:
      - workflow
  /v2/sql_audit:
    post:
      deprecated: true
      description: Direct audit sql
      operationId: directAuditV2
      parameters:
      - description: sqls that should be audited
        in: body
        name: req
        required: true
        schema:
          $ref: '#/definitions/v2.DirectAuditReqV2'
      responses:
        "200":
          description: OK
          schema:
            $ref: '#/definitions/v2.DirectAuditResV2'
      security:
      - ApiKeyAuth: []
      summary: 直接审核SQL
      tags:
      - sql_audit
  /v2/tasks/audits/{task_id}/sqls:
    get:
      description: get information of all SQLs belong to the specified audit task
      operationId: getAuditTaskSQLsV2
      parameters:
      - description: task id
        in: path
        name: task_id
        required: true
        type: string
      - description: 'filter: exec status of task sql'
        enum:
        - initialized
        - doing
        - succeeded
        - failed
        - manually_executed
        - terminating
        - terminate_succeeded
        - terminate_failed
        in: query
        name: filter_exec_status
        type: string
      - description: 'filter: audit status of task sql'
        enum:
        - initialized
        - doing
        - finished
        in: query
        name: filter_audit_status
        type: string
      - description: 'filter: audit level of task sql'
        enum:
        - normal
        - notice
        - warn
        - error
        in: query
        name: filter_audit_level
        type: string
      - description: select unique (fingerprint and audit result) for task sql
        in: query
        name: no_duplicate
        type: boolean
      - description: page index
        in: query
        name: page_index
        required: true
        type: string
      - description: page size
        in: query
        name: page_size
        required: true
        type: string
      responses:
        "200":
          description: OK
          schema:
            $ref: '#/definitions/v2.GetAuditTaskSQLsResV2'
      security:
      - ApiKeyAuth: []
      summary: 获取指定扫描任务的SQLs信息
      tags:
      - task
  /v2/tasks/audits/{task_id}/sqls/{number}/analysis:
    get:
      description: get SQL explain and related table metadata for analysis
      operationId: getTaskAnalysisDataV2
      parameters:
      - description: task id
        in: path
        name: task_id
        required: true
        type: string
      - description: sql number
        in: path
        name: number
        required: true
        type: integer
      responses:
        "200":
          description: OK
          schema:
            $ref: '#/definitions/v2.GetTaskAnalysisDataResV2'
      security:
      - ApiKeyAuth: []
      summary: 获取task相关的SQL执行计划和表元数据
      tags:
      - task
securityDefinitions:
  ApiKeyAuth:
    in: header
    name: Authorization
    type: apiKey
swagger: "2.0"<|MERGE_RESOLUTION|>--- conflicted
+++ resolved
@@ -1437,6 +1437,19 @@
       sql_manage_total_num:
         type: integer
     type: object
+  v1.GetSqlManageRuleTipsResp:
+    properties:
+      code:
+        example: 0
+        type: integer
+      data:
+        items:
+          $ref: '#/definitions/v1.RuleTips'
+        type: array
+      message:
+        example: ok
+        type: string
+    type: object
   v1.GetSystemVariablesResV1:
     properties:
       code:
@@ -1606,24 +1619,7 @@
         example: ok
         type: string
     type: object
-<<<<<<< HEAD
   v1.GetWorkflowResV1:
-=======
-  v1.GetSqlManageRuleTipsResp:
-    properties:
-      code:
-        example: 0
-        type: integer
-      data:
-        items:
-          $ref: '#/definitions/v1.RuleTips'
-        type: array
-      message:
-        example: ok
-        type: string
-    type: object
-  v1.GetSyncInstanceTaskListResV1:
->>>>>>> 4b42241d
     properties:
       code:
         example: 0
@@ -2110,6 +2106,13 @@
         example: 全局配置
         type: string
     type: object
+  v1.RuleRespV1:
+    properties:
+      desc:
+        type: string
+      rule_name:
+        type: string
+    type: object
   v1.RuleTemplateDetailResV1:
     properties:
       db_type:
@@ -2140,6 +2143,15 @@
         type: string
       rule_template_name:
         type: string
+    type: object
+  v1.RuleTips:
+    properties:
+      db_type:
+        type: string
+      rule:
+        items:
+          $ref: '#/definitions/v1.RuleRespV1'
+        type: array
     type: object
   v1.RuleTypeV1:
     properties:
@@ -2269,6 +2281,8 @@
         items:
           $ref: '#/definitions/v1.AuditResult'
         type: array
+      endpoint:
+        type: string
       first_appear_time:
         type: string
       id:
@@ -2547,6 +2561,11 @@
         example: create table
         type: string
     type: object
+  v1.UpdateCompanyNoticeReq:
+    properties:
+      notice_str:
+        type: string
+    type: object
   v1.UpdateCustomRuleReqV1:
     properties:
       annotation:
@@ -2569,18 +2588,7 @@
         example: DDL规则
         type: string
     type: object
-<<<<<<< HEAD
   v1.UpdateDingTalkConfigurationReqV1:
-=======
-  v1.RuleRespV1:
-    properties:
-      desc:
-        type: string
-      rule_name:
-        type: string
-    type: object
-  v1.RuleTemplateDetailResV1:
->>>>>>> 4b42241d
     properties:
       app_key:
         type: string
@@ -2636,20 +2644,7 @@
           type: string
         type: array
     type: object
-<<<<<<< HEAD
   v1.UpdateSystemVariablesReqV1:
-=======
-  v1.RuleTips:
-    properties:
-      db_type:
-        type: string
-      rule:
-        items:
-          $ref: '#/definitions/v1.RuleRespV1'
-        type: array
-    type: object
-  v1.RuleTypeV1:
->>>>>>> 4b42241d
     properties:
       operation_record_expired_hours:
         example: 2160
@@ -2757,22 +2752,10 @@
         items:
           $ref: '#/definitions/v1.WorkflowCreatedCountsEachDayItem'
         type: array
-<<<<<<< HEAD
     type: object
   v1.WorkflowDetailResV1:
     properties:
       create_time:
-=======
-      endpoint:
-        type: string
-      first_appear_time:
-        type: string
-      id:
-        type: integer
-      instance_name:
-        type: string
-      last_appear_time:
->>>>>>> 4b42241d
         type: string
       create_user_name:
         type: string
@@ -3052,54 +3035,6 @@
         items:
           $ref: '#/definitions/v2.AuditSQLResV2'
         type: array
-<<<<<<< HEAD
-=======
-      rule_template_name:
-        example: default_MySQL
-        type: string
-    type: object
-  v1.UpdateAuditTaskSQLsReqV1:
-    properties:
-      description:
-        type: string
-    type: object
-  v1.UpdateAuditWhitelistReqV1:
-    properties:
-      desc:
-        example: used for rapid release
-        type: string
-      match_type:
-        enum:
-        - exact_match
-        - fp_match
-        example: exact_match
-        type: string
-      value:
-        example: create table
-        type: string
-    type: object
-  v1.UpdateCompanyNoticeReq:
-    properties:
-      notice_str:
-        type: string
-    type: object
-  v1.UpdateCurrentUserPasswordReqV1:
-    properties:
-      new_password:
-        type: string
-      password:
-        type: string
-    type: object
-  v1.UpdateCurrentUserReqV1:
-    properties:
-      email:
-        type: string
-      phone:
-        type: string
-      wechat_id:
-        example: UserID
-        type: string
->>>>>>> 4b42241d
     type: object
   v2.AuditResult:
     properties:
@@ -3575,650 +3510,6 @@
       desc:
         type: string
       number:
-<<<<<<< HEAD
-=======
-        type: integer
-      operation_time:
-        type: string
-      operation_user_name:
-        type: string
-      reason:
-        type: string
-      state:
-        enum:
-        - initialized
-        - approved
-        - rejected
-        type: string
-      type:
-        enum:
-        - create_workflow
-        - update_workflow
-        - sql_review
-        - sql_execute
-        type: string
-      workflow_step_id:
-        type: integer
-    type: object
-  v1.WorkflowTaskItem:
-    properties:
-      task_id:
-        type: integer
-    type: object
-  v1.WorkflowTemplateDetailResV1:
-    properties:
-      allow_submit_when_less_audit_level:
-        enum:
-        - normal
-        - notice
-        - warn
-        - error
-        type: string
-      desc:
-        type: string
-      instance_name_list:
-        items:
-          type: string
-        type: array
-      workflow_step_template_list:
-        items:
-          $ref: '#/definitions/v1.WorkFlowStepTemplateResV1'
-        type: array
-      workflow_template_name:
-        type: string
-    type: object
-  v2.AffectRows:
-    properties:
-      count:
-        type: integer
-      err_message:
-        type: string
-    type: object
-  v2.AuditPlanReportSQLResV2:
-    properties:
-      audit_plan_report_sql:
-        example: select * from t1 where id = 1
-        type: string
-      audit_plan_report_sql_audit_result:
-        items:
-          $ref: '#/definitions/v2.AuditResult'
-        type: array
-      number:
-        example: 1
-        type: integer
-    type: object
-  v2.AuditPlanResV2:
-    properties:
-      audit_plan_cron:
-        example: 0 */2 * * *
-        type: string
-      audit_plan_db_type:
-        example: mysql
-        type: string
-      audit_plan_instance_database:
-        example: app1
-        type: string
-      audit_plan_instance_name:
-        example: test_mysql
-        type: string
-      audit_plan_meta:
-        $ref: '#/definitions/v1.AuditPlanMetaV1'
-        type: object
-      audit_plan_name:
-        example: audit_for_java_app1
-        type: string
-      audit_plan_token:
-        example: it's a JWT Token for scanner
-        type: string
-      rule_template:
-        $ref: '#/definitions/v2.RuleTemplateV2'
-        type: object
-    type: object
-  v2.AuditResDataV2:
-    properties:
-      audit_level:
-        enum:
-        - normal
-        - notice
-        - warn
-        - error
-        - ""
-        type: string
-      pass_rate:
-        type: number
-      score:
-        type: integer
-      sql_results:
-        items:
-          $ref: '#/definitions/v2.AuditSQLResV2'
-        type: array
-    type: object
-  v2.AuditResult:
-    properties:
-      db_type:
-        type: string
-      level:
-        example: warn
-        type: string
-      message:
-        example: 避免使用不必要的内置函数md5()
-        type: string
-      rule_name:
-        type: string
-    type: object
-  v2.AuditSQLResV2:
-    properties:
-      audit_level:
-        type: string
-      audit_result:
-        items:
-          $ref: '#/definitions/v2.AuditResult'
-        type: array
-      exec_sql:
-        type: string
-      number:
-        type: integer
-    type: object
-  v2.AuditTaskSQLResV2:
-    properties:
-      audit_level:
-        type: string
-      audit_result:
-        items:
-          $ref: '#/definitions/v2.AuditResult'
-        type: array
-      audit_status:
-        type: string
-      description:
-        type: string
-      exec_result:
-        type: string
-      exec_sql:
-        type: string
-      exec_status:
-        type: string
-      number:
-        type: integer
-      rollback_sql:
-        type: string
-    type: object
-  v2.BatchCancelWorkflowsReqV2:
-    properties:
-      workflow_id_list:
-        items:
-          type: string
-        type: array
-    type: object
-  v2.BatchCompleteWorkflowsReqV2:
-    properties:
-      workflow_id_list:
-        items:
-          type: string
-        type: array
-    type: object
-  v2.CreateInstanceReqV2:
-    properties:
-      additional_params:
-        items:
-          $ref: '#/definitions/v1.InstanceAdditionalParamReqV1'
-        type: array
-      db_host:
-        example: 10.10.10.10
-        type: string
-      db_password:
-        example: "123456"
-        type: string
-      db_port:
-        example: "3306"
-        type: string
-      db_type:
-        example: mysql
-        type: string
-      db_user:
-        example: root
-        type: string
-      desc:
-        example: this is a test instance
-        type: string
-      instance_name:
-        example: test
-        type: string
-      maintenance_times:
-        items:
-          $ref: '#/definitions/v1.MaintenanceTimeReqV1'
-        type: array
-      rule_template_name:
-        type: string
-      sql_query_config:
-        $ref: '#/definitions/v1.SQLQueryConfigReqV1'
-        type: object
-    type: object
-  v2.CreateWorkflowReqV2:
-    properties:
-      desc:
-        type: string
-      task_ids:
-        items:
-          type: integer
-        type: array
-      workflow_subject:
-        type: string
-    type: object
-  v2.CreateWorkflowResV2:
-    properties:
-      code:
-        example: 0
-        type: integer
-      data:
-        $ref: '#/definitions/v2.CreateWorkflowResV2Data'
-        type: object
-      message:
-        example: ok
-        type: string
-    type: object
-  v2.CreateWorkflowResV2Data:
-    properties:
-      workflow_id:
-        type: string
-    type: object
-  v2.DirectAuditFileReqV2:
-    properties:
-      file_contents:
-        description: |-
-          调用方不应该关心SQL是否被完美的拆分成独立的条目, 拆分SQL由SQLE实现
-          每个数组元素是一个文件内容
-        example:
-        - select * from t1; select * from t2;
-        items:
-          type: string
-        type: array
-      instance_name:
-        example: instance1
-        type: string
-      instance_type:
-        example: MySQL
-        type: string
-      project_name:
-        example: project1
-        type: string
-      schema_name:
-        example: schema1
-        type: string
-      sql_type:
-        enum:
-        - sql
-        - mybatis
-        - ""
-        example: sql
-        type: string
-    type: object
-  v2.DirectAuditReqV2:
-    properties:
-      instance_type:
-        example: MySQL
-        type: string
-      sql_content:
-        description: 调用方不应该关心SQL是否被完美的拆分成独立的条目, 拆分SQL由SQLE实现
-        example: select * from t1; select * from t2;
-        type: string
-      sql_type:
-        enum:
-        - sql
-        - mybatis
-        - ""
-        example: sql
-        type: string
-    type: object
-  v2.DirectAuditResV2:
-    properties:
-      code:
-        example: 0
-        type: integer
-      data:
-        $ref: '#/definitions/v2.AuditResDataV2'
-        type: object
-      message:
-        example: ok
-        type: string
-    type: object
-  v2.DriverMeta:
-    properties:
-      default_port:
-        type: integer
-      driver_name:
-        type: string
-      logo_url:
-        type: string
-    type: object
-  v2.GetAuditPlanAnalysisDataResV2:
-    properties:
-      code:
-        example: 0
-        type: integer
-      data:
-        $ref: '#/definitions/v2.TaskAnalysisDataV2'
-        type: object
-      message:
-        example: ok
-        type: string
-    type: object
-  v2.GetAuditPlanReportSQLsResV2:
-    properties:
-      code:
-        example: 0
-        type: integer
-      data:
-        items:
-          $ref: '#/definitions/v2.AuditPlanReportSQLResV2'
-        type: array
-      message:
-        example: ok
-        type: string
-      total_nums:
-        type: integer
-    type: object
-  v2.GetAuditPlansResV2:
-    properties:
-      code:
-        example: 0
-        type: integer
-      data:
-        items:
-          $ref: '#/definitions/v2.AuditPlanResV2'
-        type: array
-      message:
-        example: ok
-        type: string
-      total_nums:
-        type: integer
-    type: object
-  v2.GetAuditTaskSQLsResV2:
-    properties:
-      code:
-        example: 0
-        type: integer
-      data:
-        items:
-          $ref: '#/definitions/v2.AuditTaskSQLResV2'
-        type: array
-      message:
-        example: ok
-        type: string
-      total_nums:
-        type: integer
-    type: object
-  v2.GetDriversRes:
-    properties:
-      code:
-        example: 0
-        type: integer
-      data:
-        items:
-          $ref: '#/definitions/v2.DriverMeta'
-        type: array
-      message:
-        example: ok
-        type: string
-    type: object
-  v2.GetInstanceResV2:
-    properties:
-      code:
-        example: 0
-        type: integer
-      data:
-        $ref: '#/definitions/v2.InstanceResV2'
-        type: object
-      message:
-        example: ok
-        type: string
-    type: object
-  v2.GetInstancesResV2:
-    properties:
-      code:
-        example: 0
-        type: integer
-      data:
-        items:
-          $ref: '#/definitions/v2.InstanceResV2'
-        type: array
-      message:
-        example: ok
-        type: string
-      total_nums:
-        type: integer
-    type: object
-  v2.GetTaskAnalysisDataResV2:
-    properties:
-      code:
-        example: 0
-        type: integer
-      data:
-        $ref: '#/definitions/v2.TaskAnalysisDataV2'
-        type: object
-      message:
-        example: ok
-        type: string
-    type: object
-  v2.GetWorkflowResV2:
-    properties:
-      code:
-        example: 0
-        type: integer
-      data:
-        $ref: '#/definitions/v2.WorkflowResV2'
-        type: object
-      message:
-        example: ok
-        type: string
-    type: object
-  v2.GetWorkflowTasksItemV2:
-    properties:
-      current_step_assignee_user_name_list:
-        items:
-          type: string
-        type: array
-      exec_end_time:
-        type: string
-      exec_start_time:
-        type: string
-      execution_user_name:
-        type: string
-      instance_maintenance_times:
-        items:
-          $ref: '#/definitions/v1.MaintenanceTimeResV1'
-        type: array
-      instance_name:
-        type: string
-      schedule_time:
-        type: string
-      status:
-        enum:
-        - wait_for_audit
-        - wait_for_execution
-        - exec_scheduled
-        - exec_failed
-        - exec_succeeded
-        - executing
-        - manually_executed
-        - terminating
-        - terminate_succeeded
-        - terminate_failed
-        type: string
-      task_id:
-        type: integer
-      task_pass_rate:
-        type: number
-      task_score:
-        type: integer
-    type: object
-  v2.GetWorkflowTasksResV2:
-    properties:
-      code:
-        example: 0
-        type: integer
-      data:
-        items:
-          $ref: '#/definitions/v2.GetWorkflowTasksItemV2'
-        type: array
-      message:
-        example: ok
-        type: string
-    type: object
-  v2.InstanceResV2:
-    properties:
-      additional_params:
-        items:
-          $ref: '#/definitions/v1.InstanceAdditionalParamResV1'
-        type: array
-      db_host:
-        example: 10.10.10.10
-        type: string
-      db_port:
-        example: "3306"
-        type: string
-      db_type:
-        example: mysql
-        type: string
-      db_user:
-        example: root
-        type: string
-      desc:
-        example: this is a instance
-        type: string
-      instance_name:
-        type: string
-      maintenance_times:
-        items:
-          $ref: '#/definitions/v1.MaintenanceTimeResV1'
-        type: array
-      rule_template:
-        $ref: '#/definitions/v2.RuleTemplateV2'
-        type: object
-      source:
-        example: SQLE
-        type: string
-      sql_query_config:
-        $ref: '#/definitions/v1.SQLQueryConfigResV1'
-        type: object
-    type: object
-  v2.PerformanceStatistics:
-    properties:
-      affect_rows:
-        $ref: '#/definitions/v2.AffectRows'
-        type: object
-    type: object
-  v2.RejectWorkflowReqV2:
-    properties:
-      reason:
-        type: string
-    type: object
-  v2.RuleTemplateV2:
-    properties:
-      is_global_rule_template:
-        type: boolean
-      name:
-        type: string
-    type: object
-  v2.SQLExplain:
-    properties:
-      classic_result:
-        $ref: '#/definitions/v1.ExplainClassicResult'
-        type: object
-      err_message:
-        type: string
-      sql:
-        type: string
-    type: object
-  v2.TableMetas:
-    properties:
-      err_message:
-        type: string
-      table_meta_items:
-        items:
-          $ref: '#/definitions/v1.TableMeta'
-        type: array
-    type: object
-  v2.TaskAnalysisDataV2:
-    properties:
-      performance_statistics:
-        $ref: '#/definitions/v2.PerformanceStatistics'
-        type: object
-      sql_explain:
-        $ref: '#/definitions/v2.SQLExplain'
-        type: object
-      table_metas:
-        $ref: '#/definitions/v2.TableMetas'
-        type: object
-    type: object
-  v2.UpdateWorkflowReqV2:
-    properties:
-      task_ids:
-        items:
-          type: integer
-        type: array
-    type: object
-  v2.UpdateWorkflowScheduleReqV2:
-    properties:
-      schedule_time:
-        type: string
-    type: object
-  v2.WorkflowRecordResV2:
-    properties:
-      current_step_number:
-        type: integer
-      status:
-        enum:
-        - wait_for_audit
-        - wait_for_execution
-        - rejected
-        - canceled
-        - exec_failed
-        - executing
-        - finished
-        type: string
-      tasks:
-        items:
-          $ref: '#/definitions/v2.WorkflowTaskItem'
-        type: array
-      workflow_step_list:
-        items:
-          $ref: '#/definitions/v2.WorkflowStepResV2'
-        type: array
-    type: object
-  v2.WorkflowResV2:
-    properties:
-      create_time:
-        type: string
-      create_user_name:
-        type: string
-      desc:
-        type: string
-      mode:
-        enum:
-        - same_sqls
-        - different_sqls
-        type: string
-      record:
-        $ref: '#/definitions/v2.WorkflowRecordResV2'
-        type: object
-      record_history_list:
-        items:
-          $ref: '#/definitions/v2.WorkflowRecordResV2'
-        type: array
-      workflow_id:
-        type: string
-      workflow_name:
-        type: string
-    type: object
-  v2.WorkflowStepResV2:
-    properties:
-      assignee_user_name_list:
-        items:
-          type: string
-        type: array
-      desc:
-        type: string
-      number:
         type: integer
       operation_time:
         type: string
@@ -4308,18 +3599,6 @@
       summary: 获取扫描任务类型
       tags:
       - audit_plan
-  /v1/basic_info:
-    get:
-      description: get sqle basic info
-      operationId: getSQLEInfoV1
-      responses:
-        "200":
-          description: OK
-          schema:
-            $ref: '#/definitions/v1.GetSQLEInfoResV1'
-      summary: 获取 sqle 基本信息
-      tags:
-      - global
   /v1/company_notice:
     get:
       description: get company notice info
@@ -4424,65 +3703,6 @@
       summary: 获取当前 server 支持的审核类型
       tags:
       - configuration
-  /v1/configurations/feishu:
-    get:
-      description: get feishu configuration
-      operationId: getFeishuConfigurationV1
-      responses:
-        "200":
-          description: OK
-          schema:
-            $ref: '#/definitions/v1.GetFeishuConfigurationResV1'
-      security:
-      - ApiKeyAuth: []
-      summary: 获取飞书配置
-      tags:
-      - configuration
-    patch:
-      consumes:
-      - application/json
-      description: update feishu configuration
-      operationId: updateFeishuConfigurationV1
-      parameters:
-      - description: update feishu configuration req
-        in: body
-        name: param
-        required: true
-        schema:
-          $ref: '#/definitions/v1.UpdateFeishuConfigurationReqV1'
-      responses:
-        "200":
-          description: OK
-          schema:
-            $ref: '#/definitions/controller.BaseRes'
-      security:
-      - ApiKeyAuth: []
-      summary: 添加或更新飞书配置
-      tags:
-      - configuration
-  /v1/configurations/feishu/test:
-    post:
-      consumes:
-      - application/json
-      description: test feishu configuration
-      operationId: testFeishuConfigV1
-      parameters:
-      - description: test feishu configuration req
-        in: body
-        name: req
-        required: true
-        schema:
-          $ref: '#/definitions/v1.TestFeishuConfigurationReqV1'
-      responses:
-        "200":
-          description: OK
-          schema:
-            $ref: '#/definitions/v1.TestFeishuConfigResV1'
-      security:
-      - ApiKeyAuth: []
-      summary: 测试飞书配置
-      tags:
-      - configuration
   /v1/configurations/feishu_audit:
     get:
       description: get feishu audit configuration
@@ -4542,42 +3762,6 @@
       summary: 测试飞书审批配置
       tags:
       - configuration
-  /v1/configurations/ldap:
-    get:
-      description: get LDAP configuration
-      operationId: getLDAPConfigurationV1
-      responses:
-        "200":
-          description: OK
-          schema:
-            $ref: '#/definitions/v1.GetLDAPConfigurationResV1'
-      security:
-      - ApiKeyAuth: []
-      summary: 获取 LDAP 配置
-      tags:
-      - configuration
-    patch:
-      consumes:
-      - application/json
-      description: update LDAP configuration
-      operationId: updateLDAPConfigurationV1
-      parameters:
-      - description: update LDAP configuration req
-        in: body
-        name: instance
-        required: true
-        schema:
-          $ref: '#/definitions/v1.LDAPConfigurationReqV1'
-      responses:
-        "200":
-          description: OK
-          schema:
-            $ref: '#/definitions/controller.BaseRes'
-      security:
-      - ApiKeyAuth: []
-      summary: 添加 LDAP 配置
-      tags:
-      - configuration
   /v1/configurations/license:
     get:
       description: get sqle license
@@ -4649,170 +3833,6 @@
       summary: 获取生成 sqle license需要的的信息
       tags:
       - configuration
-  /v1/configurations/oauth2:
-    get:
-      description: get Oauth2 configuration
-      operationId: getOauth2ConfigurationV1
-      responses:
-        "200":
-          description: OK
-          schema:
-            $ref: '#/definitions/v1.GetOauth2ConfigurationResV1'
-      security:
-      - ApiKeyAuth: []
-      summary: 获取 Oauth2 配置
-      tags:
-      - configuration
-    patch:
-      consumes:
-      - application/json
-      description: update Oauth2 configuration
-      operationId: updateOauth2ConfigurationV1
-      parameters:
-      - description: update Oauth2 configuration req
-        in: body
-        name: conf
-        required: true
-        schema:
-          $ref: '#/definitions/v1.Oauth2ConfigurationReqV1'
-      responses:
-        "200":
-          description: OK
-          schema:
-            $ref: '#/definitions/controller.BaseRes'
-      security:
-      - ApiKeyAuth: []
-      summary: 修改 Oauth2 配置
-      tags:
-      - configuration
-  /v1/configurations/oauth2/tips:
-    get:
-      description: get Oauth2 tips
-      operationId: getOauth2Tips
-      responses:
-        "200":
-          description: OK
-          schema:
-            $ref: '#/definitions/v1.GetOauth2TipsResV1'
-      summary: 获取 Oauth2 基本信息
-      tags:
-      - configuration
-  /v1/configurations/personalise:
-    patch:
-      description: update personalise config
-      operationId: personalise
-      parameters:
-      - description: personalise req
-        in: body
-        name: conf
-        required: true
-        schema:
-          $ref: '#/definitions/v1.PersonaliseReqV1'
-      responses:
-        "200":
-          description: OK
-          schema:
-            $ref: '#/definitions/controller.BaseRes'
-      security:
-      - ApiKeyAuth: []
-      summary: 更新个性化设置
-      tags:
-      - configuration
-  /v1/configurations/personalise/logo:
-    post:
-      consumes:
-      - multipart/form-data
-      description: upload logo
-      operationId: uploadLogo
-      parameters:
-      - description: logo file
-        in: formData
-        name: logo
-        required: true
-        type: file
-      responses:
-        "200":
-          description: OK
-          schema:
-            $ref: '#/definitions/v1.UploadLogoResV1'
-      security:
-      - ApiKeyAuth: []
-      summary: 上传Logo
-      tags:
-      - configuration
-  /v1/configurations/smtp:
-    get:
-      description: get SMTP configuration
-      operationId: getSMTPConfigurationV1
-      responses:
-        "200":
-          description: OK
-          schema:
-            $ref: '#/definitions/v1.GetSMTPConfigurationResV1'
-      security:
-      - ApiKeyAuth: []
-      summary: 获取 SMTP 配置
-      tags:
-      - configuration
-    patch:
-      consumes:
-      - application/json
-      description: update SMTP configuration
-      operationId: updateSMTPConfigurationV1
-      parameters:
-      - description: update SMTP configuration req
-        in: body
-        name: instance
-        required: true
-        schema:
-          $ref: '#/definitions/v1.UpdateSMTPConfigurationReqV1'
-      responses:
-        "200":
-          description: OK
-          schema:
-            $ref: '#/definitions/controller.BaseRes'
-      security:
-      - ApiKeyAuth: []
-      summary: 添加 SMTP 配置
-      tags:
-      - configuration
-  /v1/configurations/smtp/test:
-    post:
-      consumes:
-      - application/json
-      description: test SMTP configuration
-      operationId: testSMTPConfigurationV1
-      parameters:
-      - description: test SMTP configuration req
-        in: body
-        name: req
-        required: true
-        schema:
-          $ref: '#/definitions/v1.TestSMTPConfigurationReqV1'
-      responses:
-        "200":
-          description: OK
-          schema:
-            $ref: '#/definitions/v1.TestSMTPConfigurationResV1'
-      security:
-      - ApiKeyAuth: []
-      summary: 测试 邮箱 配置
-      tags:
-      - configuration
-  /v1/configurations/sql_query:
-    get:
-      description: get sqle query configuration
-      operationId: getSQLQueryConfiguration
-      responses:
-        "200":
-          description: OK
-          schema:
-            $ref: '#/definitions/v1.GetSQLQueryConfigurationResV1'
-      security:
-      - ApiKeyAuth: []
-      summary: 获取SQL查询配置信息
-      tags:
-      - configuration
   /v1/configurations/system_variables:
     get:
       description: get system variables
@@ -4849,113 +3869,6 @@
       summary: 修改系统变量
       tags:
       - configuration
-  /v1/configurations/webhook:
-    get:
-      description: get workflow webhook config
-      operationId: getGlobalWorkflowWebHookConfig
-      responses:
-        "200":
-          description: OK
-          schema:
-            $ref: '#/definitions/v1.GetWorkflowWebHookConfigResV1'
-      security:
-      - ApiKeyAuth: []
-      summary: 获取全局工单 WebHook 配置
-      tags:
-      - configuration
-    patch:
-      description: update webhook config
-      operationId: updateGlobalWebHookConfig
-      parameters:
-      - description: update webhook config
-        in: body
-        name: request
-        required: true
-        schema:
-          $ref: '#/definitions/v1.WebHookConfigV1'
-      responses:
-        "200":
-          description: OK
-          schema:
-            $ref: '#/definitions/controller.BaseRes'
-      security:
-      - ApiKeyAuth: []
-      summary: 更新工单 WebHook 配置
-      tags:
-      - configuration
-  /v1/configurations/webhook/test:
-    post:
-      description: test workflow webhook config
-      operationId: testGlobalWorkflowWebHookConfig
-      responses:
-        "200":
-          description: OK
-          schema:
-            $ref: '#/definitions/v1.TestWorkflowWebHookConfigResV1'
-      security:
-      - ApiKeyAuth: []
-      summary: 测试全局工单 WebHook 配置
-      tags:
-      - configuration
-  /v1/configurations/wechat:
-    get:
-      description: get WeChat configuration
-      operationId: getWeChatConfigurationV1
-      responses:
-        "200":
-          description: OK
-          schema:
-            $ref: '#/definitions/v1.GetWeChatConfigurationResV1'
-      security:
-      - ApiKeyAuth: []
-      summary: 获取 企业微信 配置
-      tags:
-      - configuration
-    patch:
-      consumes:
-      - application/json
-      description: update WeChat configuration
-      operationId: updateWeChatConfigurationV1
-      parameters:
-      - description: update WeChat configuration req
-        in: body
-        name: instance
-        required: true
-        schema:
-          $ref: '#/definitions/v1.UpdateWeChatConfigurationReqV1'
-      responses:
-        "200":
-          description: OK
-          schema:
-            $ref: '#/definitions/controller.BaseRes'
-      security:
-      - ApiKeyAuth: []
-      summary: 添加 企业微信 配置
-      tags:
-      - configuration
-  /v1/configurations/wechat/test:
-    post:
-      consumes:
-      - application/json
-      description: test WeChat configuration
-      operationId: testWeChatConfigurationV1
-      parameters:
-      - description: test WeChat configuration req
-        in: body
-        name: instance
-        required: true
-        schema:
-          $ref: '#/definitions/v1.TestWeChatConfigurationReqV1'
-      responses:
-        "200":
-          description: OK
-          schema:
-            $ref: '#/definitions/v1.TestWeChatConfigurationResV1'
-      security:
-      - ApiKeyAuth: []
-      summary: 测试 企业微信 配置
-      tags:
-      - configuration
   /v1/custom_rules:
     get:
       description: get all custom rule template
@@ -5104,131 +4017,6 @@
       summary: 获取 dashboard 信息
       tags:
       - dashboard
-  /v1/dashboard/project_tips:
-    get:
-      description: get dashboard project tips
-      operationId: getDashboardProjectTipsV1
-      produces:
-      - application/json
-      responses:
-        "200":
-          description: OK
-          schema:
-            $ref: '#/definitions/v1.GetDashboardProjectTipsResV1'
-      security:
-      - ApiKeyAuth: []
-      summary: 获取dashboard项目提示列表
-      tags:
-      - dashboard
-  /v1/instance_additional_metas:
-    get:
-      description: get instance additional metas
-      operationId: getInstanceAdditionalMetas
-      responses:
-        "200":
-          description: OK
-          schema:
-            $ref: '#/definitions/v1.GetInstanceAdditionalMetasResV1'
-      security:
-      - ApiKeyAuth: []
-      summary: 获取实例的额外属性列表
-      tags:
-      - instance
-  /v1/instance_connection:
-    post:
-      consumes:
-      - application/json
-      description: test instance db connection 注：可直接提交创建实例接口的body，该接口的json 内容是创建实例的
-        json 的子集
-      operationId: checkInstanceIsConnectableV1
-      parameters:
-      - description: instance info
-        in: body
-        name: instance
-        required: true
-        schema:
-          $ref: '#/definitions/v1.GetInstanceConnectableReqV1'
-      responses:
-        "200":
-          description: OK
-          schema:
-            $ref: '#/definitions/v1.GetInstanceConnectableResV1'
-      security:
-      - ApiKeyAuth: []
-      summary: 实例连通性测试（实例提交前）
-      tags:
-      - instance
-  /v1/login:
-    post:
-      description: user login
-      operationId: loginV1
-      parameters:
-      - description: user login request
-        in: body
-        name: user
-        required: true
-        schema:
-          $ref: '#/definitions/v1.UserLoginReqV1'
-      responses:
-        "200":
-          description: OK
-          schema:
-            $ref: '#/definitions/v1.GetUserLoginResV1'
-      summary: 用户登录
-      tags:
-      - user
-  /v1/logout:
-    post:
-      description: user logout
-      operationId: logoutV1
-      responses:
-        "200":
-          description: OK
-          schema:
-            $ref: '#/definitions/controller.BaseRes'
-      summary: 用户登出
-      tags:
-      - user
-  /v1/management_permissions:
-    get:
-      description: get platform management permissions
-      operationId: GetManagementPermissionsV1
-      responses:
-        "200":
-          description: OK
-          schema:
-            $ref: '#/definitions/v1.GetManagementPermissionsResV1'
-      security:
-      - ApiKeyAuth: []
-      summary: 获取平台管理权限列表
-      tags:
-      - management_permission
-  /v1/oauth2/link:
-    get:
-      description: oauth2 link
-      operationId: Oauth2Link
-      summary: oauth2通过此链接跳转到第三方登录网址
-      tags:
-      - oauth2
-  /v1/oauth2/user/bind:
-    post:
-      description: bind Oauth2 user to sqle
-      operationId: bindOauth2User
-      parameters:
-      - description: bind oauth2 user req
-        in: body
-        name: conf
-        required: true
-        schema:
-          $ref: '#/definitions/v1.BindOauth2UserReqV1'
-      responses:
-        "200":
-          description: OK
-          schema:
-            $ref: '#/definitions/v1.BindOauth2UserResV1'
-      summary: 绑定 Oauth2 和 sqle用户
-      tags:
-      - oauth2
   /v1/operation_records:
     get:
       description: Get operation record list
@@ -5359,169 +4147,6 @@
       summary: 获取权限动作列表
       tags:
       - operation
-  /v1/project_tips:
-    get:
-      description: get project tip list
-      operationId: getProjectTipsV1
-      parameters:
-      - description: functional module
-        enum:
-        - operation_record
-        in: query
-        name: functional_module
-        type: string
-      responses:
-        "200":
-          description: OK
-          schema:
-            $ref: '#/definitions/v1.GetProjectTipsResV1'
-      security:
-      - ApiKeyAuth: []
-      summary: 获取项目提示列表
-      tags:
-      - project
-  /v1/projects:
-    get:
-      description: get project list
-      operationId: getProjectListV1
-      parameters:
-      - description: page index
-        in: query
-        name: page_index
-        required: true
-        type: integer
-      - default: 50
-        description: size of per page
-        in: query
-        name: page_size
-        required: true
-        type: integer
-      responses:
-        "200":
-          description: OK
-          schema:
-            $ref: '#/definitions/v1.GetProjectResV1'
-      security:
-      - ApiKeyAuth: []
-      summary: 获取项目列表
-      tags:
-      - project
-    post:
-      consumes:
-      - application/json
-      description: create project
-      operationId: createProjectV1
-      parameters:
-      - description: create project request
-        in: body
-        name: project
-        required: true
-        schema:
-          $ref: '#/definitions/v1.CreateProjectReqV1'
-      produces:
-      - application/json
-      responses:
-        "200":
-          description: OK
-          schema:
-            $ref: '#/definitions/controller.BaseRes'
-      security:
-      - ApiKeyAuth: []
-      summary: 创建项目
-      tags:
-      - project
-  /v1/projects/{project_name}/:
-    delete:
-      description: delete project
-      operationId: deleteProjectV1
-      parameters:
-      - description: project name
-        in: path
-        name: project_name
-        required: true
-        type: string
-      responses:
-        "200":
-          description: OK
-          schema:
-            $ref: '#/definitions/controller.BaseRes'
-      security:
-      - ApiKeyAuth: []
-      summary: 删除项目
-      tags:
-      - project
-    get:
-      description: get project detail
-      operationId: getProjectDetailV1
-      parameters:
-      - description: project name
-        in: path
-        name: project_name
-        required: true
-        type: string
-      responses:
-        "200":
-          description: OK
-          schema:
-            $ref: '#/definitions/v1.GetProjectDetailResV1'
-      security:
-      - ApiKeyAuth: []
-      summary: 获取项目详情
-      tags:
-      - project
-    patch:
-      consumes:
-      - application/json
-      description: update project
-      operationId: updateProjectV1
-      parameters:
-      - description: project name
-        in: path
-        name: project_name
-        required: true
-        type: string
-      - description: create project request
-        in: body
-        name: project
-        required: true
-        schema:
-          $ref: '#/definitions/v1.UpdateProjectReqV1'
-      produces:
-      - application/json
-      responses:
-        "200":
-          description: OK
-          schema:
-            $ref: '#/definitions/controller.BaseRes'
-      security:
-      - ApiKeyAuth: []
-      summary: 更新项目
-      tags:
-      - project
-  /v1/projects/{project_name}/archive:
-    post:
-      consumes:
-      - application/json
-      description: archive project
-      operationId: archiveProjectV1
-      parameters:
-      - description: project name
-        in: path
-        name: project_name
-        required: true
-        type: string
-      produces:
-      - application/json
-      responses:
-        "200":
-          description: OK
-          schema:
-            $ref: '#/definitions/controller.BaseRes'
-      security:
-      - ApiKeyAuth: []
-      summary: 归档项目
-      tags:
-      - project
   /v1/projects/{project_name}/audit_plans:
     get:
       description: get audit plan info list
@@ -5778,862 +4403,6 @@
         in: query
         name: page_size
         required: true
->>>>>>> 4b42241d
-        type: integer
-      operation_time:
-        type: string
-      operation_user_name:
-        type: string
-      reason:
-        type: string
-      state:
-        enum:
-        - initialized
-        - approved
-        - rejected
-        type: string
-      type:
-        enum:
-        - create_workflow
-        - update_workflow
-        - sql_review
-        - sql_execute
-        type: string
-      workflow_step_id:
-        type: integer
-    type: object
-  v2.WorkflowTaskItem:
-    properties:
-      task_id:
-        type: integer
-    type: object
-info:
-  contact: {}
-  description: This is a sample server for dev.
-  license: {}
-  title: Sqle API Docs
-  version: "1.0"
-paths:
-  /v1/audit_files:
-    post:
-      description: Direct audit sql from SQL files and MyBatis files
-      operationId: directAuditFilesV1
-      parameters:
-      - description: files that should be audited
-        in: body
-        name: req
-        required: true
-        schema:
-          $ref: '#/definitions/v1.DirectAuditFileReqV1'
-      responses:
-        "200":
-          description: OK
-          schema:
-            $ref: '#/definitions/v1.DirectAuditResV1'
-      security:
-      - ApiKeyAuth: []
-      summary: 直接从文件内容提取SQL并审核，SQL文件暂时只支持一次解析一个文件
-      tags:
-      - sql_audit
-  /v1/audit_plan_metas:
-    get:
-      description: get audit plan metas
-      operationId: getAuditPlanMetasV1
-      parameters:
-      - description: filter instance type
-        in: query
-        name: filter_instance_type
-        type: string
-      responses:
-        "200":
-          description: OK
-          schema:
-            $ref: '#/definitions/v1.GetAuditPlanMetasResV1'
-      security:
-      - ApiKeyAuth: []
-      summary: 获取扫描任务元信息
-      tags:
-      - audit_plan
-  /v1/audit_plan_types:
-    get:
-      description: get audit plan types
-      operationId: getAuditPlanTypesV1
-      responses:
-        "200":
-          description: OK
-          schema:
-            $ref: '#/definitions/v1.GetAuditPlanTypesResV1'
-      security:
-      - ApiKeyAuth: []
-      summary: 获取扫描任务类型
-      tags:
-      - audit_plan
-  /v1/configurations/ding_talk:
-    get:
-      description: get dingTalk configuration
-      operationId: getDingTalkConfigurationV1
-      responses:
-        "200":
-          description: OK
-          schema:
-            $ref: '#/definitions/v1.GetDingTalkConfigurationResV1'
-      security:
-      - ApiKeyAuth: []
-      summary: 获取 dingTalk 配置
-      tags:
-      - configuration
-    patch:
-      consumes:
-      - application/json
-      description: update DingTalk configuration
-      operationId: updateDingTalkConfigurationV1
-      parameters:
-      - description: update DingTalk configuration req
-        in: body
-        name: instance
-        required: true
-        schema:
-          $ref: '#/definitions/v1.UpdateDingTalkConfigurationReqV1'
-      responses:
-        "200":
-          description: OK
-          schema:
-            $ref: '#/definitions/controller.BaseRes'
-      security:
-      - ApiKeyAuth: []
-      summary: 添加或更新 DingTalk 配置
-      tags:
-      - configuration
-  /v1/configurations/ding_talk/test:
-    post:
-      consumes:
-      - application/json
-      description: test DingTalk configuration
-      operationId: testDingTalkConfigV1
-      responses:
-        "200":
-          description: OK
-          schema:
-            $ref: '#/definitions/v1.TestDingTalkConfigResV1'
-      security:
-      - ApiKeyAuth: []
-      summary: 测试 DingTalk 配置
-      tags:
-      - configuration
-  /v1/configurations/drivers:
-    get:
-      description: get drivers
-      operationId: getDriversV1
-      responses:
-        "200":
-          description: OK
-          schema:
-            $ref: '#/definitions/v1.GetDriversResV1'
-      security:
-      - ApiKeyAuth: []
-      summary: 获取当前 server 支持的审核类型
-      tags:
-      - configuration
-  /v1/configurations/feishu_audit:
-    get:
-      description: get feishu audit configuration
-      operationId: getFeishuAuditConfigurationV1
-      responses:
-        "200":
-          description: OK
-          schema:
-            $ref: '#/definitions/v1.GetFeishuAuditConfigurationResV1'
-      security:
-      - ApiKeyAuth: []
-      summary: 获取飞书审核配置
-      tags:
-      - configuration
-    patch:
-      consumes:
-      - application/json
-      description: update feishu audit configuration
-      operationId: updateFeishuAuditConfigurationV1
-      parameters:
-      - description: update feishu audit configuration req
-        in: body
-        name: param
-        required: true
-        schema:
-          $ref: '#/definitions/v1.UpdateFeishuConfigurationReqV1'
-      responses:
-        "200":
-          description: OK
-          schema:
-            $ref: '#/definitions/controller.BaseRes'
-      security:
-      - ApiKeyAuth: []
-      summary: 添加或更新飞书配置
-      tags:
-      - configuration
-  /v1/configurations/feishu_audit/test:
-    post:
-      consumes:
-      - application/json
-      description: test feishu audit configuration
-      operationId: testFeishuAuditConfigV1
-      parameters:
-      - description: test feishu configuration req
-        in: body
-        name: req
-        required: true
-        schema:
-          $ref: '#/definitions/v1.TestFeishuConfigurationReqV1'
-      responses:
-        "200":
-          description: OK
-          schema:
-            $ref: '#/definitions/v1.TestFeishuConfigResV1'
-      security:
-      - ApiKeyAuth: []
-      summary: 测试飞书审批配置
-      tags:
-      - configuration
-  /v1/configurations/license:
-    get:
-      description: get sqle license
-      operationId: getSQLELicenseV1
-      responses:
-        "200":
-          description: OK
-          schema:
-            $ref: '#/definitions/v1.GetLicenseResV1'
-      security:
-      - ApiKeyAuth: []
-      summary: 获取 sqle license
-      tags:
-      - configuration
-    post:
-      consumes:
-      - multipart/form-data
-      description: set sqle license
-      operationId: setSQLELicenseV1
-      parameters:
-      - description: SQLE license file
-        in: formData
-        name: license_file
-        required: true
-        type: file
-      responses:
-        "200":
-          description: OK
-          schema:
-            $ref: '#/definitions/controller.BaseRes'
-      security:
-      - ApiKeyAuth: []
-      summary: 导入 sqle license
-      tags:
-      - configuration
-  /v1/configurations/license/check:
-    post:
-      consumes:
-      - multipart/form-data
-      description: parse and check sqle license
-      operationId: checkSQLELicenseV1
-      parameters:
-      - description: SQLE license file
-        in: formData
-        name: license_file
-        required: true
-        type: file
-      responses:
-        "200":
-          description: OK
-          schema:
-            $ref: '#/definitions/v1.CheckLicenseResV1'
-      security:
-      - ApiKeyAuth: []
-      summary: 解析和校验 sqle license
-      tags:
-      - configuration
-  /v1/configurations/license/info:
-    get:
-      description: get the information needed to generate the sqle license
-      operationId: GetSQLELicenseInfoV1
-      responses:
-        "200":
-          description: server info
-          schema:
-            type: file
-      security:
-      - ApiKeyAuth: []
-      summary: 获取生成 sqle license需要的的信息
-      tags:
-      - configuration
-  /v1/configurations/system_variables:
-    get:
-      description: get system variables
-      operationId: getSystemVariablesV1
-      responses:
-        "200":
-          description: OK
-          schema:
-            $ref: '#/definitions/v1.GetSystemVariablesResV1'
-      security:
-      - ApiKeyAuth: []
-      summary: 获取系统变量
-      tags:
-      - configuration
-    patch:
-      consumes:
-      - application/json
-      description: update system variables
-      operationId: updateSystemVariablesV1
-      parameters:
-      - description: update system variables request
-        in: body
-        name: instance
-        required: true
-        schema:
-          $ref: '#/definitions/v1.UpdateSystemVariablesReqV1'
-      responses:
-        "200":
-          description: OK
-          schema:
-            $ref: '#/definitions/controller.BaseRes'
-      security:
-      - ApiKeyAuth: []
-      summary: 修改系统变量
-      tags:
-      - configuration
-  /v1/custom_rules:
-    get:
-      description: get all custom rule template
-      operationId: getCustomRulesV1
-      parameters:
-      - description: filter db type
-        in: query
-        name: filter_db_type
-        type: string
-      - description: filter desc
-        in: query
-        name: filter_desc
-        type: string
-      responses:
-        "200":
-          description: OK
-          schema:
-            $ref: '#/definitions/v1.GetCustomRulesResV1'
-      security:
-      - ApiKeyAuth: []
-      summary: 自定义规则列表
-      tags:
-      - rule_template
-    post:
-      description: create custom rule
-      operationId: createCustomRuleV1
-      parameters:
-      - description: add custom rule
-        in: body
-        name: instance
-        required: true
-        schema:
-          $ref: '#/definitions/v1.CreateCustomRuleReqV1'
-      responses:
-        "200":
-          description: OK
-          schema:
-            $ref: '#/definitions/controller.BaseRes'
-      security:
-      - ApiKeyAuth: []
-      summary: 添加自定义规则
-      tags:
-      - rule_template
-  /v1/custom_rules/{db_type}/rule_types:
-    get:
-      description: get rule type by db type
-      operationId: getRuleTypeByDBTypeV1
-      parameters:
-      - description: db type
-        in: query
-        name: db_type
-        required: true
-        type: string
-      responses:
-        "200":
-          description: OK
-          schema:
-            $ref: '#/definitions/v1.GetRuleTypeByDBTypeResV1'
-      security:
-      - ApiKeyAuth: []
-      summary: 获取规则分类
-      tags:
-      - rule_template
-  /v1/custom_rules/{rule_id}:
-    delete:
-      description: delete custom rule
-      operationId: deleteCustomRuleV1
-      parameters:
-      - description: rule id
-        in: path
-        name: rule_id
-        required: true
-        type: string
-      responses:
-        "200":
-          description: OK
-          schema:
-            $ref: '#/definitions/controller.BaseRes'
-      security:
-      - ApiKeyAuth: []
-      summary: 删除自定义规则
-      tags:
-      - rule_template
-    get:
-      description: get custom rule by rule_id
-      operationId: getCustomRuleV1
-      parameters:
-      - description: rule id
-        in: path
-        name: rule_id
-        required: true
-        type: string
-      responses:
-        "200":
-          description: OK
-          schema:
-            $ref: '#/definitions/v1.GetCustomRuleResV1'
-      security:
-      - ApiKeyAuth: []
-      summary: 获取自定义规则
-      tags:
-      - rule_template
-    patch:
-      description: update custom rule
-      operationId: updateCustomRuleV1
-      parameters:
-      - description: rule id
-        in: path
-        name: rule_id
-        required: true
-        type: string
-      - description: update custom rule
-        in: body
-        name: instance
-        required: true
-        schema:
-          $ref: '#/definitions/v1.UpdateCustomRuleReqV1'
-      responses:
-        "200":
-          description: OK
-          schema:
-            $ref: '#/definitions/controller.BaseRes'
-      security:
-      - ApiKeyAuth: []
-      summary: 更新自定义规则
-      tags:
-      - rule_template
-  /v1/dashboard:
-    get:
-      description: get dashboard info
-      operationId: getDashboardV1
-      parameters:
-      - description: filter project name
-        in: query
-        name: filter_project_name
-        type: string
-      produces:
-      - application/json
-      responses:
-        "200":
-          description: OK
-          schema:
-            $ref: '#/definitions/v1.GetDashboardResV1'
-      security:
-      - ApiKeyAuth: []
-      summary: 获取 dashboard 信息
-      tags:
-      - dashboard
-  /v1/operation_records:
-    get:
-      description: Get operation record list
-      operationId: getOperationRecordListV1
-      parameters:
-      - description: filter_operate_time_from
-        in: query
-        name: filter_operate_time_from
-        type: string
-      - description: filter_operate_time_to
-        in: query
-        name: filter_operate_time_to
-        type: string
-      - description: filter_operate_project_name
-        in: query
-        name: filter_operate_project_name
-        type: string
-      - description: fuzzy_search_operate_user_name
-        in: query
-        name: fuzzy_search_operate_user_name
-        type: string
-      - description: filter_operate_type_name
-        in: query
-        name: filter_operate_type_name
-        type: string
-      - description: filter_operate_action
-        in: query
-        name: filter_operate_action
-        type: string
-      - description: page_index
-        in: query
-        name: page_index
-        required: true
-        type: integer
-      - description: page_size
-        in: query
-        name: page_size
-        required: true
-        type: integer
-      responses:
-        "200":
-          description: OK
-          schema:
-            $ref: '#/definitions/v1.GetOperationRecordListResV1'
-      security:
-      - ApiKeyAuth: []
-      summary: 获取操作记录列表
-      tags:
-      - OperationRecord
-  /v1/operation_records/exports:
-    get:
-      description: Export operation record list
-      operationId: getExportOperationRecordListV1
-      parameters:
-      - description: filter_operate_time_from
-        in: query
-        name: filter_operate_time_from
-        type: string
-      - description: filter_operate_time_to
-        in: query
-        name: filter_operate_time_to
-        type: string
-      - description: filter_operate_project_name
-        in: query
-        name: filter_operate_project_name
-        type: string
-      - description: fuzzy_search_operate_user_name
-        in: query
-        name: fuzzy_search_operate_user_name
-        type: string
-      - description: filter_operate_type_name
-        in: query
-        name: filter_operate_type_name
-        type: string
-      - description: filter_operate_action
-        in: query
-        name: filter_operate_action
-        type: string
-      responses:
-        "200":
-          description: get export operation record list
-          schema:
-            type: file
-      security:
-      - ApiKeyAuth: []
-      summary: 导出操作记录列表
-      tags:
-      - OperationRecord
-  /v1/operation_records/operation_actions:
-    get:
-      description: Get operation action list
-      operationId: getOperationActionList
-      responses:
-        "200":
-          description: OK
-          schema:
-            $ref: '#/definitions/v1.GetOperationActionListResV1'
-      security:
-      - ApiKeyAuth: []
-      summary: 获取操作内容列表
-      tags:
-      - OperationRecord
-  /v1/operation_records/operation_type_names:
-    get:
-      description: Get operation type name list
-      operationId: GetOperationTypeNameList
-      responses:
-        "200":
-          description: OK
-          schema:
-            $ref: '#/definitions/v1.GetOperationTypeNamesListResV1'
-      security:
-      - ApiKeyAuth: []
-      summary: 获取操作类型名列表
-      tags:
-      - OperationRecord
-  /v1/operations:
-    get:
-      description: get permission operations
-      operationId: GetOperationsV1
-      responses:
-        "200":
-          description: OK
-          schema:
-            $ref: '#/definitions/v1.GetOperationsResV1'
-      security:
-      - ApiKeyAuth: []
-      summary: 获取权限动作列表
-      tags:
-      - operation
-  /v1/projects/{project_name}/audit_plans:
-    get:
-      description: get audit plan info list
-      operationId: getAuditPlansV1
-      parameters:
-      - description: project name
-        in: path
-        name: project_name
-        required: true
-        type: string
-      - description: filter audit plan db type
-        in: query
-        name: filter_audit_plan_db_type
-        type: string
-      - description: fuzzy search audit plan name
-        in: query
-        name: fuzzy_search_audit_plan_name
-        type: string
-      - description: filter audit plan type
-        in: query
-        name: filter_audit_plan_type
-        type: string
-      - description: filter audit plan instance name
-        in: query
-        name: filter_audit_plan_instance_name
-        type: string
-      - description: page index
-        in: query
-        name: page_index
-        required: true
-        type: integer
-      - description: size of per page
-        in: query
-        name: page_size
-        required: true
-        type: integer
-      responses:
-        "200":
-          description: OK
-          schema:
-            $ref: '#/definitions/v1.GetAuditPlansResV1'
-      security:
-      - ApiKeyAuth: []
-      summary: 获取扫描任务信息列表
-      tags:
-      - audit_plan
-    post:
-      consumes:
-      - application/json
-      description: create audit plan
-      operationId: createAuditPlanV1
-      parameters:
-      - description: project name
-        in: path
-        name: project_name
-        required: true
-        type: string
-      - description: create audit plan
-        in: body
-        name: audit_plan
-        required: true
-        schema:
-          $ref: '#/definitions/v1.CreateAuditPlanReqV1'
-      responses:
-        "200":
-          description: OK
-          schema:
-            $ref: '#/definitions/controller.BaseRes'
-      security:
-      - ApiKeyAuth: []
-      summary: 添加扫描任务
-      tags:
-      - audit_plan
-  /v1/projects/{project_name}/audit_plans/{audit_plan_name}/:
-    delete:
-      description: delete audit plan
-      operationId: deleteAuditPlanV1
-      parameters:
-      - description: project name
-        in: path
-        name: project_name
-        required: true
-        type: string
-      - description: audit plan name
-        in: path
-        name: audit_plan_name
-        required: true
-        type: string
-      responses:
-        "200":
-          description: OK
-          schema:
-            $ref: '#/definitions/controller.BaseRes'
-      security:
-      - ApiKeyAuth: []
-      summary: 删除扫描任务
-      tags:
-      - audit_plan
-    get:
-      description: get audit plan
-      operationId: getAuditPlanV1
-      parameters:
-      - description: project name
-        in: path
-        name: project_name
-        required: true
-        type: string
-      - description: audit plan name
-        in: path
-        name: audit_plan_name
-        required: true
-        type: string
-      responses:
-        "200":
-          description: OK
-          schema:
-            $ref: '#/definitions/v1.GetAuditPlanResV1'
-      security:
-      - ApiKeyAuth: []
-      summary: 获取指定扫描任务
-      tags:
-      - audit_plan
-    patch:
-      description: update audit plan
-      operationId: updateAuditPlanV1
-      parameters:
-      - description: project name
-        in: path
-        name: project_name
-        required: true
-        type: string
-      - description: audit plan name
-        in: path
-        name: audit_plan_name
-        required: true
-        type: string
-      - description: update audit plan
-        in: body
-        name: audit_plan
-        required: true
-        schema:
-          $ref: '#/definitions/v1.UpdateAuditPlanReqV1'
-      responses:
-        "200":
-          description: OK
-          schema:
-            $ref: '#/definitions/controller.BaseRes'
-      security:
-      - ApiKeyAuth: []
-      summary: 更新扫描任务
-      tags:
-      - audit_plan
-  /v1/projects/{project_name}/audit_plans/{audit_plan_name}/notify_config:
-    get:
-      description: get audit plan notify config
-      operationId: getAuditPlanNotifyConfigV1
-      parameters:
-      - description: project name
-        in: path
-        name: project_name
-        required: true
-        type: string
-      - description: audit plan name
-        in: path
-        name: audit_plan_name
-        required: true
-        type: string
-      responses:
-        "200":
-          description: OK
-          schema:
-            $ref: '#/definitions/v1.GetAuditPlanNotifyConfigResV1'
-      security:
-      - ApiKeyAuth: []
-      summary: 获取扫描任务消息推送设置
-      tags:
-      - audit_plan
-    patch:
-      description: update audit plan notify config
-      operationId: updateAuditPlanNotifyConfigV1
-      parameters:
-      - description: project name
-        in: path
-        name: project_name
-        required: true
-        type: string
-      - description: audit plan name
-        in: path
-        name: audit_plan_name
-        required: true
-        type: string
-      - description: update audit plan notify config
-        in: body
-        name: config
-        required: true
-        schema:
-          $ref: '#/definitions/v1.UpdateAuditPlanNotifyConfigReqV1'
-      responses:
-        "200":
-          description: OK
-          schema:
-            $ref: '#/definitions/controller.BaseRes'
-      security:
-      - ApiKeyAuth: []
-      summary: 更新扫描任务通知设置
-      tags:
-      - audit_plan
-  /v1/projects/{project_name}/audit_plans/{audit_plan_name}/notify_config/test:
-    get:
-      description: Test audit task message push
-      operationId: testAuditPlanNotifyConfigV1
-      parameters:
-      - description: project name
-        in: path
-        name: project_name
-        required: true
-        type: string
-      - description: audit plan name
-        in: path
-        name: audit_plan_name
-        required: true
-        type: string
-      responses:
-        "200":
-          description: OK
-          schema:
-            $ref: '#/definitions/v1.TestAuditPlanNotifyConfigResV1'
-      security:
-      - ApiKeyAuth: []
-      summary: 测试扫描任务消息推送
-      tags:
-      - audit_plan
-  /v1/projects/{project_name}/audit_plans/{audit_plan_name}/reports:
-    get:
-      description: get audit plan report list
-      operationId: getAuditPlanReportsV1
-      parameters:
-      - description: project name
-        in: path
-        name: project_name
-        required: true
-        type: string
-      - description: audit plan name
-        in: path
-        name: audit_plan_name
-        required: true
-        type: string
-      - description: page index
-        in: query
-        name: page_index
-        required: true
-        type: integer
-      - description: size of per page
-        in: query
-        name: page_size
-        required: true
         type: integer
       responses:
         "200":
@@ -6856,87 +4625,9 @@
         name: project_name
         required: true
         type: string
-<<<<<<< HEAD
       - description: audit plan name
         in: path
         name: audit_plan_name
-=======
-      - description: fuzzy search sql fingerprint
-        in: query
-        name: fuzzy_search_sql_fingerprint
-        type: string
-      - description: assignee
-        in: query
-        name: filter_assignee
-        type: string
-      - description: instance name
-        in: query
-        name: filter_instance_name
-        type: string
-      - description: source
-        enum:
-        - audit_plan
-        - sql_audit_record
-        in: query
-        name: filter_source
-        type: string
-      - description: audit level
-        enum:
-        - normal
-        - notice
-        - warn
-        - error
-        in: query
-        name: filter_audit_level
-        type: string
-      - description: last audit start time from
-        in: query
-        name: filter_last_audit_start_time_from
-        type: string
-      - description: last audit start time to
-        in: query
-        name: filter_last_audit_start_time_to
-        type: string
-      - description: status
-        enum:
-        - unhandled
-        - solved
-        - ignored
-        - manual_audited
-        in: query
-        name: filter_status
-        type: string
-      - description: rule name
-        in: query
-        name: filter_rule_name
-        type: string
-      - description: db type
-        in: query
-        name: filter_db_type
-        type: string
-      - description: endpoint
-        in: query
-        name: filter_endpoint
-        type: string
-      - description: sort field
-        enum:
-        - first_appear_timestamp
-        - last_receive_timestamp
-        - fp_count
-        in: query
-        name: sort_field
-        type: string
-      - description: sort order
-        enum:
-        - asc
-        - desc
-        in: query
-        name: sort_order
-        type: string
-      - description: page index
-        in: query
-        name: page_index
->>>>>>> 4b42241d
         required: true
         type: string
       - description: partial sync audit plan SQLs request
@@ -7000,33 +4691,6 @@
         name: page_size
         required: true
         type: string
-      - description: db type
-        in: query
-        name: filter_db_type
-        type: string
-      - description: rule name
-        in: query
-        name: filter_rule_name
-        type: string
-      - description: endpoint
-        in: query
-        name: filter_endpoint
-        type: string
-      - description: sort field
-        enum:
-        - first_appear_timestamp
-        - last_receive_timestamp
-        - fp_count
-        in: query
-        name: sort_field
-        type: string
-      - description: sort order
-        enum:
-        - asc
-        - desc
-        in: query
-        name: sort_order
-        type: string
       responses:
         "200":
           description: OK
@@ -7036,40 +4700,12 @@
       - ApiKeyAuth: []
       summary: 获取Sql审核白名单
       tags:
-<<<<<<< HEAD
       - audit_whitelist
     post:
       consumes:
       - application/json
       description: create a sql whitelist
       operationId: createAuditWhitelistV1
-=======
-      - SqlManage
-  /v1/projects/{project_name}/sql_manages/rule_tips:
-    get:
-      description: get sql manage rule tips
-      operationId: GetSqlManageRuleTips
-      parameters:
-      - description: project name
-        in: path
-        name: project_name
-        required: true
-        type: string
-      responses:
-        "200":
-          description: OK
-          schema:
-            $ref: '#/definitions/v1.GetSqlManageRuleTipsResp'
-      security:
-      - ApiKeyAuth: []
-      summary: 获取管控规则tips
-      tags:
-      - SqlManage
-  /v1/projects/{project_name}/statistic/audit_plans:
-    get:
-      description: statistic audit plan
-      operationId: statisticAuditPlanV1
->>>>>>> 4b42241d
       parameters:
       - description: project name
         in: path
@@ -7339,34 +4975,8 @@
         in: body
         name: instances
         required: true
-<<<<<<< HEAD
         schema:
           $ref: '#/definitions/v1.BatchCheckInstanceConnectionsReqV1'
-=======
-        type: string
-      - description: schema of instance
-        in: formData
-        name: instance_schema
-        type: string
-      - description: sqls for audit
-        in: formData
-        name: sql
-        type: string
-      - description: input SQL file
-        in: formData
-        name: input_sql_file
-        type: file
-      - description: input mybatis XML file
-        in: formData
-        name: input_mybatis_xml_file
-        type: file
-      - description: input ZIP file
-        in: formData
-        name: input_zip_file
-        type: file
-      produces:
-      - application/json
->>>>>>> 4b42241d
       responses:
         "200":
           description: OK
@@ -7855,6 +5465,33 @@
         in: query
         name: filter_status
         type: string
+      - description: rule name
+        in: query
+        name: filter_rule_name
+        type: string
+      - description: db type
+        in: query
+        name: filter_db_type
+        type: string
+      - description: endpoint
+        in: query
+        name: filter_endpoint
+        type: string
+      - description: sort field
+        enum:
+        - first_appear_timestamp
+        - last_receive_timestamp
+        - fp_count
+        in: query
+        name: sort_field
+        type: string
+      - description: sort order
+        enum:
+        - asc
+        - desc
+        in: query
+        name: sort_order
+        type: string
       - description: page index
         in: query
         name: page_index
@@ -7956,6 +5593,33 @@
         in: query
         name: filter_status
         type: string
+      - description: db type
+        in: query
+        name: filter_db_type
+        type: string
+      - description: rule name
+        in: query
+        name: filter_rule_name
+        type: string
+      - description: endpoint
+        in: query
+        name: filter_endpoint
+        type: string
+      - description: sort field
+        enum:
+        - first_appear_timestamp
+        - last_receive_timestamp
+        - fp_count
+        in: query
+        name: sort_field
+        type: string
+      - description: sort order
+        enum:
+        - asc
+        - desc
+        in: query
+        name: sort_order
+        type: string
       responses:
         "200":
           description: export sql manage
@@ -7964,6 +5628,26 @@
       security:
       - ApiKeyAuth: []
       summary: 导出SQL管控
+      tags:
+      - SqlManage
+  /v1/projects/{project_name}/sql_manages/rule_tips:
+    get:
+      description: get sql manage rule tips
+      operationId: GetSqlManageRuleTips
+      parameters:
+      - description: project name
+        in: path
+        name: project_name
+        required: true
+        type: string
+      responses:
+        "200":
+          description: OK
+          schema:
+            $ref: '#/definitions/v1.GetSqlManageRuleTipsResp'
+      security:
+      - ApiKeyAuth: []
+      summary: 获取管控规则tips
       tags:
       - SqlManage
   /v1/projects/{project_name}/statistic/audit_plans:
@@ -8201,1112 +5885,6 @@
         in: formData
         name: instance_schema
         type: string
-      - description: sqls for audit
-        in: formData
-        name: sql
-        type: string
-      - description: input SQL file
-        in: formData
-        name: input_sql_file
-        type: file
-      - description: input mybatis XML file
-        in: formData
-        name: input_mybatis_xml_file
-        type: file
-      produces:
-      - application/json
-      responses:
-        "200":
-          description: OK
-          schema:
-            $ref: '#/definitions/v1.GetAuditTaskResV1'
-      security:
-      - ApiKeyAuth: []
-      summary: 创建Sql扫描任务并提交审核
-      tags:
-      - task
-  /v1/projects/{project_name}/workflow_template:
-    get:
-      description: get workflow template detail
-      operationId: getWorkflowTemplateV1
-      parameters:
-      - description: project name
-        in: path
-        name: project_name
-        required: true
-        type: string
-      responses:
-        "200":
-          description: OK
-          schema:
-            $ref: '#/definitions/v1.GetWorkflowTemplateResV1'
-      security:
-      - ApiKeyAuth: []
-      summary: 获取审批流程模板详情
-      tags:
-      - workflow
-    patch:
-      consumes:
-      - application/json
-      description: update the workflow template
-      operationId: updateWorkflowTemplateV1
-      parameters:
-      - description: project name
-        in: path
-        name: project_name
-        required: true
-        type: string
-      - description: create workflow template
-        in: body
-        name: instance
-        required: true
-        schema:
-          $ref: '#/definitions/v1.UpdateWorkflowTemplateReqV1'
-      produces:
-      - application/json
-      responses:
-        "200":
-          description: OK
-          schema:
-            $ref: '#/definitions/controller.BaseRes'
-      security:
-      - ApiKeyAuth: []
-      summary: 更新Sql审批流程模板
-      tags:
-      - workflow
-  /v1/projects/{project_name}/workflows:
-    get:
-      description: get workflow list
-      operationId: getWorkflowsV1
-      parameters:
-      - description: filter subject
-        in: query
-        name: filter_subject
-        type: string
-      - description: filter by workflow_id
-        in: query
-        name: filter_workflow_id
-        type: string
-      - description: fuzzy search by workflow description
-        in: query
-        name: fuzzy_search_workflow_desc
-        type: string
-      - description: filter create time from
-        in: query
-        name: filter_create_time_from
-        type: string
-      - description: filter create time to
-        in: query
-        name: filter_create_time_to
-        type: string
-      - description: filter_task_execute_start_time_from
-        in: query
-        name: filter_task_execute_start_time_from
-        type: string
-      - description: filter_task_execute_start_time_to
-        in: query
-        name: filter_task_execute_start_time_to
-        type: string
-      - description: filter create user id
-        in: query
-        name: filter_create_user_id
-        type: string
-      - description: filter workflow status
-        enum:
-        - wait_for_audit
-        - wait_for_execution
-        - rejected
-        - executing
-        - canceled
-        - exec_failed
-        - finished
-        in: query
-        name: filter_status
-        type: string
-      - description: filter current step assignee user id
-        in: query
-        name: filter_current_step_assignee_user_id
-        type: string
-      - description: filter instance name
-        in: query
-        name: filter_task_instance_name
-        type: string
-      - description: page index
-        in: query
-        name: page_index
-        required: true
-        type: integer
-      - description: size of per page
-        in: query
-        name: page_size
-        required: true
-        type: integer
-      - description: project name
-        in: path
-        name: project_name
-        required: true
-        type: string
-      - description: fuzzy matching subject/workflow_id
-        in: query
-        name: fuzzy_keyword
-        type: string
-      responses:
-        "200":
-          description: OK
-          schema:
-            $ref: '#/definitions/v1.GetWorkflowsResV1'
-      security:
-      - ApiKeyAuth: []
-      summary: 获取工单列表
-      tags:
-      - workflow
-    post:
-      consumes:
-      - application/json
-      deprecated: true
-      description: create workflow
-      operationId: createWorkflowV1
-      parameters:
-      - description: create workflow request
-        in: body
-        name: instance
-        required: true
-        schema:
-          $ref: '#/definitions/v1.CreateWorkflowReqV1'
-      - description: project name
-        in: path
-        name: project_name
-        required: true
-        type: string
-      produces:
-      - application/json
-      responses:
-        "200":
-          description: OK
-          schema:
-            $ref: '#/definitions/controller.BaseRes'
-      security:
-      - ApiKeyAuth: []
-      summary: 创建工单
-      tags:
-      - workflow
-  /v1/projects/{project_name}/workflows/{workflow_id}/tasks/{task_id}/terminate:
-    post:
-      description: execute one task on workflow
-      operationId: terminateSingleTaskByWorkflowV1
-      parameters:
-      - description: workflow id
-        in: path
-        name: workflow_id
-        required: true
-        type: string
-      - description: project name
-        in: path
-        name: project_name
-        required: true
-        type: string
-      - description: task id
-        in: path
-        name: task_id
-        required: true
-        type: string
-      responses:
-        "200":
-          description: OK
-          schema:
-            $ref: '#/definitions/controller.BaseRes'
-      security:
-      - ApiKeyAuth: []
-      summary: 终止单个上线任务
-      tags:
-      - workflow
-  /v1/projects/{project_name}/workflows/{workflow_id}/tasks/terminate:
-    post:
-      description: terminate multiple task by project and workflow
-      operationId: terminateMultipleTaskByWorkflowV1
-      parameters:
-      - description: workflow id
-        in: path
-        name: workflow_id
-        required: true
-        type: string
-      - description: project name
-        in: path
-        name: project_name
-        required: true
-        type: string
-      responses:
-        "200":
-          description: OK
-          schema:
-            $ref: '#/definitions/controller.BaseRes'
-      security:
-      - ApiKeyAuth: []
-      summary: 终止工单下多个上线任务
-      tags:
-      - workflow
-  /v1/projects/{project_name}/workflows/{workflow_name}/:
-    get:
-      deprecated: true
-      description: get workflow detail
-      operationId: getWorkflowV1
-      parameters:
-      - description: workflow name
-        in: path
-        name: workflow_name
-        required: true
-        type: string
-      - description: project name
-        in: path
-        name: project_name
-        required: true
-        type: string
-      responses:
-        "200":
-          description: OK
-          schema:
-            $ref: '#/definitions/v1.GetWorkflowResV1'
-      security:
-      - ApiKeyAuth: []
-      summary: 获取工单详情
-      tags:
-      - workflow
-    patch:
-      consumes:
-      - application/json
-      deprecated: true
-      description: update workflow when it is rejected to creator.
-      operationId: updateWorkflowV1
-      parameters:
-      - description: workflow name
-        in: path
-        name: workflow_name
-        required: true
-        type: string
-      - description: project name
-        in: path
-        name: project_name
-        required: true
-        type: string
-      - description: update workflow request
-        in: body
-        name: instance
-        required: true
-        schema:
-          $ref: '#/definitions/v1.UpdateWorkflowReqV1'
-      produces:
-      - application/json
-      responses:
-        "200":
-          description: OK
-          schema:
-            $ref: '#/definitions/controller.BaseRes'
-      security:
-      - ApiKeyAuth: []
-      summary: 更新工单（驳回后才可更新）
-      tags:
-      - workflow
-  /v1/projects/{project_name}/workflows/{workflow_name}/cancel:
-    post:
-      deprecated: true
-      description: cancel workflow
-      operationId: cancelWorkflowV1
-      parameters:
-      - description: project name
-        in: path
-        name: project_name
-        required: true
-        type: string
-      - description: workflow name
-        in: path
-        name: workflow_name
-        required: true
-        type: string
-      responses:
-        "200":
-          description: OK
-          schema:
-            $ref: '#/definitions/controller.BaseRes'
-      security:
-      - ApiKeyAuth: []
-      summary: 审批关闭（中止）
-      tags:
-      - workflow
-  /v1/projects/{project_name}/workflows/{workflow_name}/steps/{workflow_step_id}/approve:
-    post:
-      deprecated: true
-      description: approve workflow
-      operationId: approveWorkflowV1
-      parameters:
-      - description: workflow name
-        in: path
-        name: workflow_name
-        required: true
-        type: string
-      - description: workflow step id
-        in: path
-        name: workflow_step_id
-        required: true
-        type: string
-      - description: project name
-        in: path
-        name: project_name
-        required: true
-        type: string
-      responses:
-        "200":
-          description: OK
-          schema:
-            $ref: '#/definitions/controller.BaseRes'
-      security:
-      - ApiKeyAuth: []
-      summary: 审批通过
-      tags:
-      - workflow
-  /v1/projects/{project_name}/workflows/{workflow_name}/steps/{workflow_step_id}/reject:
-    post:
-      deprecated: true
-      description: reject workflow
-      operationId: rejectWorkflowV1
-      parameters:
-      - description: workflow name
-        in: path
-        name: workflow_name
-        required: true
-        type: string
-      - description: project name
-        in: path
-        name: project_name
-        required: true
-        type: string
-      - description: workflow step id
-        in: path
-        name: workflow_step_id
-        required: true
-        type: string
-      - description: workflow approve request
-        in: body
-        name: workflow_approve
-        required: true
-        schema:
-          $ref: '#/definitions/v1.RejectWorkflowReqV1'
-      responses:
-        "200":
-          description: OK
-          schema:
-            $ref: '#/definitions/controller.BaseRes'
-      security:
-      - ApiKeyAuth: []
-      summary: 审批驳回
-      tags:
-      - workflow
-  /v1/projects/{project_name}/workflows/{workflow_name}/tasks:
-    get:
-      deprecated: true
-      description: get summary of workflow instance tasks
-      operationId: getSummaryOfInstanceTasksV1
-      parameters:
-      - description: workflow name
-        in: path
-        name: workflow_name
-        required: true
-        type: string
-      - description: project name
-        in: path
-        name: project_name
-        required: true
-        type: string
-      responses:
-        "200":
-          description: OK
-          schema:
-            $ref: '#/definitions/v1.GetWorkflowTasksResV1'
-      security:
-      - ApiKeyAuth: []
-      summary: 获取工单数据源任务概览
-      tags:
-      - workflow
-  /v1/projects/{project_name}/workflows/{workflow_name}/tasks/{task_id}/execute:
-    post:
-      deprecated: true
-      description: execute one task on workflow
-      operationId: executeOneTaskOnWorkflowV1
-      parameters:
-      - description: workflow name
-        in: path
-        name: workflow_name
-        required: true
-        type: string
-      - description: project name
-        in: path
-        name: project_name
-        required: true
-        type: string
-      - description: task id
-        in: path
-        name: task_id
-        required: true
-        type: string
-      responses:
-        "200":
-          description: OK
-          schema:
-            $ref: '#/definitions/controller.BaseRes'
-      security:
-      - ApiKeyAuth: []
-      summary: 工单提交单个数据源上线
-      tags:
-      - workflow
-  /v1/projects/{project_name}/workflows/{workflow_name}/tasks/{task_id}/schedule:
-    put:
-      consumes:
-      - application/json
-      deprecated: true
-      description: update workflow schedule.
-      operationId: updateWorkflowScheduleV1
-      parameters:
-      - description: workflow name
-        in: path
-        name: workflow_name
-        required: true
-        type: string
-      - description: task id
-        in: path
-        name: task_id
-        required: true
-        type: string
-      - description: project name
-        in: path
-        name: project_name
-        required: true
-        type: string
-      - description: update workflow schedule request
-        in: body
-        name: instance
-        required: true
-        schema:
-          $ref: '#/definitions/v1.UpdateWorkflowScheduleReqV1'
-      produces:
-      - application/json
-      responses:
-        "200":
-          description: OK
-          schema:
-            $ref: '#/definitions/controller.BaseRes'
-      security:
-      - ApiKeyAuth: []
-      summary: 设置工单数据源定时上线时间（设置为空则代表取消定时时间，需要SQL审核流程都通过后才可以设置）
-      tags:
-      - workflow
-  /v1/projects/{project_name}/workflows/{workflow_name}/tasks/execute:
-    post:
-      deprecated: true
-      description: execute tasks on workflow
-      operationId: executeTasksOnWorkflowV1
-      parameters:
-      - description: workflow name
-        in: path
-        name: workflow_name
-        required: true
-        type: string
-      - description: project name
-        in: path
-        name: project_name
-        required: true
-        type: string
-      responses:
-        "200":
-          description: OK
-          schema:
-            $ref: '#/definitions/controller.BaseRes'
-      security:
-      - ApiKeyAuth: []
-      summary: 多数据源批量上线
-      tags:
-      - workflow
-  /v1/projects/{project_name}/workflows/cancel:
-    post:
-      deprecated: true
-      description: batch cancel workflows
-      operationId: batchCancelWorkflowsV1
-      parameters:
-      - description: project name
-        in: path
-        name: project_name
-        required: true
-        type: string
-      - description: batch cancel workflows request
-        in: body
-        name: BatchCancelWorkflowsReqV1
-        required: true
-        schema:
-          $ref: '#/definitions/v1.BatchCancelWorkflowsReqV1'
-      responses:
-        "200":
-          description: OK
-          schema:
-            $ref: '#/definitions/controller.BaseRes'
-      security:
-      - ApiKeyAuth: []
-      summary: 批量取消工单
-      tags:
-      - workflow
-  /v1/projects/{project_name}/workflows/complete:
-    post:
-      deprecated: true
-      description: this api will directly change the work order status to finished
-        without real online operation
-      operationId: batchCompleteWorkflowsV1
-      parameters:
-      - description: project name
-        in: path
-        name: project_name
-        required: true
-        type: string
-      - description: batch complete workflows request
-        in: body
-        name: data
-        required: true
-        schema:
-          $ref: '#/definitions/v1.BatchCompleteWorkflowsReqV1'
-      responses:
-        "200":
-          description: OK
-          schema:
-            $ref: '#/definitions/controller.BaseRes'
-      security:
-      - ApiKeyAuth: []
-      summary: 批量完成工单
-      tags:
-      - workflow
-  /v1/projects/{project_name}/workflows/exports:
-    get:
-      description: export workflow
-      operationId: exportWorkflowV1
-      parameters:
-      - description: filter subject
-        in: query
-        name: filter_subject
-        type: string
-      - description: fuzzy search by workflow description
-        in: query
-        name: fuzzy_search_workflow_desc
-        type: string
-      - description: filter create time from
-        in: query
-        name: filter_create_time_from
-        type: string
-      - description: filter create time to
-        in: query
-        name: filter_create_time_to
-        type: string
-      - description: filter_task_execute_start_time_from
-        in: query
-        name: filter_task_execute_start_time_from
-        type: string
-      - description: filter_task_execute_start_time_to
-        in: query
-        name: filter_task_execute_start_time_to
-        type: string
-      - description: filter create user id
-        in: query
-        name: filter_create_user_id
-        type: string
-      - description: filter workflow status
-        enum:
-        - wait_for_audit
-        - wait_for_execution
-        - rejected
-        - executing
-        - canceled
-        - exec_failed
-        - finished
-        in: query
-        name: filter_status
-        type: string
-      - description: filter current step assignee user id
-        in: query
-        name: filter_current_step_assignee_user_id
-        type: string
-      - description: filter instance name
-        in: query
-        name: filter_task_instance_name
-        type: string
-      - description: project name
-        in: path
-        name: project_name
-        required: true
-        type: string
-      - description: fuzzy matching subject/workflow_id/desc
-        in: query
-        name: fuzzy_keyword
-        type: string
-      responses:
-        "200":
-          description: export workflow
-          schema:
-            type: file
-      security:
-      - ApiKeyAuth: []
-      summary: 导出工单
-      tags:
-      - workflow
-  /v1/rule_knowledge/db_types/{db_type}/custom_rules/{rule_name}/:
-    get:
-      description: get custom rule knowledge
-      operationId: getCustomRuleKnowledgeV1
-      parameters:
-      - description: rule name
-        in: path
-        name: rule_name
-        required: true
-        type: string
-      - description: db type of rule
-        in: path
-        name: db_type
-        required: true
-        type: string
-      responses:
-        "200":
-          description: OK
-          schema:
-            $ref: '#/definitions/v1.GetRuleKnowledgeResV1'
-      security:
-      - ApiKeyAuth: []
-      summary: 查看自定义规则知识库
-      tags:
-      - rule_template
-    patch:
-      description: update custom rule knowledge
-      operationId: updateCustomRuleKnowledge
-      parameters:
-      - description: rule name
-        in: path
-        name: rule_name
-        required: true
-        type: string
-      - description: db type of rule
-        in: path
-        name: db_type
-        required: true
-        type: string
-      - description: update rule knowledge
-        in: body
-        name: req
-        required: true
-        schema:
-          $ref: '#/definitions/v1.UpdateRuleKnowledgeReq'
-      responses:
-        "200":
-          description: OK
-          schema:
-            $ref: '#/definitions/controller.BaseRes'
-      security:
-      - ApiKeyAuth: []
-      summary: 更新自定义规则知识库
-      tags:
-      - rule_template
-  /v1/rule_knowledge/db_types/{db_type}/rules/{rule_name}/:
-    get:
-      description: get rule knowledge
-      operationId: getRuleKnowledgeV1
-      parameters:
-      - description: rule name
-        in: path
-        name: rule_name
-        required: true
-        type: string
-      - description: db type of rule
-        in: path
-        name: db_type
-        required: true
-        type: string
-      responses:
-        "200":
-          description: OK
-          schema:
-            $ref: '#/definitions/v1.GetRuleKnowledgeResV1'
-      security:
-      - ApiKeyAuth: []
-      summary: 查看规则知识库
-      tags:
-      - rule_template
-    patch:
-      description: update rule knowledge
-      operationId: updateRuleKnowledge
-      parameters:
-      - description: rule name
-        in: path
-        name: rule_name
-        required: true
-        type: string
-      - description: db type of rule
-        in: path
-        name: db_type
-        required: true
-        type: string
-      - description: update rule knowledge
-        in: body
-        name: req
-        required: true
-        schema:
-          $ref: '#/definitions/v1.UpdateRuleKnowledgeReq'
-      responses:
-        "200":
-          description: OK
-          schema:
-            $ref: '#/definitions/controller.BaseRes'
-      security:
-      - ApiKeyAuth: []
-      summary: 更新规则知识库
-      tags:
-      - rule_template
-  /v1/rule_template_tips:
-    get:
-      description: get global rule template tips
-      operationId: getRuleTemplateTipsV1
-      parameters:
-      - description: filter db type
-        in: query
-        name: filter_db_type
-        type: string
-      responses:
-        "200":
-          description: OK
-          schema:
-            $ref: '#/definitions/v1.GetRuleTemplateTipsResV1'
-      security:
-      - ApiKeyAuth: []
-      summary: 获取全局规则模板提示
-      tags:
-      - rule_template
-  /v1/rule_templates:
-    get:
-      description: get all global rule template
-      operationId: getRuleTemplateListV1
-      parameters:
-      - description: page index
-        in: query
-        name: page_index
-        required: true
-        type: integer
-      - description: size of per page
-        in: query
-        name: page_size
-        required: true
-        type: integer
-      responses:
-        "200":
-          description: OK
-          schema:
-            $ref: '#/definitions/v1.GetRuleTemplatesResV1'
-      security:
-      - ApiKeyAuth: []
-      summary: 全局规则模板列表
-      tags:
-      - rule_template
-    post:
-      consumes:
-      - application/json
-      description: create a global rule template
-      operationId: createRuleTemplateV1
-      parameters:
-      - description: add rule template request
-        in: body
-        name: req
-        required: true
-        schema:
-          $ref: '#/definitions/v1.CreateRuleTemplateReqV1'
-      responses:
-        "200":
-          description: OK
-          schema:
-            $ref: '#/definitions/controller.BaseRes'
-      security:
-      - ApiKeyAuth: []
-      summary: 添加全局规则模板
-      tags:
-      - rule_template
-  /v1/rule_templates/{rule_template_name}/:
-    delete:
-      description: delete global rule template
-      operationId: deleteRuleTemplateV1
-      parameters:
-      - description: rule template name
-        in: path
-        name: rule_template_name
-        required: true
-        type: string
-      responses:
-        "200":
-          description: OK
-          schema:
-            $ref: '#/definitions/controller.BaseRes'
-      security:
-      - ApiKeyAuth: []
-      summary: 删除全局规则模板
-      tags:
-      - rule_template
-    get:
-      description: get global rule template
-      operationId: getRuleTemplateV1
-      parameters:
-      - description: rule template name
-        in: path
-        name: rule_template_name
-        required: true
-        type: string
-      responses:
-        "200":
-          description: OK
-          schema:
-            $ref: '#/definitions/v1.GetRuleTemplateResV1'
-      security:
-      - ApiKeyAuth: []
-      summary: 获取全局规则模板信息
-      tags:
-      - rule_template
-    patch:
-      description: update global rule template
-      operationId: updateRuleTemplateV1
-      parameters:
-      - description: rule template name
-        in: path
-        name: rule_template_name
-        required: true
-        type: string
-      - description: update rule template request
-        in: body
-        name: req
-        required: true
-        schema:
-          $ref: '#/definitions/v1.UpdateRuleTemplateReqV1'
-      responses:
-        "200":
-          description: OK
-          schema:
-            $ref: '#/definitions/controller.BaseRes'
-      security:
-      - ApiKeyAuth: []
-      summary: 更新全局规则模板
-      tags:
-      - rule_template
-  /v1/rule_templates/{rule_template_name}/clone:
-    post:
-      consumes:
-      - application/json
-      description: clone a rule template
-      operationId: CloneRuleTemplateV1
-      parameters:
-      - description: rule template name
-        in: path
-        name: rule_template_name
-        required: true
-        type: string
-      - description: clone rule template request
-        in: body
-        name: req
-        required: true
-        schema:
-          $ref: '#/definitions/v1.CloneRuleTemplateReqV1'
-      responses:
-        "200":
-          description: OK
-          schema:
-            $ref: '#/definitions/controller.BaseRes'
-      security:
-      - ApiKeyAuth: []
-      summary: 克隆全局规则模板
-      tags:
-      - rule_template
-  /v1/rule_templates/{rule_template_name}/export:
-    get:
-      description: export rule template
-      operationId: exportRuleTemplateV1
-      parameters:
-      - description: rule template name
-        in: path
-        name: rule_template_name
-        required: true
-        type: string
-      responses:
-        "200":
-          description: sqle rule template file
-          schema:
-            type: file
-      security:
-      - ApiKeyAuth: []
-      summary: 导出全局规则模板
-      tags:
-      - rule_template
-  /v1/rule_templates/parse:
-    post:
-      consumes:
-      - multipart/form-data
-      description: parse rule template
-      operationId: importProjectRuleTemplateV1
-      parameters:
-      - description: SQLE rule template file
-        in: formData
-        name: rule_template_file
-        required: true
-        type: file
-      responses:
-        "200":
-          description: OK
-          schema:
-            $ref: '#/definitions/v1.ParseProjectRuleTemplateFileResV1'
-      security:
-      - ApiKeyAuth: []
-      summary: 解析规则模板文件
-      tags:
-      - rule_template
-  /v1/rules:
-    get:
-      description: get all rule template
-      operationId: getRuleListV1
-      parameters:
-      - description: filter db type
-        in: query
-        name: filter_db_type
-        type: string
-      - description: filter global rule template name
-        in: query
-        name: filter_global_rule_template_name
-        type: string
-      - description: filter rule name list
-        in: query
-        name: filter_rule_names
-        type: string
-      responses:
-        "200":
-          description: OK
-          schema:
-            $ref: '#/definitions/v1.GetRulesResV1'
-      security:
-      - ApiKeyAuth: []
-      summary: 规则列表
-      tags:
-      - rule_template
-  /v1/sql_analysis:
-    get:
-      description: Direct get sql analysis result
-      operationId: directGetSQLAnalysisV1
-      parameters:
-      - description: project name
-        in: query
-        name: project_name
-        required: true
-        type: string
-      - description: instance name
-        in: query
-        name: instance_name
-        required: true
-        type: string
-      - description: schema name
-        in: query
-        name: schema_name
-        type: string
-      - description: sql
-        in: query
-        name: sql
-        type: string
-      responses:
-        "200":
-          description: OK
-          schema:
-            $ref: '#/definitions/v1.DirectGetSQLAnalysisResV1'
-      security:
-      - ApiKeyAuth: []
-      summary: 直接获取SQL分析结果
-      tags:
-      - sql_analysis
-  /v1/sql_audit:
-    post:
-      deprecated: true
-      description: Direct audit sql
-      operationId: directAuditV1
-      parameters:
-      - description: sqls that should be audited
-        in: body
-        name: req
-        required: true
-        schema:
-          $ref: '#/definitions/v1.DirectAuditReqV1'
-      responses:
-        "200":
-          description: OK
-          schema:
-            $ref: '#/definitions/v1.DirectAuditResV1'
-      security:
-      - ApiKeyAuth: []
-      summary: 直接审核SQL
-      tags:
-      - sql_audit
-  /v1/statistic/instances/sql_average_execution_time:
-    get:
-      description: get average execution time of sql
-      operationId: getSqlAverageExecutionTimeV1
-      parameters:
-      - description: the limit of result item number
-        in: query
-        name: limit
-        required: true
-        type: integer
-      responses:
-        "200":
-          description: OK
-          schema:
-            $ref: '#/definitions/v1.GetSqlAverageExecutionTimeResV1'
-      security:
-      - ApiKeyAuth: []
-      summary: 获取sql上线平均耗时，按平均耗时降序排列
-      tags:
-      - statistic
-  /v1/statistic/instances/sql_execution_fail_percent:
-    get:
-      description: get sql execution fail percent
-      operationId: getSqlExecutionFailPercentV1
-      parameters:
-      - description: the limit of result item number
-        in: query
-        name: limit
-        required: true
-        type: integer
-      responses:
-        "200":
-          description: OK
-          schema:
-            $ref: '#/definitions/v1.GetSqlExecutionFailPercentResV1'
-      security:
-      - ApiKeyAuth: []
-      summary: 获取SQL上线失败率,按失败率降序排列
-      tags:
-<<<<<<< HEAD
-      - statistic
-  /v1/statistic/instances/type_percent:
-    get:
-      description: get database instances' types percent
-      operationId: getInstancesTypePercentV1
-=======
-      - sync_instance
-  /v1/task_groups/audit:
-    post:
-      consumes:
-      - multipart/form-data
-      description: |-
-        audit task group.
-        1. formData[sql]: sql content;
-        2. file[input_sql_file]: it is a sql file;
-        3. file[input_mybatis_xml_file]: it is mybatis xml file, sql will be parsed from it.
-        4. file[input_zip_file]: it is zip file, sql will be parsed from it.
-      operationId: auditTaskGroupIdV1
-      parameters:
-      - description: group id of tasks
-        in: formData
-        name: task_group_id
-        required: true
-        type: integer
       - description: sqls for audit
         in: formData
         name: sql
@@ -9325,7 +5903,1078 @@
         type: file
       produces:
       - application/json
->>>>>>> 4b42241d
+      responses:
+        "200":
+          description: OK
+          schema:
+            $ref: '#/definitions/v1.GetAuditTaskResV1'
+      security:
+      - ApiKeyAuth: []
+      summary: 创建Sql扫描任务并提交审核
+      tags:
+      - task
+  /v1/projects/{project_name}/workflow_template:
+    get:
+      description: get workflow template detail
+      operationId: getWorkflowTemplateV1
+      parameters:
+      - description: project name
+        in: path
+        name: project_name
+        required: true
+        type: string
+      responses:
+        "200":
+          description: OK
+          schema:
+            $ref: '#/definitions/v1.GetWorkflowTemplateResV1'
+      security:
+      - ApiKeyAuth: []
+      summary: 获取审批流程模板详情
+      tags:
+      - workflow
+    patch:
+      consumes:
+      - application/json
+      description: update the workflow template
+      operationId: updateWorkflowTemplateV1
+      parameters:
+      - description: project name
+        in: path
+        name: project_name
+        required: true
+        type: string
+      - description: create workflow template
+        in: body
+        name: instance
+        required: true
+        schema:
+          $ref: '#/definitions/v1.UpdateWorkflowTemplateReqV1'
+      produces:
+      - application/json
+      responses:
+        "200":
+          description: OK
+          schema:
+            $ref: '#/definitions/controller.BaseRes'
+      security:
+      - ApiKeyAuth: []
+      summary: 更新Sql审批流程模板
+      tags:
+      - workflow
+  /v1/projects/{project_name}/workflows:
+    get:
+      description: get workflow list
+      operationId: getWorkflowsV1
+      parameters:
+      - description: filter subject
+        in: query
+        name: filter_subject
+        type: string
+      - description: filter by workflow_id
+        in: query
+        name: filter_workflow_id
+        type: string
+      - description: fuzzy search by workflow description
+        in: query
+        name: fuzzy_search_workflow_desc
+        type: string
+      - description: filter create time from
+        in: query
+        name: filter_create_time_from
+        type: string
+      - description: filter create time to
+        in: query
+        name: filter_create_time_to
+        type: string
+      - description: filter_task_execute_start_time_from
+        in: query
+        name: filter_task_execute_start_time_from
+        type: string
+      - description: filter_task_execute_start_time_to
+        in: query
+        name: filter_task_execute_start_time_to
+        type: string
+      - description: filter create user id
+        in: query
+        name: filter_create_user_id
+        type: string
+      - description: filter workflow status
+        enum:
+        - wait_for_audit
+        - wait_for_execution
+        - rejected
+        - executing
+        - canceled
+        - exec_failed
+        - finished
+        in: query
+        name: filter_status
+        type: string
+      - description: filter current step assignee user id
+        in: query
+        name: filter_current_step_assignee_user_id
+        type: string
+      - description: filter instance name
+        in: query
+        name: filter_task_instance_name
+        type: string
+      - description: page index
+        in: query
+        name: page_index
+        required: true
+        type: integer
+      - description: size of per page
+        in: query
+        name: page_size
+        required: true
+        type: integer
+      - description: project name
+        in: path
+        name: project_name
+        required: true
+        type: string
+      - description: fuzzy matching subject/workflow_id
+        in: query
+        name: fuzzy_keyword
+        type: string
+      responses:
+        "200":
+          description: OK
+          schema:
+            $ref: '#/definitions/v1.GetWorkflowsResV1'
+      security:
+      - ApiKeyAuth: []
+      summary: 获取工单列表
+      tags:
+      - workflow
+    post:
+      consumes:
+      - application/json
+      deprecated: true
+      description: create workflow
+      operationId: createWorkflowV1
+      parameters:
+      - description: create workflow request
+        in: body
+        name: instance
+        required: true
+        schema:
+          $ref: '#/definitions/v1.CreateWorkflowReqV1'
+      - description: project name
+        in: path
+        name: project_name
+        required: true
+        type: string
+      produces:
+      - application/json
+      responses:
+        "200":
+          description: OK
+          schema:
+            $ref: '#/definitions/controller.BaseRes'
+      security:
+      - ApiKeyAuth: []
+      summary: 创建工单
+      tags:
+      - workflow
+  /v1/projects/{project_name}/workflows/{workflow_id}/tasks/{task_id}/terminate:
+    post:
+      description: execute one task on workflow
+      operationId: terminateSingleTaskByWorkflowV1
+      parameters:
+      - description: workflow id
+        in: path
+        name: workflow_id
+        required: true
+        type: string
+      - description: project name
+        in: path
+        name: project_name
+        required: true
+        type: string
+      - description: task id
+        in: path
+        name: task_id
+        required: true
+        type: string
+      responses:
+        "200":
+          description: OK
+          schema:
+            $ref: '#/definitions/controller.BaseRes'
+      security:
+      - ApiKeyAuth: []
+      summary: 终止单个上线任务
+      tags:
+      - workflow
+  /v1/projects/{project_name}/workflows/{workflow_id}/tasks/terminate:
+    post:
+      description: terminate multiple task by project and workflow
+      operationId: terminateMultipleTaskByWorkflowV1
+      parameters:
+      - description: workflow id
+        in: path
+        name: workflow_id
+        required: true
+        type: string
+      - description: project name
+        in: path
+        name: project_name
+        required: true
+        type: string
+      responses:
+        "200":
+          description: OK
+          schema:
+            $ref: '#/definitions/controller.BaseRes'
+      security:
+      - ApiKeyAuth: []
+      summary: 终止工单下多个上线任务
+      tags:
+      - workflow
+  /v1/projects/{project_name}/workflows/{workflow_name}/:
+    get:
+      deprecated: true
+      description: get workflow detail
+      operationId: getWorkflowV1
+      parameters:
+      - description: workflow name
+        in: path
+        name: workflow_name
+        required: true
+        type: string
+      - description: project name
+        in: path
+        name: project_name
+        required: true
+        type: string
+      responses:
+        "200":
+          description: OK
+          schema:
+            $ref: '#/definitions/v1.GetWorkflowResV1'
+      security:
+      - ApiKeyAuth: []
+      summary: 获取工单详情
+      tags:
+      - workflow
+    patch:
+      consumes:
+      - application/json
+      deprecated: true
+      description: update workflow when it is rejected to creator.
+      operationId: updateWorkflowV1
+      parameters:
+      - description: workflow name
+        in: path
+        name: workflow_name
+        required: true
+        type: string
+      - description: project name
+        in: path
+        name: project_name
+        required: true
+        type: string
+      - description: update workflow request
+        in: body
+        name: instance
+        required: true
+        schema:
+          $ref: '#/definitions/v1.UpdateWorkflowReqV1'
+      produces:
+      - application/json
+      responses:
+        "200":
+          description: OK
+          schema:
+            $ref: '#/definitions/controller.BaseRes'
+      security:
+      - ApiKeyAuth: []
+      summary: 更新工单（驳回后才可更新）
+      tags:
+      - workflow
+  /v1/projects/{project_name}/workflows/{workflow_name}/cancel:
+    post:
+      deprecated: true
+      description: cancel workflow
+      operationId: cancelWorkflowV1
+      parameters:
+      - description: project name
+        in: path
+        name: project_name
+        required: true
+        type: string
+      - description: workflow name
+        in: path
+        name: workflow_name
+        required: true
+        type: string
+      responses:
+        "200":
+          description: OK
+          schema:
+            $ref: '#/definitions/controller.BaseRes'
+      security:
+      - ApiKeyAuth: []
+      summary: 审批关闭（中止）
+      tags:
+      - workflow
+  /v1/projects/{project_name}/workflows/{workflow_name}/steps/{workflow_step_id}/approve:
+    post:
+      deprecated: true
+      description: approve workflow
+      operationId: approveWorkflowV1
+      parameters:
+      - description: workflow name
+        in: path
+        name: workflow_name
+        required: true
+        type: string
+      - description: workflow step id
+        in: path
+        name: workflow_step_id
+        required: true
+        type: string
+      - description: project name
+        in: path
+        name: project_name
+        required: true
+        type: string
+      responses:
+        "200":
+          description: OK
+          schema:
+            $ref: '#/definitions/controller.BaseRes'
+      security:
+      - ApiKeyAuth: []
+      summary: 审批通过
+      tags:
+      - workflow
+  /v1/projects/{project_name}/workflows/{workflow_name}/steps/{workflow_step_id}/reject:
+    post:
+      deprecated: true
+      description: reject workflow
+      operationId: rejectWorkflowV1
+      parameters:
+      - description: workflow name
+        in: path
+        name: workflow_name
+        required: true
+        type: string
+      - description: project name
+        in: path
+        name: project_name
+        required: true
+        type: string
+      - description: workflow step id
+        in: path
+        name: workflow_step_id
+        required: true
+        type: string
+      - description: workflow approve request
+        in: body
+        name: workflow_approve
+        required: true
+        schema:
+          $ref: '#/definitions/v1.RejectWorkflowReqV1'
+      responses:
+        "200":
+          description: OK
+          schema:
+            $ref: '#/definitions/controller.BaseRes'
+      security:
+      - ApiKeyAuth: []
+      summary: 审批驳回
+      tags:
+      - workflow
+  /v1/projects/{project_name}/workflows/{workflow_name}/tasks:
+    get:
+      deprecated: true
+      description: get summary of workflow instance tasks
+      operationId: getSummaryOfInstanceTasksV1
+      parameters:
+      - description: workflow name
+        in: path
+        name: workflow_name
+        required: true
+        type: string
+      - description: project name
+        in: path
+        name: project_name
+        required: true
+        type: string
+      responses:
+        "200":
+          description: OK
+          schema:
+            $ref: '#/definitions/v1.GetWorkflowTasksResV1'
+      security:
+      - ApiKeyAuth: []
+      summary: 获取工单数据源任务概览
+      tags:
+      - workflow
+  /v1/projects/{project_name}/workflows/{workflow_name}/tasks/{task_id}/execute:
+    post:
+      deprecated: true
+      description: execute one task on workflow
+      operationId: executeOneTaskOnWorkflowV1
+      parameters:
+      - description: workflow name
+        in: path
+        name: workflow_name
+        required: true
+        type: string
+      - description: project name
+        in: path
+        name: project_name
+        required: true
+        type: string
+      - description: task id
+        in: path
+        name: task_id
+        required: true
+        type: string
+      responses:
+        "200":
+          description: OK
+          schema:
+            $ref: '#/definitions/controller.BaseRes'
+      security:
+      - ApiKeyAuth: []
+      summary: 工单提交单个数据源上线
+      tags:
+      - workflow
+  /v1/projects/{project_name}/workflows/{workflow_name}/tasks/{task_id}/schedule:
+    put:
+      consumes:
+      - application/json
+      deprecated: true
+      description: update workflow schedule.
+      operationId: updateWorkflowScheduleV1
+      parameters:
+      - description: workflow name
+        in: path
+        name: workflow_name
+        required: true
+        type: string
+      - description: task id
+        in: path
+        name: task_id
+        required: true
+        type: string
+      - description: project name
+        in: path
+        name: project_name
+        required: true
+        type: string
+      - description: update workflow schedule request
+        in: body
+        name: instance
+        required: true
+        schema:
+          $ref: '#/definitions/v1.UpdateWorkflowScheduleReqV1'
+      produces:
+      - application/json
+      responses:
+        "200":
+          description: OK
+          schema:
+            $ref: '#/definitions/controller.BaseRes'
+      security:
+      - ApiKeyAuth: []
+      summary: 设置工单数据源定时上线时间（设置为空则代表取消定时时间，需要SQL审核流程都通过后才可以设置）
+      tags:
+      - workflow
+  /v1/projects/{project_name}/workflows/{workflow_name}/tasks/execute:
+    post:
+      deprecated: true
+      description: execute tasks on workflow
+      operationId: executeTasksOnWorkflowV1
+      parameters:
+      - description: workflow name
+        in: path
+        name: workflow_name
+        required: true
+        type: string
+      - description: project name
+        in: path
+        name: project_name
+        required: true
+        type: string
+      responses:
+        "200":
+          description: OK
+          schema:
+            $ref: '#/definitions/controller.BaseRes'
+      security:
+      - ApiKeyAuth: []
+      summary: 多数据源批量上线
+      tags:
+      - workflow
+  /v1/projects/{project_name}/workflows/cancel:
+    post:
+      deprecated: true
+      description: batch cancel workflows
+      operationId: batchCancelWorkflowsV1
+      parameters:
+      - description: project name
+        in: path
+        name: project_name
+        required: true
+        type: string
+      - description: batch cancel workflows request
+        in: body
+        name: BatchCancelWorkflowsReqV1
+        required: true
+        schema:
+          $ref: '#/definitions/v1.BatchCancelWorkflowsReqV1'
+      responses:
+        "200":
+          description: OK
+          schema:
+            $ref: '#/definitions/controller.BaseRes'
+      security:
+      - ApiKeyAuth: []
+      summary: 批量取消工单
+      tags:
+      - workflow
+  /v1/projects/{project_name}/workflows/complete:
+    post:
+      deprecated: true
+      description: this api will directly change the work order status to finished
+        without real online operation
+      operationId: batchCompleteWorkflowsV1
+      parameters:
+      - description: project name
+        in: path
+        name: project_name
+        required: true
+        type: string
+      - description: batch complete workflows request
+        in: body
+        name: data
+        required: true
+        schema:
+          $ref: '#/definitions/v1.BatchCompleteWorkflowsReqV1'
+      responses:
+        "200":
+          description: OK
+          schema:
+            $ref: '#/definitions/controller.BaseRes'
+      security:
+      - ApiKeyAuth: []
+      summary: 批量完成工单
+      tags:
+      - workflow
+  /v1/projects/{project_name}/workflows/exports:
+    get:
+      description: export workflow
+      operationId: exportWorkflowV1
+      parameters:
+      - description: filter subject
+        in: query
+        name: filter_subject
+        type: string
+      - description: fuzzy search by workflow description
+        in: query
+        name: fuzzy_search_workflow_desc
+        type: string
+      - description: filter create time from
+        in: query
+        name: filter_create_time_from
+        type: string
+      - description: filter create time to
+        in: query
+        name: filter_create_time_to
+        type: string
+      - description: filter_task_execute_start_time_from
+        in: query
+        name: filter_task_execute_start_time_from
+        type: string
+      - description: filter_task_execute_start_time_to
+        in: query
+        name: filter_task_execute_start_time_to
+        type: string
+      - description: filter create user id
+        in: query
+        name: filter_create_user_id
+        type: string
+      - description: filter workflow status
+        enum:
+        - wait_for_audit
+        - wait_for_execution
+        - rejected
+        - executing
+        - canceled
+        - exec_failed
+        - finished
+        in: query
+        name: filter_status
+        type: string
+      - description: filter current step assignee user id
+        in: query
+        name: filter_current_step_assignee_user_id
+        type: string
+      - description: filter instance name
+        in: query
+        name: filter_task_instance_name
+        type: string
+      - description: project name
+        in: path
+        name: project_name
+        required: true
+        type: string
+      - description: fuzzy matching subject/workflow_id/desc
+        in: query
+        name: fuzzy_keyword
+        type: string
+      responses:
+        "200":
+          description: export workflow
+          schema:
+            type: file
+      security:
+      - ApiKeyAuth: []
+      summary: 导出工单
+      tags:
+      - workflow
+  /v1/rule_knowledge/db_types/{db_type}/custom_rules/{rule_name}/:
+    get:
+      description: get custom rule knowledge
+      operationId: getCustomRuleKnowledgeV1
+      parameters:
+      - description: rule name
+        in: path
+        name: rule_name
+        required: true
+        type: string
+      - description: db type of rule
+        in: path
+        name: db_type
+        required: true
+        type: string
+      responses:
+        "200":
+          description: OK
+          schema:
+            $ref: '#/definitions/v1.GetRuleKnowledgeResV1'
+      security:
+      - ApiKeyAuth: []
+      summary: 查看自定义规则知识库
+      tags:
+      - rule_template
+    patch:
+      description: update custom rule knowledge
+      operationId: updateCustomRuleKnowledge
+      parameters:
+      - description: rule name
+        in: path
+        name: rule_name
+        required: true
+        type: string
+      - description: db type of rule
+        in: path
+        name: db_type
+        required: true
+        type: string
+      - description: update rule knowledge
+        in: body
+        name: req
+        required: true
+        schema:
+          $ref: '#/definitions/v1.UpdateRuleKnowledgeReq'
+      responses:
+        "200":
+          description: OK
+          schema:
+            $ref: '#/definitions/controller.BaseRes'
+      security:
+      - ApiKeyAuth: []
+      summary: 更新自定义规则知识库
+      tags:
+      - rule_template
+  /v1/rule_knowledge/db_types/{db_type}/rules/{rule_name}/:
+    get:
+      description: get rule knowledge
+      operationId: getRuleKnowledgeV1
+      parameters:
+      - description: rule name
+        in: path
+        name: rule_name
+        required: true
+        type: string
+      - description: db type of rule
+        in: path
+        name: db_type
+        required: true
+        type: string
+      responses:
+        "200":
+          description: OK
+          schema:
+            $ref: '#/definitions/v1.GetRuleKnowledgeResV1'
+      security:
+      - ApiKeyAuth: []
+      summary: 查看规则知识库
+      tags:
+      - rule_template
+    patch:
+      description: update rule knowledge
+      operationId: updateRuleKnowledge
+      parameters:
+      - description: rule name
+        in: path
+        name: rule_name
+        required: true
+        type: string
+      - description: db type of rule
+        in: path
+        name: db_type
+        required: true
+        type: string
+      - description: update rule knowledge
+        in: body
+        name: req
+        required: true
+        schema:
+          $ref: '#/definitions/v1.UpdateRuleKnowledgeReq'
+      responses:
+        "200":
+          description: OK
+          schema:
+            $ref: '#/definitions/controller.BaseRes'
+      security:
+      - ApiKeyAuth: []
+      summary: 更新规则知识库
+      tags:
+      - rule_template
+  /v1/rule_template_tips:
+    get:
+      description: get global rule template tips
+      operationId: getRuleTemplateTipsV1
+      parameters:
+      - description: filter db type
+        in: query
+        name: filter_db_type
+        type: string
+      responses:
+        "200":
+          description: OK
+          schema:
+            $ref: '#/definitions/v1.GetRuleTemplateTipsResV1'
+      security:
+      - ApiKeyAuth: []
+      summary: 获取全局规则模板提示
+      tags:
+      - rule_template
+  /v1/rule_templates:
+    get:
+      description: get all global rule template
+      operationId: getRuleTemplateListV1
+      parameters:
+      - description: page index
+        in: query
+        name: page_index
+        required: true
+        type: integer
+      - description: size of per page
+        in: query
+        name: page_size
+        required: true
+        type: integer
+      responses:
+        "200":
+          description: OK
+          schema:
+            $ref: '#/definitions/v1.GetRuleTemplatesResV1'
+      security:
+      - ApiKeyAuth: []
+      summary: 全局规则模板列表
+      tags:
+      - rule_template
+    post:
+      consumes:
+      - application/json
+      description: create a global rule template
+      operationId: createRuleTemplateV1
+      parameters:
+      - description: add rule template request
+        in: body
+        name: req
+        required: true
+        schema:
+          $ref: '#/definitions/v1.CreateRuleTemplateReqV1'
+      responses:
+        "200":
+          description: OK
+          schema:
+            $ref: '#/definitions/controller.BaseRes'
+      security:
+      - ApiKeyAuth: []
+      summary: 添加全局规则模板
+      tags:
+      - rule_template
+  /v1/rule_templates/{rule_template_name}/:
+    delete:
+      description: delete global rule template
+      operationId: deleteRuleTemplateV1
+      parameters:
+      - description: rule template name
+        in: path
+        name: rule_template_name
+        required: true
+        type: string
+      responses:
+        "200":
+          description: OK
+          schema:
+            $ref: '#/definitions/controller.BaseRes'
+      security:
+      - ApiKeyAuth: []
+      summary: 删除全局规则模板
+      tags:
+      - rule_template
+    get:
+      description: get global rule template
+      operationId: getRuleTemplateV1
+      parameters:
+      - description: rule template name
+        in: path
+        name: rule_template_name
+        required: true
+        type: string
+      responses:
+        "200":
+          description: OK
+          schema:
+            $ref: '#/definitions/v1.GetRuleTemplateResV1'
+      security:
+      - ApiKeyAuth: []
+      summary: 获取全局规则模板信息
+      tags:
+      - rule_template
+    patch:
+      description: update global rule template
+      operationId: updateRuleTemplateV1
+      parameters:
+      - description: rule template name
+        in: path
+        name: rule_template_name
+        required: true
+        type: string
+      - description: update rule template request
+        in: body
+        name: req
+        required: true
+        schema:
+          $ref: '#/definitions/v1.UpdateRuleTemplateReqV1'
+      responses:
+        "200":
+          description: OK
+          schema:
+            $ref: '#/definitions/controller.BaseRes'
+      security:
+      - ApiKeyAuth: []
+      summary: 更新全局规则模板
+      tags:
+      - rule_template
+  /v1/rule_templates/{rule_template_name}/clone:
+    post:
+      consumes:
+      - application/json
+      description: clone a rule template
+      operationId: CloneRuleTemplateV1
+      parameters:
+      - description: rule template name
+        in: path
+        name: rule_template_name
+        required: true
+        type: string
+      - description: clone rule template request
+        in: body
+        name: req
+        required: true
+        schema:
+          $ref: '#/definitions/v1.CloneRuleTemplateReqV1'
+      responses:
+        "200":
+          description: OK
+          schema:
+            $ref: '#/definitions/controller.BaseRes'
+      security:
+      - ApiKeyAuth: []
+      summary: 克隆全局规则模板
+      tags:
+      - rule_template
+  /v1/rule_templates/{rule_template_name}/export:
+    get:
+      description: export rule template
+      operationId: exportRuleTemplateV1
+      parameters:
+      - description: rule template name
+        in: path
+        name: rule_template_name
+        required: true
+        type: string
+      responses:
+        "200":
+          description: sqle rule template file
+          schema:
+            type: file
+      security:
+      - ApiKeyAuth: []
+      summary: 导出全局规则模板
+      tags:
+      - rule_template
+  /v1/rule_templates/parse:
+    post:
+      consumes:
+      - multipart/form-data
+      description: parse rule template
+      operationId: importProjectRuleTemplateV1
+      parameters:
+      - description: SQLE rule template file
+        in: formData
+        name: rule_template_file
+        required: true
+        type: file
+      responses:
+        "200":
+          description: OK
+          schema:
+            $ref: '#/definitions/v1.ParseProjectRuleTemplateFileResV1'
+      security:
+      - ApiKeyAuth: []
+      summary: 解析规则模板文件
+      tags:
+      - rule_template
+  /v1/rules:
+    get:
+      description: get all rule template
+      operationId: getRuleListV1
+      parameters:
+      - description: filter db type
+        in: query
+        name: filter_db_type
+        type: string
+      - description: filter global rule template name
+        in: query
+        name: filter_global_rule_template_name
+        type: string
+      - description: filter rule name list
+        in: query
+        name: filter_rule_names
+        type: string
+      responses:
+        "200":
+          description: OK
+          schema:
+            $ref: '#/definitions/v1.GetRulesResV1'
+      security:
+      - ApiKeyAuth: []
+      summary: 规则列表
+      tags:
+      - rule_template
+  /v1/sql_analysis:
+    get:
+      description: Direct get sql analysis result
+      operationId: directGetSQLAnalysisV1
+      parameters:
+      - description: project name
+        in: query
+        name: project_name
+        required: true
+        type: string
+      - description: instance name
+        in: query
+        name: instance_name
+        required: true
+        type: string
+      - description: schema name
+        in: query
+        name: schema_name
+        type: string
+      - description: sql
+        in: query
+        name: sql
+        type: string
+      responses:
+        "200":
+          description: OK
+          schema:
+            $ref: '#/definitions/v1.DirectGetSQLAnalysisResV1'
+      security:
+      - ApiKeyAuth: []
+      summary: 直接获取SQL分析结果
+      tags:
+      - sql_analysis
+  /v1/sql_audit:
+    post:
+      deprecated: true
+      description: Direct audit sql
+      operationId: directAuditV1
+      parameters:
+      - description: sqls that should be audited
+        in: body
+        name: req
+        required: true
+        schema:
+          $ref: '#/definitions/v1.DirectAuditReqV1'
+      responses:
+        "200":
+          description: OK
+          schema:
+            $ref: '#/definitions/v1.DirectAuditResV1'
+      security:
+      - ApiKeyAuth: []
+      summary: 直接审核SQL
+      tags:
+      - sql_audit
+  /v1/statistic/instances/sql_average_execution_time:
+    get:
+      description: get average execution time of sql
+      operationId: getSqlAverageExecutionTimeV1
+      parameters:
+      - description: the limit of result item number
+        in: query
+        name: limit
+        required: true
+        type: integer
+      responses:
+        "200":
+          description: OK
+          schema:
+            $ref: '#/definitions/v1.GetSqlAverageExecutionTimeResV1'
+      security:
+      - ApiKeyAuth: []
+      summary: 获取sql上线平均耗时，按平均耗时降序排列
+      tags:
+      - statistic
+  /v1/statistic/instances/sql_execution_fail_percent:
+    get:
+      description: get sql execution fail percent
+      operationId: getSqlExecutionFailPercentV1
+      parameters:
+      - description: the limit of result item number
+        in: query
+        name: limit
+        required: true
+        type: integer
+      responses:
+        "200":
+          description: OK
+          schema:
+            $ref: '#/definitions/v1.GetSqlExecutionFailPercentResV1'
+      security:
+      - ApiKeyAuth: []
+      summary: 获取SQL上线失败率,按失败率降序排列
+      tags:
+      - statistic
+  /v1/statistic/instances/type_percent:
+    get:
+      description: get database instances' types percent
+      operationId: getInstancesTypePercentV1
       responses:
         "200":
           description: OK
@@ -9527,6 +7176,7 @@
         1. formData[sql]: sql content;
         2. file[input_sql_file]: it is a sql file;
         3. file[input_mybatis_xml_file]: it is mybatis xml file, sql will be parsed from it.
+        4. file[input_zip_file]: it is zip file, sql will be parsed from it.
       operationId: auditTaskGroupIdV1
       parameters:
       - description: group id of tasks
@@ -9545,6 +7195,10 @@
       - description: input mybatis XML file
         in: formData
         name: input_mybatis_xml_file
+        type: file
+      - description: input ZIP file
+        in: formData
+        name: input_zip_file
         type: file
       produces:
       - application/json
