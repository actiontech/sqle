--- conflicted
+++ resolved
@@ -3017,6 +3017,40 @@
         $ref: '#/definitions/v2.RuleTemplateV2'
         type: object
     type: object
+  v2.AuditPlanSQLReqV2:
+    properties:
+      audit_plan_sql_counter:
+        example: "6"
+        type: string
+      audit_plan_sql_fingerprint:
+        example: select * from t1 where id = ?
+        type: string
+      audit_plan_sql_last_receive_text:
+        example: select * from t1 where id = 1
+        type: string
+      audit_plan_sql_last_receive_timestamp:
+        example: RFC3339
+        type: string
+      audit_plan_sql_schema:
+        example: db1
+        type: string
+      db_user:
+        example: database_user001
+        type: string
+      endpoints:
+        items:
+          type: string
+        type: array
+      first_query_at:
+        example: "2023-09-12T02:48:01.317880Z"
+        type: string
+      query_time_avg:
+        example: 3.22
+        type: number
+      query_time_max:
+        example: 5.22
+        type: number
+    type: object
   v2.AuditResDataV2:
     properties:
       audit_level:
@@ -3197,6 +3231,13 @@
         type: string
       logo_url:
         type: string
+    type: object
+  v2.FullSyncAuditPlanSQLsReqV2:
+    properties:
+      audit_plan_sql_list:
+        items:
+          $ref: '#/definitions/v2.AuditPlanSQLReqV2'
+        type: array
     type: object
   v2.GetAuditPlanAnalysisDataResV2:
     properties:
@@ -3413,753 +3454,6 @@
         $ref: '#/definitions/v1.SQLQueryConfigResV1'
         type: object
     type: object
-  v2.PerformanceStatistics:
-    properties:
-      affect_rows:
-        $ref: '#/definitions/v2.AffectRows'
-        type: object
-    type: object
-  v2.RejectWorkflowReqV2:
-    properties:
-      reason:
-        type: string
-    type: object
-  v2.RuleTemplateV2:
-    properties:
-      is_global_rule_template:
-        type: boolean
-      name:
-        type: string
-    type: object
-  v2.SQLExplain:
-    properties:
-      classic_result:
-        $ref: '#/definitions/v1.ExplainClassicResult'
-        type: object
-      err_message:
-        type: string
-      sql:
-        type: string
-    type: object
-  v2.SqlManage:
-    properties:
-      assignees:
-        items:
-          type: string
-        type: array
-      audit_result:
-        items:
-          $ref: '#/definitions/v1.AuditResult'
-        type: array
-      endpoints:
-        items:
-          type: string
-        type: array
-      first_appear_timestamp:
-        type: string
-      fp_count:
-        type: integer
-      id:
-        type: integer
-      instance_name:
-        type: string
-      last_receive_timestamp:
-        type: string
-      remark:
-        type: string
-      schema_name:
-        type: string
-      source:
-        $ref: '#/definitions/v1.Source'
-        type: object
-      sql:
-        type: string
-      sql_fingerprint:
-        type: string
-      status:
-        enum:
-        - unhandled
-        - solved
-        - ignored
-        - manual_audited
-        type: string
-    type: object
-  v2.TableMetas:
-    properties:
-      err_message:
-        type: string
-      table_meta_items:
-        items:
-          $ref: '#/definitions/v1.TableMeta'
-        type: array
-    type: object
-  v2.TaskAnalysisDataV2:
-    properties:
-      performance_statistics:
-        $ref: '#/definitions/v2.PerformanceStatistics'
-        type: object
-      sql_explain:
-        $ref: '#/definitions/v2.SQLExplain'
-        type: object
-      table_metas:
-        $ref: '#/definitions/v2.TableMetas'
-        type: object
-    type: object
-  v2.UpdateWorkflowReqV2:
-    properties:
-      task_ids:
-        items:
-          type: integer
-        type: array
-    type: object
-  v2.UpdateWorkflowScheduleReqV2:
-    properties:
-      schedule_time:
-        type: string
-    type: object
-  v2.WorkflowRecordResV2:
-    properties:
-      current_step_number:
-        type: integer
-      status:
-        enum:
-        - wait_for_audit
-        - wait_for_execution
-        - rejected
-        - canceled
-        - exec_failed
-        - executing
-        - finished
-        type: string
-      tasks:
-        items:
-          $ref: '#/definitions/v2.WorkflowTaskItem'
-        type: array
-      workflow_step_list:
-        items:
-          $ref: '#/definitions/v2.WorkflowStepResV2'
-        type: array
-    type: object
-  v2.WorkflowResV2:
-    properties:
-      create_time:
-        type: string
-      create_user_name:
-        type: string
-      desc:
-        type: string
-      mode:
-        enum:
-        - same_sqls
-        - different_sqls
-        type: string
-      record:
-        $ref: '#/definitions/v2.WorkflowRecordResV2'
-        type: object
-      record_history_list:
-        items:
-          $ref: '#/definitions/v2.WorkflowRecordResV2'
-        type: array
-      workflow_id:
-        type: string
-      workflow_name:
-        type: string
-    type: object
-  v2.WorkflowStepResV2:
-    properties:
-      assignee_user_name_list:
-        items:
-          type: string
-        type: array
-      desc:
-        type: string
-      number:
-        type: integer
-      operation_time:
-        type: string
-      operation_user_name:
-        type: string
-      reason:
-        type: string
-      state:
-        enum:
-        - initialized
-        - approved
-        - rejected
-        type: string
-      type:
-        enum:
-        - create_workflow
-        - update_workflow
-        - sql_review
-        - sql_execute
-<<<<<<< HEAD
-=======
-        type: string
-      workflow_step_id:
-        type: integer
-    type: object
-  v1.WorkflowTaskItem:
-    properties:
-      task_id:
-        type: integer
-    type: object
-  v1.WorkflowTemplateDetailResV1:
-    properties:
-      allow_submit_when_less_audit_level:
-        enum:
-        - normal
-        - notice
-        - warn
-        - error
-        type: string
-      desc:
-        type: string
-      instance_name_list:
-        items:
-          type: string
-        type: array
-      workflow_step_template_list:
-        items:
-          $ref: '#/definitions/v1.WorkFlowStepTemplateResV1'
-        type: array
-      workflow_template_name:
-        type: string
-    type: object
-  v2.AffectRows:
-    properties:
-      count:
-        type: integer
-      err_message:
-        type: string
-    type: object
-  v2.AuditPlanReportSQLResV2:
-    properties:
-      audit_plan_report_sql:
-        example: select * from t1 where id = 1
-        type: string
-      audit_plan_report_sql_audit_result:
-        items:
-          $ref: '#/definitions/v2.AuditResult'
-        type: array
-      number:
-        example: 1
-        type: integer
-    type: object
-  v2.AuditPlanResV2:
-    properties:
-      audit_plan_cron:
-        example: 0 */2 * * *
-        type: string
-      audit_plan_db_type:
-        example: mysql
-        type: string
-      audit_plan_instance_database:
-        example: app1
-        type: string
-      audit_plan_instance_name:
-        example: test_mysql
-        type: string
-      audit_plan_meta:
-        $ref: '#/definitions/v1.AuditPlanMetaV1'
-        type: object
-      audit_plan_name:
-        example: audit_for_java_app1
-        type: string
-      audit_plan_token:
-        example: it's a JWT Token for scanner
-        type: string
-      rule_template:
-        $ref: '#/definitions/v2.RuleTemplateV2'
-        type: object
-    type: object
-  v2.AuditPlanSQLReqV2:
-    properties:
-      audit_plan_sql_counter:
-        example: "6"
-        type: string
-      audit_plan_sql_fingerprint:
-        example: select * from t1 where id = ?
-        type: string
-      audit_plan_sql_last_receive_text:
-        example: select * from t1 where id = 1
-        type: string
-      audit_plan_sql_last_receive_timestamp:
-        example: RFC3339
-        type: string
-      audit_plan_sql_schema:
-        example: db1
-        type: string
-      db_user:
-        example: database_user001
-        type: string
-      endpoints:
-        items:
-          type: string
-        type: array
-      first_query_at:
-        example: "2023-09-12T02:48:01.317880Z"
-        type: string
-      query_time_avg:
-        example: 3.22
-        type: number
-      query_time_max:
-        example: 5.22
-        type: number
-    type: object
-  v2.AuditResDataV2:
-    properties:
-      audit_level:
-        enum:
-        - normal
-        - notice
-        - warn
-        - error
-        - ""
-        type: string
-      pass_rate:
-        type: number
-      score:
-        type: integer
-      sql_results:
-        items:
-          $ref: '#/definitions/v2.AuditSQLResV2'
-        type: array
-    type: object
-  v2.AuditResult:
-    properties:
-      db_type:
-        type: string
-      level:
-        example: warn
-        type: string
-      message:
-        example: 避免使用不必要的内置函数md5()
-        type: string
-      rule_name:
-        type: string
-    type: object
-  v2.AuditSQLResV2:
-    properties:
-      audit_level:
-        type: string
-      audit_result:
-        items:
-          $ref: '#/definitions/v2.AuditResult'
-        type: array
-      exec_sql:
-        type: string
-      number:
-        type: integer
-    type: object
-  v2.AuditTaskSQLResV2:
-    properties:
-      audit_level:
-        type: string
-      audit_result:
-        items:
-          $ref: '#/definitions/v2.AuditResult'
-        type: array
-      audit_status:
-        type: string
-      description:
-        type: string
-      exec_result:
-        type: string
-      exec_sql:
-        type: string
-      exec_status:
-        type: string
-      number:
-        type: integer
-      rollback_sql:
-        type: string
-    type: object
-  v2.BatchCancelWorkflowsReqV2:
-    properties:
-      workflow_id_list:
-        items:
-          type: string
-        type: array
-    type: object
-  v2.BatchCompleteWorkflowsReqV2:
-    properties:
-      workflow_id_list:
-        items:
-          type: string
-        type: array
-    type: object
-  v2.CreateInstanceReqV2:
-    properties:
-      additional_params:
-        items:
-          $ref: '#/definitions/v1.InstanceAdditionalParamReqV1'
-        type: array
-      db_host:
-        example: 10.10.10.10
-        type: string
-      db_password:
-        example: "123456"
-        type: string
-      db_port:
-        example: "3306"
-        type: string
-      db_type:
-        example: mysql
-        type: string
-      db_user:
-        example: root
-        type: string
-      desc:
-        example: this is a test instance
-        type: string
-      instance_name:
-        example: test
-        type: string
-      maintenance_times:
-        items:
-          $ref: '#/definitions/v1.MaintenanceTimeReqV1'
-        type: array
-      rule_template_name:
-        type: string
-      sql_query_config:
-        $ref: '#/definitions/v1.SQLQueryConfigReqV1'
-        type: object
-    type: object
-  v2.CreateWorkflowReqV2:
-    properties:
-      desc:
-        type: string
-      task_ids:
-        items:
-          type: integer
-        type: array
-      workflow_subject:
-        type: string
-    type: object
-  v2.CreateWorkflowResV2:
-    properties:
-      code:
-        example: 0
-        type: integer
-      data:
-        $ref: '#/definitions/v2.CreateWorkflowResV2Data'
-        type: object
-      message:
-        example: ok
-        type: string
-    type: object
-  v2.CreateWorkflowResV2Data:
-    properties:
-      workflow_id:
-        type: string
-    type: object
-  v2.DirectAuditFileReqV2:
-    properties:
-      file_contents:
-        description: |-
-          调用方不应该关心SQL是否被完美的拆分成独立的条目, 拆分SQL由SQLE实现
-          每个数组元素是一个文件内容
-        example:
-        - select * from t1; select * from t2;
-        items:
-          type: string
-        type: array
-      instance_name:
-        example: instance1
-        type: string
-      instance_type:
-        example: MySQL
-        type: string
-      project_name:
-        example: project1
-        type: string
-      schema_name:
-        example: schema1
-        type: string
-      sql_type:
-        enum:
-        - sql
-        - mybatis
-        - ""
-        example: sql
-        type: string
-    type: object
-  v2.DirectAuditReqV2:
-    properties:
-      instance_type:
-        example: MySQL
-        type: string
-      sql_content:
-        description: 调用方不应该关心SQL是否被完美的拆分成独立的条目, 拆分SQL由SQLE实现
-        example: select * from t1; select * from t2;
-        type: string
-      sql_type:
-        enum:
-        - sql
-        - mybatis
-        - ""
-        example: sql
-        type: string
-    type: object
-  v2.DirectAuditResV2:
-    properties:
-      code:
-        example: 0
-        type: integer
-      data:
-        $ref: '#/definitions/v2.AuditResDataV2'
-        type: object
-      message:
-        example: ok
-        type: string
-    type: object
-  v2.DriverMeta:
-    properties:
-      default_port:
-        type: integer
-      driver_name:
-        type: string
-      logo_url:
-        type: string
-    type: object
-  v2.FullSyncAuditPlanSQLsReqV2:
-    properties:
-      audit_plan_sql_list:
-        items:
-          $ref: '#/definitions/v2.AuditPlanSQLReqV2'
-        type: array
-    type: object
-  v2.GetAuditPlanAnalysisDataResV2:
-    properties:
-      code:
-        example: 0
-        type: integer
-      data:
-        $ref: '#/definitions/v2.TaskAnalysisDataV2'
-        type: object
-      message:
-        example: ok
-        type: string
-    type: object
-  v2.GetAuditPlanReportSQLsResV2:
-    properties:
-      code:
-        example: 0
-        type: integer
-      data:
-        items:
-          $ref: '#/definitions/v2.AuditPlanReportSQLResV2'
-        type: array
-      message:
-        example: ok
-        type: string
-      total_nums:
-        type: integer
-    type: object
-  v2.GetAuditPlansResV2:
-    properties:
-      code:
-        example: 0
-        type: integer
-      data:
-        items:
-          $ref: '#/definitions/v2.AuditPlanResV2'
-        type: array
-      message:
-        example: ok
-        type: string
-      total_nums:
-        type: integer
-    type: object
-  v2.GetAuditTaskSQLsResV2:
-    properties:
-      code:
-        example: 0
-        type: integer
-      data:
-        items:
-          $ref: '#/definitions/v2.AuditTaskSQLResV2'
-        type: array
-      message:
-        example: ok
-        type: string
-      total_nums:
-        type: integer
-    type: object
-  v2.GetDriversRes:
-    properties:
-      code:
-        example: 0
-        type: integer
-      data:
-        items:
-          $ref: '#/definitions/v2.DriverMeta'
-        type: array
-      message:
-        example: ok
-        type: string
-    type: object
-  v2.GetInstanceResV2:
-    properties:
-      code:
-        example: 0
-        type: integer
-      data:
-        $ref: '#/definitions/v2.InstanceResV2'
-        type: object
-      message:
-        example: ok
-        type: string
-    type: object
-  v2.GetInstancesResV2:
-    properties:
-      code:
-        example: 0
-        type: integer
-      data:
-        items:
-          $ref: '#/definitions/v2.InstanceResV2'
-        type: array
-      message:
-        example: ok
-        type: string
-      total_nums:
-        type: integer
-    type: object
-  v2.GetSqlManageListResp:
-    properties:
-      code:
-        example: 0
-        type: integer
-      data:
-        items:
-          $ref: '#/definitions/v2.SqlManage'
-        type: array
-      message:
-        example: ok
-        type: string
-      sql_manage_bad_num:
-        type: integer
-      sql_manage_optimized_num:
-        type: integer
-      sql_manage_total_num:
-        type: integer
-    type: object
-  v2.GetTaskAnalysisDataResV2:
-    properties:
-      code:
-        example: 0
-        type: integer
-      data:
-        $ref: '#/definitions/v2.TaskAnalysisDataV2'
-        type: object
-      message:
-        example: ok
-        type: string
-    type: object
-  v2.GetWorkflowResV2:
-    properties:
-      code:
-        example: 0
-        type: integer
-      data:
-        $ref: '#/definitions/v2.WorkflowResV2'
-        type: object
-      message:
-        example: ok
-        type: string
-    type: object
-  v2.GetWorkflowTasksItemV2:
-    properties:
-      current_step_assignee_user_name_list:
-        items:
-          type: string
-        type: array
-      exec_end_time:
-        type: string
-      exec_start_time:
-        type: string
-      execution_user_name:
-        type: string
-      instance_maintenance_times:
-        items:
-          $ref: '#/definitions/v1.MaintenanceTimeResV1'
-        type: array
-      instance_name:
-        type: string
-      schedule_time:
-        type: string
-      status:
-        enum:
-        - wait_for_audit
-        - wait_for_execution
-        - exec_scheduled
-        - exec_failed
-        - exec_succeeded
-        - executing
-        - manually_executed
-        - terminating
-        - terminate_succeeded
-        - terminate_failed
-        type: string
-      task_id:
-        type: integer
-      task_pass_rate:
-        type: number
-      task_score:
-        type: integer
-    type: object
-  v2.GetWorkflowTasksResV2:
-    properties:
-      code:
-        example: 0
-        type: integer
-      data:
-        items:
-          $ref: '#/definitions/v2.GetWorkflowTasksItemV2'
-        type: array
-      message:
-        example: ok
-        type: string
-    type: object
-  v2.InstanceResV2:
-    properties:
-      additional_params:
-        items:
-          $ref: '#/definitions/v1.InstanceAdditionalParamResV1'
-        type: array
-      db_host:
-        example: 10.10.10.10
-        type: string
-      db_port:
-        example: "3306"
-        type: string
-      db_type:
-        example: mysql
-        type: string
-      db_user:
-        example: root
-        type: string
-      desc:
-        example: this is a instance
-        type: string
-      instance_name:
-        type: string
-      maintenance_times:
-        items:
-          $ref: '#/definitions/v1.MaintenanceTimeResV1'
-        type: array
-      rule_template:
-        $ref: '#/definitions/v2.RuleTemplateV2'
-        type: object
-      source:
-        example: SQLE
-        type: string
-      sql_query_config:
-        $ref: '#/definitions/v1.SQLQueryConfigResV1'
-        type: object
-    type: object
   v2.PartialSyncAuditPlanSQLsReqV2:
     properties:
       audit_plan_sql_list:
@@ -4417,18 +3711,6 @@
       summary: 获取扫描任务类型
       tags:
       - audit_plan
-  /v1/basic_info:
-    get:
-      description: get sqle basic info
-      operationId: getSQLEInfoV1
-      responses:
-        "200":
-          description: OK
-          schema:
-            $ref: '#/definitions/v1.GetSQLEInfoResV1'
-      summary: 获取 sqle 基本信息
-      tags:
-      - global
   /v1/company_notice:
     get:
       description: get company notice info
@@ -4533,65 +3815,6 @@
       summary: 获取当前 server 支持的审核类型
       tags:
       - configuration
-  /v1/configurations/feishu:
-    get:
-      description: get feishu configuration
-      operationId: getFeishuConfigurationV1
-      responses:
-        "200":
-          description: OK
-          schema:
-            $ref: '#/definitions/v1.GetFeishuConfigurationResV1'
-      security:
-      - ApiKeyAuth: []
-      summary: 获取飞书配置
-      tags:
-      - configuration
-    patch:
-      consumes:
-      - application/json
-      description: update feishu configuration
-      operationId: updateFeishuConfigurationV1
-      parameters:
-      - description: update feishu configuration req
-        in: body
-        name: param
-        required: true
-        schema:
-          $ref: '#/definitions/v1.UpdateFeishuConfigurationReqV1'
-      responses:
-        "200":
-          description: OK
-          schema:
-            $ref: '#/definitions/controller.BaseRes'
-      security:
-      - ApiKeyAuth: []
-      summary: 添加或更新飞书配置
-      tags:
-      - configuration
-  /v1/configurations/feishu/test:
-    post:
-      consumes:
-      - application/json
-      description: test feishu configuration
-      operationId: testFeishuConfigV1
-      parameters:
-      - description: test feishu configuration req
-        in: body
-        name: req
-        required: true
-        schema:
-          $ref: '#/definitions/v1.TestFeishuConfigurationReqV1'
-      responses:
-        "200":
-          description: OK
-          schema:
-            $ref: '#/definitions/v1.TestFeishuConfigResV1'
-      security:
-      - ApiKeyAuth: []
-      summary: 测试飞书配置
-      tags:
-      - configuration
   /v1/configurations/feishu_audit:
     get:
       description: get feishu audit configuration
@@ -4651,42 +3874,6 @@
       summary: 测试飞书审批配置
       tags:
       - configuration
-  /v1/configurations/ldap:
-    get:
-      description: get LDAP configuration
-      operationId: getLDAPConfigurationV1
-      responses:
-        "200":
-          description: OK
-          schema:
-            $ref: '#/definitions/v1.GetLDAPConfigurationResV1'
-      security:
-      - ApiKeyAuth: []
-      summary: 获取 LDAP 配置
-      tags:
-      - configuration
-    patch:
-      consumes:
-      - application/json
-      description: update LDAP configuration
-      operationId: updateLDAPConfigurationV1
-      parameters:
-      - description: update LDAP configuration req
-        in: body
-        name: instance
-        required: true
-        schema:
-          $ref: '#/definitions/v1.LDAPConfigurationReqV1'
-      responses:
-        "200":
-          description: OK
-          schema:
-            $ref: '#/definitions/controller.BaseRes'
-      security:
-      - ApiKeyAuth: []
-      summary: 添加 LDAP 配置
-      tags:
-      - configuration
   /v1/configurations/license:
     get:
       description: get sqle license
@@ -4758,170 +3945,6 @@
       summary: 获取生成 sqle license需要的的信息
       tags:
       - configuration
-  /v1/configurations/oauth2:
-    get:
-      description: get Oauth2 configuration
-      operationId: getOauth2ConfigurationV1
-      responses:
-        "200":
-          description: OK
-          schema:
-            $ref: '#/definitions/v1.GetOauth2ConfigurationResV1'
-      security:
-      - ApiKeyAuth: []
-      summary: 获取 Oauth2 配置
-      tags:
-      - configuration
-    patch:
-      consumes:
-      - application/json
-      description: update Oauth2 configuration
-      operationId: updateOauth2ConfigurationV1
-      parameters:
-      - description: update Oauth2 configuration req
-        in: body
-        name: conf
-        required: true
-        schema:
-          $ref: '#/definitions/v1.Oauth2ConfigurationReqV1'
-      responses:
-        "200":
-          description: OK
-          schema:
-            $ref: '#/definitions/controller.BaseRes'
-      security:
-      - ApiKeyAuth: []
-      summary: 修改 Oauth2 配置
-      tags:
-      - configuration
-  /v1/configurations/oauth2/tips:
-    get:
-      description: get Oauth2 tips
-      operationId: getOauth2Tips
-      responses:
-        "200":
-          description: OK
-          schema:
-            $ref: '#/definitions/v1.GetOauth2TipsResV1'
-      summary: 获取 Oauth2 基本信息
-      tags:
-      - configuration
-  /v1/configurations/personalise:
-    patch:
-      description: update personalise config
-      operationId: personalise
-      parameters:
-      - description: personalise req
-        in: body
-        name: conf
-        required: true
-        schema:
-          $ref: '#/definitions/v1.PersonaliseReqV1'
-      responses:
-        "200":
-          description: OK
-          schema:
-            $ref: '#/definitions/controller.BaseRes'
-      security:
-      - ApiKeyAuth: []
-      summary: 更新个性化设置
-      tags:
-      - configuration
-  /v1/configurations/personalise/logo:
-    post:
-      consumes:
-      - multipart/form-data
-      description: upload logo
-      operationId: uploadLogo
-      parameters:
-      - description: logo file
-        in: formData
-        name: logo
-        required: true
-        type: file
-      responses:
-        "200":
-          description: OK
-          schema:
-            $ref: '#/definitions/v1.UploadLogoResV1'
-      security:
-      - ApiKeyAuth: []
-      summary: 上传Logo
-      tags:
-      - configuration
-  /v1/configurations/smtp:
-    get:
-      description: get SMTP configuration
-      operationId: getSMTPConfigurationV1
-      responses:
-        "200":
-          description: OK
-          schema:
-            $ref: '#/definitions/v1.GetSMTPConfigurationResV1'
-      security:
-      - ApiKeyAuth: []
-      summary: 获取 SMTP 配置
-      tags:
-      - configuration
-    patch:
-      consumes:
-      - application/json
-      description: update SMTP configuration
-      operationId: updateSMTPConfigurationV1
-      parameters:
-      - description: update SMTP configuration req
-        in: body
-        name: instance
-        required: true
-        schema:
-          $ref: '#/definitions/v1.UpdateSMTPConfigurationReqV1'
-      responses:
-        "200":
-          description: OK
-          schema:
-            $ref: '#/definitions/controller.BaseRes'
-      security:
-      - ApiKeyAuth: []
-      summary: 添加 SMTP 配置
-      tags:
-      - configuration
-  /v1/configurations/smtp/test:
-    post:
-      consumes:
-      - application/json
-      description: test SMTP configuration
-      operationId: testSMTPConfigurationV1
-      parameters:
-      - description: test SMTP configuration req
-        in: body
-        name: req
-        required: true
-        schema:
-          $ref: '#/definitions/v1.TestSMTPConfigurationReqV1'
-      responses:
-        "200":
-          description: OK
-          schema:
-            $ref: '#/definitions/v1.TestSMTPConfigurationResV1'
-      security:
-      - ApiKeyAuth: []
-      summary: 测试 邮箱 配置
-      tags:
-      - configuration
-  /v1/configurations/sql_query:
-    get:
-      description: get sqle query configuration
-      operationId: getSQLQueryConfiguration
-      responses:
-        "200":
-          description: OK
-          schema:
-            $ref: '#/definitions/v1.GetSQLQueryConfigurationResV1'
-      security:
-      - ApiKeyAuth: []
-      summary: 获取SQL查询配置信息
-      tags:
-      - configuration
   /v1/configurations/system_variables:
     get:
       description: get system variables
@@ -4958,113 +3981,6 @@
       summary: 修改系统变量
       tags:
       - configuration
-  /v1/configurations/webhook:
-    get:
-      description: get workflow webhook config
-      operationId: getGlobalWorkflowWebHookConfig
-      responses:
-        "200":
-          description: OK
-          schema:
-            $ref: '#/definitions/v1.GetWorkflowWebHookConfigResV1'
-      security:
-      - ApiKeyAuth: []
-      summary: 获取全局工单 WebHook 配置
-      tags:
-      - configuration
-    patch:
-      description: update webhook config
-      operationId: updateGlobalWebHookConfig
-      parameters:
-      - description: update webhook config
-        in: body
-        name: request
-        required: true
-        schema:
-          $ref: '#/definitions/v1.WebHookConfigV1'
-      responses:
-        "200":
-          description: OK
-          schema:
-            $ref: '#/definitions/controller.BaseRes'
-      security:
-      - ApiKeyAuth: []
-      summary: 更新工单 WebHook 配置
-      tags:
-      - configuration
-  /v1/configurations/webhook/test:
-    post:
-      description: test workflow webhook config
-      operationId: testGlobalWorkflowWebHookConfig
-      responses:
-        "200":
-          description: OK
-          schema:
-            $ref: '#/definitions/v1.TestWorkflowWebHookConfigResV1'
-      security:
-      - ApiKeyAuth: []
-      summary: 测试全局工单 WebHook 配置
-      tags:
-      - configuration
-  /v1/configurations/wechat:
-    get:
-      description: get WeChat configuration
-      operationId: getWeChatConfigurationV1
-      responses:
-        "200":
-          description: OK
-          schema:
-            $ref: '#/definitions/v1.GetWeChatConfigurationResV1'
-      security:
-      - ApiKeyAuth: []
-      summary: 获取 企业微信 配置
-      tags:
-      - configuration
-    patch:
-      consumes:
-      - application/json
-      description: update WeChat configuration
-      operationId: updateWeChatConfigurationV1
-      parameters:
-      - description: update WeChat configuration req
-        in: body
-        name: instance
-        required: true
-        schema:
-          $ref: '#/definitions/v1.UpdateWeChatConfigurationReqV1'
-      responses:
-        "200":
-          description: OK
-          schema:
-            $ref: '#/definitions/controller.BaseRes'
-      security:
-      - ApiKeyAuth: []
-      summary: 添加 企业微信 配置
-      tags:
-      - configuration
-  /v1/configurations/wechat/test:
-    post:
-      consumes:
-      - application/json
-      description: test WeChat configuration
-      operationId: testWeChatConfigurationV1
-      parameters:
-      - description: test WeChat configuration req
-        in: body
-        name: instance
-        required: true
-        schema:
-          $ref: '#/definitions/v1.TestWeChatConfigurationReqV1'
-      responses:
-        "200":
-          description: OK
-          schema:
-            $ref: '#/definitions/v1.TestWeChatConfigurationResV1'
-      security:
-      - ApiKeyAuth: []
-      summary: 测试 企业微信 配置
-      tags:
-      - configuration
   /v1/custom_rules:
     get:
       description: get all custom rule template
@@ -5213,166 +4129,389 @@
       summary: 获取 dashboard 信息
       tags:
       - dashboard
-  /v1/dashboard/project_tips:
-    get:
-      description: get dashboard project tips
-      operationId: getDashboardProjectTipsV1
-      produces:
-      - application/json
-      responses:
-        "200":
-          description: OK
-          schema:
-            $ref: '#/definitions/v1.GetDashboardProjectTipsResV1'
-      security:
-      - ApiKeyAuth: []
-      summary: 获取dashboard项目提示列表
-      tags:
-      - dashboard
-  /v1/instance_additional_metas:
-    get:
-      description: get instance additional metas
-      operationId: getInstanceAdditionalMetas
-      responses:
-        "200":
-          description: OK
-          schema:
-            $ref: '#/definitions/v1.GetInstanceAdditionalMetasResV1'
-      security:
-      - ApiKeyAuth: []
-      summary: 获取实例的额外属性列表
-      tags:
-      - instance
-  /v1/instance_connection:
+  /v1/operation_records:
+    get:
+      description: Get operation record list
+      operationId: getOperationRecordListV1
+      parameters:
+      - description: filter_operate_time_from
+        in: query
+        name: filter_operate_time_from
+        type: string
+      - description: filter_operate_time_to
+        in: query
+        name: filter_operate_time_to
+        type: string
+      - description: filter_operate_project_name
+        in: query
+        name: filter_operate_project_name
+        type: string
+      - description: fuzzy_search_operate_user_name
+        in: query
+        name: fuzzy_search_operate_user_name
+        type: string
+      - description: filter_operate_type_name
+        in: query
+        name: filter_operate_type_name
+        type: string
+      - description: filter_operate_action
+        in: query
+        name: filter_operate_action
+        type: string
+      - description: page_index
+        in: query
+        name: page_index
+        required: true
+        type: integer
+      - description: page_size
+        in: query
+        name: page_size
+        required: true
+        type: integer
+      responses:
+        "200":
+          description: OK
+          schema:
+            $ref: '#/definitions/v1.GetOperationRecordListResV1'
+      security:
+      - ApiKeyAuth: []
+      summary: 获取操作记录列表
+      tags:
+      - OperationRecord
+  /v1/operation_records/exports:
+    get:
+      description: Export operation record list
+      operationId: getExportOperationRecordListV1
+      parameters:
+      - description: filter_operate_time_from
+        in: query
+        name: filter_operate_time_from
+        type: string
+      - description: filter_operate_time_to
+        in: query
+        name: filter_operate_time_to
+        type: string
+      - description: filter_operate_project_name
+        in: query
+        name: filter_operate_project_name
+        type: string
+      - description: fuzzy_search_operate_user_name
+        in: query
+        name: fuzzy_search_operate_user_name
+        type: string
+      - description: filter_operate_type_name
+        in: query
+        name: filter_operate_type_name
+        type: string
+      - description: filter_operate_action
+        in: query
+        name: filter_operate_action
+        type: string
+      responses:
+        "200":
+          description: get export operation record list
+          schema:
+            type: file
+      security:
+      - ApiKeyAuth: []
+      summary: 导出操作记录列表
+      tags:
+      - OperationRecord
+  /v1/operation_records/operation_actions:
+    get:
+      description: Get operation action list
+      operationId: getOperationActionList
+      responses:
+        "200":
+          description: OK
+          schema:
+            $ref: '#/definitions/v1.GetOperationActionListResV1'
+      security:
+      - ApiKeyAuth: []
+      summary: 获取操作内容列表
+      tags:
+      - OperationRecord
+  /v1/operation_records/operation_type_names:
+    get:
+      description: Get operation type name list
+      operationId: GetOperationTypeNameList
+      responses:
+        "200":
+          description: OK
+          schema:
+            $ref: '#/definitions/v1.GetOperationTypeNamesListResV1'
+      security:
+      - ApiKeyAuth: []
+      summary: 获取操作类型名列表
+      tags:
+      - OperationRecord
+  /v1/operations:
+    get:
+      description: get permission operations
+      operationId: GetOperationsV1
+      responses:
+        "200":
+          description: OK
+          schema:
+            $ref: '#/definitions/v1.GetOperationsResV1'
+      security:
+      - ApiKeyAuth: []
+      summary: 获取权限动作列表
+      tags:
+      - operation
+  /v1/projects/{project_name}/audit_plans:
+    get:
+      description: get audit plan info list
+      operationId: getAuditPlansV1
+      parameters:
+      - description: project name
+        in: path
+        name: project_name
+        required: true
+        type: string
+      - description: filter audit plan db type
+        in: query
+        name: filter_audit_plan_db_type
+        type: string
+      - description: fuzzy search audit plan name
+        in: query
+        name: fuzzy_search_audit_plan_name
+        type: string
+      - description: filter audit plan type
+        in: query
+        name: filter_audit_plan_type
+        type: string
+      - description: filter audit plan instance name
+        in: query
+        name: filter_audit_plan_instance_name
+        type: string
+      - description: page index
+        in: query
+        name: page_index
+        required: true
+        type: integer
+      - description: size of per page
+        in: query
+        name: page_size
+        required: true
+        type: integer
+      responses:
+        "200":
+          description: OK
+          schema:
+            $ref: '#/definitions/v1.GetAuditPlansResV1'
+      security:
+      - ApiKeyAuth: []
+      summary: 获取扫描任务信息列表
+      tags:
+      - audit_plan
     post:
       consumes:
       - application/json
-      description: test instance db connection 注：可直接提交创建实例接口的body，该接口的json 内容是创建实例的
-        json 的子集
-      operationId: checkInstanceIsConnectableV1
-      parameters:
-      - description: instance info
+      description: create audit plan
+      operationId: createAuditPlanV1
+      parameters:
+      - description: project name
+        in: path
+        name: project_name
+        required: true
+        type: string
+      - description: create audit plan
         in: body
-        name: instance
+        name: audit_plan
         required: true
         schema:
-          $ref: '#/definitions/v1.GetInstanceConnectableReqV1'
-      responses:
-        "200":
-          description: OK
-          schema:
-            $ref: '#/definitions/v1.GetInstanceConnectableResV1'
-      security:
-      - ApiKeyAuth: []
-      summary: 实例连通性测试（实例提交前）
-      tags:
-      - instance
-  /v1/login:
-    post:
-      description: user login
-      operationId: loginV1
-      parameters:
-      - description: user login request
+          $ref: '#/definitions/v1.CreateAuditPlanReqV1'
+      responses:
+        "200":
+          description: OK
+          schema:
+            $ref: '#/definitions/controller.BaseRes'
+      security:
+      - ApiKeyAuth: []
+      summary: 添加扫描任务
+      tags:
+      - audit_plan
+  /v1/projects/{project_name}/audit_plans/{audit_plan_name}/:
+    delete:
+      description: delete audit plan
+      operationId: deleteAuditPlanV1
+      parameters:
+      - description: project name
+        in: path
+        name: project_name
+        required: true
+        type: string
+      - description: audit plan name
+        in: path
+        name: audit_plan_name
+        required: true
+        type: string
+      responses:
+        "200":
+          description: OK
+          schema:
+            $ref: '#/definitions/controller.BaseRes'
+      security:
+      - ApiKeyAuth: []
+      summary: 删除扫描任务
+      tags:
+      - audit_plan
+    get:
+      description: get audit plan
+      operationId: getAuditPlanV1
+      parameters:
+      - description: project name
+        in: path
+        name: project_name
+        required: true
+        type: string
+      - description: audit plan name
+        in: path
+        name: audit_plan_name
+        required: true
+        type: string
+      responses:
+        "200":
+          description: OK
+          schema:
+            $ref: '#/definitions/v1.GetAuditPlanResV1'
+      security:
+      - ApiKeyAuth: []
+      summary: 获取指定扫描任务
+      tags:
+      - audit_plan
+    patch:
+      description: update audit plan
+      operationId: updateAuditPlanV1
+      parameters:
+      - description: project name
+        in: path
+        name: project_name
+        required: true
+        type: string
+      - description: audit plan name
+        in: path
+        name: audit_plan_name
+        required: true
+        type: string
+      - description: update audit plan
         in: body
-        name: user
+        name: audit_plan
         required: true
         schema:
-          $ref: '#/definitions/v1.UserLoginReqV1'
-      responses:
-        "200":
-          description: OK
-          schema:
-            $ref: '#/definitions/v1.GetUserLoginResV1'
-      summary: 用户登录
-      tags:
-      - user
-  /v1/logout:
-    post:
-      description: user logout
-      operationId: logoutV1
+          $ref: '#/definitions/v1.UpdateAuditPlanReqV1'
       responses:
         "200":
           description: OK
           schema:
             $ref: '#/definitions/controller.BaseRes'
-      summary: 用户登出
-      tags:
-      - user
-  /v1/management_permissions:
-    get:
-      description: get platform management permissions
-      operationId: GetManagementPermissionsV1
-      responses:
-        "200":
-          description: OK
-          schema:
-            $ref: '#/definitions/v1.GetManagementPermissionsResV1'
-      security:
-      - ApiKeyAuth: []
-      summary: 获取平台管理权限列表
-      tags:
-      - management_permission
-  /v1/oauth2/link:
-    get:
-      description: oauth2 link
-      operationId: Oauth2Link
-      summary: oauth2通过此链接跳转到第三方登录网址
-      tags:
-      - oauth2
-  /v1/oauth2/user/bind:
-    post:
-      description: bind Oauth2 user to sqle
-      operationId: bindOauth2User
-      parameters:
-      - description: bind oauth2 user req
+      security:
+      - ApiKeyAuth: []
+      summary: 更新扫描任务
+      tags:
+      - audit_plan
+  /v1/projects/{project_name}/audit_plans/{audit_plan_name}/notify_config:
+    get:
+      description: get audit plan notify config
+      operationId: getAuditPlanNotifyConfigV1
+      parameters:
+      - description: project name
+        in: path
+        name: project_name
+        required: true
+        type: string
+      - description: audit plan name
+        in: path
+        name: audit_plan_name
+        required: true
+        type: string
+      responses:
+        "200":
+          description: OK
+          schema:
+            $ref: '#/definitions/v1.GetAuditPlanNotifyConfigResV1'
+      security:
+      - ApiKeyAuth: []
+      summary: 获取扫描任务消息推送设置
+      tags:
+      - audit_plan
+    patch:
+      description: update audit plan notify config
+      operationId: updateAuditPlanNotifyConfigV1
+      parameters:
+      - description: project name
+        in: path
+        name: project_name
+        required: true
+        type: string
+      - description: audit plan name
+        in: path
+        name: audit_plan_name
+        required: true
+        type: string
+      - description: update audit plan notify config
         in: body
-        name: conf
+        name: config
         required: true
         schema:
-          $ref: '#/definitions/v1.BindOauth2UserReqV1'
-      responses:
-        "200":
-          description: OK
-          schema:
-            $ref: '#/definitions/v1.BindOauth2UserResV1'
-      summary: 绑定 Oauth2 和 sqle用户
-      tags:
-      - oauth2
-  /v1/operation_records:
-    get:
-      description: Get operation record list
-      operationId: getOperationRecordListV1
-      parameters:
-      - description: filter_operate_time_from
-        in: query
-        name: filter_operate_time_from
-        type: string
-      - description: filter_operate_time_to
-        in: query
-        name: filter_operate_time_to
-        type: string
-      - description: filter_operate_project_name
-        in: query
-        name: filter_operate_project_name
-        type: string
-      - description: fuzzy_search_operate_user_name
-        in: query
-        name: fuzzy_search_operate_user_name
-        type: string
-      - description: filter_operate_type_name
-        in: query
-        name: filter_operate_type_name
-        type: string
-      - description: filter_operate_action
-        in: query
-        name: filter_operate_action
-        type: string
-      - description: page_index
+          $ref: '#/definitions/v1.UpdateAuditPlanNotifyConfigReqV1'
+      responses:
+        "200":
+          description: OK
+          schema:
+            $ref: '#/definitions/controller.BaseRes'
+      security:
+      - ApiKeyAuth: []
+      summary: 更新扫描任务通知设置
+      tags:
+      - audit_plan
+  /v1/projects/{project_name}/audit_plans/{audit_plan_name}/notify_config/test:
+    get:
+      description: Test audit task message push
+      operationId: testAuditPlanNotifyConfigV1
+      parameters:
+      - description: project name
+        in: path
+        name: project_name
+        required: true
+        type: string
+      - description: audit plan name
+        in: path
+        name: audit_plan_name
+        required: true
+        type: string
+      responses:
+        "200":
+          description: OK
+          schema:
+            $ref: '#/definitions/v1.TestAuditPlanNotifyConfigResV1'
+      security:
+      - ApiKeyAuth: []
+      summary: 测试扫描任务消息推送
+      tags:
+      - audit_plan
+  /v1/projects/{project_name}/audit_plans/{audit_plan_name}/reports:
+    get:
+      description: get audit plan report list
+      operationId: getAuditPlanReportsV1
+      parameters:
+      - description: project name
+        in: path
+        name: project_name
+        required: true
+        type: string
+      - description: audit plan name
+        in: path
+        name: audit_plan_name
+        required: true
+        type: string
+      - description: page index
         in: query
         name: page_index
         required: true
         type: integer
-      - description: page_size
+      - description: size of per page
         in: query
         name: page_size
         required: true
@@ -5381,443 +4520,204 @@
         "200":
           description: OK
           schema:
-            $ref: '#/definitions/v1.GetOperationRecordListResV1'
-      security:
-      - ApiKeyAuth: []
-      summary: 获取操作记录列表
-      tags:
-      - OperationRecord
-  /v1/operation_records/exports:
-    get:
-      description: Export operation record list
-      operationId: getExportOperationRecordListV1
-      parameters:
-      - description: filter_operate_time_from
-        in: query
-        name: filter_operate_time_from
-        type: string
-      - description: filter_operate_time_to
-        in: query
-        name: filter_operate_time_to
-        type: string
-      - description: filter_operate_project_name
-        in: query
-        name: filter_operate_project_name
-        type: string
-      - description: fuzzy_search_operate_user_name
-        in: query
-        name: fuzzy_search_operate_user_name
-        type: string
-      - description: filter_operate_type_name
-        in: query
-        name: filter_operate_type_name
-        type: string
-      - description: filter_operate_action
-        in: query
-        name: filter_operate_action
-        type: string
-      responses:
-        "200":
-          description: get export operation record list
+            $ref: '#/definitions/v1.GetAuditPlanReportsResV1'
+      security:
+      - ApiKeyAuth: []
+      summary: 获取指定扫描任务的报告列表
+      tags:
+      - audit_plan
+  /v1/projects/{project_name}/audit_plans/{audit_plan_name}/reports/{audit_plan_report_id}/:
+    get:
+      description: get audit plan report
+      operationId: getAuditPlanReportV1
+      parameters:
+      - description: project name
+        in: path
+        name: project_name
+        required: true
+        type: string
+      - description: audit plan name
+        in: path
+        name: audit_plan_name
+        required: true
+        type: string
+      - description: audit plan report id
+        in: path
+        name: audit_plan_report_id
+        required: true
+        type: string
+      responses:
+        "200":
+          description: OK
+          schema:
+            $ref: '#/definitions/v1.GetAuditPlanReportResV1'
+      security:
+      - ApiKeyAuth: []
+      summary: 获取指定扫描任务的SQL扫描记录统计信息
+      tags:
+      - audit_plan
+  /v1/projects/{project_name}/audit_plans/{audit_plan_name}/reports/{audit_plan_report_id}/export:
+    get:
+      description: export audit plan report as csv
+      operationId: exportAuditPlanReportV1
+      parameters:
+      - description: project name
+        in: path
+        name: project_name
+        required: true
+        type: string
+      - description: audit plan name
+        in: path
+        name: audit_plan_name
+        required: true
+        type: string
+      - description: audit plan report id
+        in: path
+        name: audit_plan_report_id
+        required: true
+        type: string
+      responses:
+        "200":
+          description: get export audit plan report
           schema:
             type: file
       security:
       - ApiKeyAuth: []
-      summary: 导出操作记录列表
-      tags:
-      - OperationRecord
-  /v1/operation_records/operation_actions:
-    get:
-      description: Get operation action list
-      operationId: getOperationActionList
-      responses:
-        "200":
-          description: OK
-          schema:
-            $ref: '#/definitions/v1.GetOperationActionListResV1'
-      security:
-      - ApiKeyAuth: []
-      summary: 获取操作内容列表
-      tags:
-      - OperationRecord
-  /v1/operation_records/operation_type_names:
-    get:
-      description: Get operation type name list
-      operationId: GetOperationTypeNameList
-      responses:
-        "200":
-          description: OK
-          schema:
-            $ref: '#/definitions/v1.GetOperationTypeNamesListResV1'
-      security:
-      - ApiKeyAuth: []
-      summary: 获取操作类型名列表
-      tags:
-      - OperationRecord
-  /v1/operations:
-    get:
-      description: get permission operations
-      operationId: GetOperationsV1
-      responses:
-        "200":
-          description: OK
-          schema:
-            $ref: '#/definitions/v1.GetOperationsResV1'
-      security:
-      - ApiKeyAuth: []
-      summary: 获取权限动作列表
-      tags:
-      - operation
-  /v1/project_tips:
-    get:
-      description: get project tip list
-      operationId: getProjectTipsV1
-      parameters:
-      - description: functional module
-        enum:
-        - operation_record
-        in: query
-        name: functional_module
->>>>>>> cf1207cb
-        type: string
-      workflow_step_id:
-        type: integer
-    type: object
-  v2.WorkflowTaskItem:
-    properties:
-      task_id:
-        type: integer
-    type: object
-info:
-  contact: {}
-  description: This is a sample server for dev.
-  license: {}
-  title: Sqle API Docs
-  version: "1.0"
-paths:
-  /v1/audit_files:
-    post:
-      description: Direct audit sql from SQL files and MyBatis files
-      operationId: directAuditFilesV1
-      parameters:
-      - description: files that should be audited
-        in: body
-        name: req
-        required: true
-        schema:
-          $ref: '#/definitions/v1.DirectAuditFileReqV1'
-      responses:
-        "200":
-          description: OK
-          schema:
-            $ref: '#/definitions/v1.DirectAuditResV1'
-      security:
-      - ApiKeyAuth: []
-      summary: 直接从文件内容提取SQL并审核，SQL文件暂时只支持一次解析一个文件
-      tags:
-      - sql_audit
-  /v1/audit_plan_metas:
-    get:
-      description: get audit plan metas
-      operationId: getAuditPlanMetasV1
-      parameters:
-      - description: filter instance type
-        in: query
-        name: filter_instance_type
-        type: string
-      responses:
-        "200":
-          description: OK
-          schema:
-            $ref: '#/definitions/v1.GetAuditPlanMetasResV1'
-      security:
-      - ApiKeyAuth: []
-      summary: 获取扫描任务元信息
+      summary: 以csv的形式导出扫描报告
       tags:
       - audit_plan
-  /v1/audit_plan_types:
-    get:
-      description: get audit plan types
-      operationId: getAuditPlanTypesV1
-      responses:
-        "200":
-          description: OK
-          schema:
-            $ref: '#/definitions/v1.GetAuditPlanTypesResV1'
-      security:
-      - ApiKeyAuth: []
-      summary: 获取扫描任务类型
+  /v1/projects/{project_name}/audit_plans/{audit_plan_name}/reports/{audit_plan_report_id}/sqls:
+    get:
+      description: get audit plan report SQLs
+      operationId: getAuditPlanReportsSQLsV1
+      parameters:
+      - description: project name
+        in: path
+        name: project_name
+        required: true
+        type: string
+      - description: audit plan name
+        in: path
+        name: audit_plan_name
+        required: true
+        type: string
+      - description: audit plan report id
+        in: path
+        name: audit_plan_report_id
+        required: true
+        type: string
+      - description: page index
+        in: query
+        name: page_index
+        required: true
+        type: integer
+      - description: size of per page
+        in: query
+        name: page_size
+        required: true
+        type: integer
+      responses:
+        "200":
+          description: OK
+          schema:
+            $ref: '#/definitions/v1.GetAuditPlanReportSQLsResV1'
+      security:
+      - ApiKeyAuth: []
+      summary: 获取指定扫描任务的SQL扫描详情
       tags:
       - audit_plan
-  /v1/company_notice:
-    get:
-      description: get company notice info
-      operationId: getCompanyNotice
-      responses:
-        "200":
-          description: OK
-          schema:
-            $ref: '#/definitions/v1.GetCompanyNoticeResp'
-      security:
-      - ApiKeyAuth: []
-      summary: 获取企业公告
-      tags:
-      - companyNotice
-    patch:
-      consumes:
-      - application/json
-      description: update company notice info
-      operationId: updateCompanyNotice
-      parameters:
-      - description: company notice
-        in: body
-        name: companyNotice
-        required: true
-        schema:
-          $ref: '#/definitions/v1.UpdateCompanyNoticeReq'
-      produces:
-      - application/json
-      responses:
-        "200":
-          description: OK
-          schema:
-            $ref: '#/definitions/controller.BaseRes'
-      security:
-      - ApiKeyAuth: []
-      summary: 更新企业公告
-      tags:
-      - companyNotice
-  /v1/configurations/ding_talk:
-    get:
-      description: get dingTalk configuration
-      operationId: getDingTalkConfigurationV1
-      responses:
-        "200":
-          description: OK
-          schema:
-            $ref: '#/definitions/v1.GetDingTalkConfigurationResV1'
-      security:
-      - ApiKeyAuth: []
-      summary: 获取 dingTalk 配置
-      tags:
-      - configuration
-    patch:
-      consumes:
-      - application/json
-      description: update DingTalk configuration
-      operationId: updateDingTalkConfigurationV1
-      parameters:
-      - description: update DingTalk configuration req
-        in: body
-        name: instance
-        required: true
-        schema:
-          $ref: '#/definitions/v1.UpdateDingTalkConfigurationReqV1'
-      responses:
-        "200":
-          description: OK
-          schema:
-            $ref: '#/definitions/controller.BaseRes'
-      security:
-      - ApiKeyAuth: []
-      summary: 添加或更新 DingTalk 配置
-      tags:
-      - configuration
-  /v1/configurations/ding_talk/test:
-    post:
-      consumes:
-      - application/json
-      description: test DingTalk configuration
-      operationId: testDingTalkConfigV1
-      responses:
-        "200":
-          description: OK
-          schema:
-            $ref: '#/definitions/v1.TestDingTalkConfigResV1'
-      security:
-      - ApiKeyAuth: []
-      summary: 测试 DingTalk 配置
-      tags:
-      - configuration
-  /v1/configurations/drivers:
-    get:
-      description: get drivers
-      operationId: getDriversV1
-      responses:
-        "200":
-          description: OK
-          schema:
-            $ref: '#/definitions/v1.GetDriversResV1'
-      security:
-      - ApiKeyAuth: []
-      summary: 获取当前 server 支持的审核类型
-      tags:
-      - configuration
-  /v1/configurations/feishu_audit:
-    get:
-      description: get feishu audit configuration
-      operationId: getFeishuAuditConfigurationV1
-      responses:
-        "200":
-          description: OK
-          schema:
-            $ref: '#/definitions/v1.GetFeishuAuditConfigurationResV1'
-      security:
-      - ApiKeyAuth: []
-      summary: 获取飞书审核配置
-      tags:
-      - configuration
-    patch:
-      consumes:
-      - application/json
-      description: update feishu audit configuration
-      operationId: updateFeishuAuditConfigurationV1
-      parameters:
-      - description: update feishu audit configuration req
-        in: body
-        name: param
-        required: true
-        schema:
-          $ref: '#/definitions/v1.UpdateFeishuConfigurationReqV1'
-      responses:
-        "200":
-          description: OK
-          schema:
-            $ref: '#/definitions/controller.BaseRes'
-      security:
-      - ApiKeyAuth: []
-      summary: 添加或更新飞书配置
-      tags:
-      - configuration
-  /v1/configurations/feishu_audit/test:
-    post:
-      consumes:
-      - application/json
-      description: test feishu audit configuration
-      operationId: testFeishuAuditConfigV1
-      parameters:
-      - description: test feishu configuration req
-        in: body
-        name: req
-        required: true
-        schema:
-          $ref: '#/definitions/v1.TestFeishuConfigurationReqV1'
-      responses:
-        "200":
-          description: OK
-          schema:
-            $ref: '#/definitions/v1.TestFeishuConfigResV1'
-      security:
-      - ApiKeyAuth: []
-      summary: 测试飞书审批配置
-      tags:
-      - configuration
-  /v1/configurations/license:
-    get:
-      description: get sqle license
-      operationId: getSQLELicenseV1
-      responses:
-        "200":
-          description: OK
-          schema:
-            $ref: '#/definitions/v1.GetLicenseResV1'
-      security:
-      - ApiKeyAuth: []
-      summary: 获取 sqle license
-      tags:
-      - configuration
-    post:
-      consumes:
-      - multipart/form-data
-      description: set sqle license
-      operationId: setSQLELicenseV1
-      parameters:
-      - description: SQLE license file
-        in: formData
-        name: license_file
-        required: true
-        type: file
-      responses:
-        "200":
-          description: OK
-          schema:
-            $ref: '#/definitions/controller.BaseRes'
-      security:
-      - ApiKeyAuth: []
-      summary: 导入 sqle license
-      tags:
-      - configuration
-  /v1/configurations/license/check:
-    post:
-      consumes:
-      - multipart/form-data
-      description: parse and check sqle license
-      operationId: checkSQLELicenseV1
-      parameters:
-      - description: SQLE license file
-        in: formData
-        name: license_file
-        required: true
-        type: file
-      responses:
-        "200":
-          description: OK
-          schema:
-            $ref: '#/definitions/v1.CheckLicenseResV1'
-      security:
-      - ApiKeyAuth: []
-      summary: 解析和校验 sqle license
-      tags:
-      - configuration
-  /v1/configurations/license/info:
-    get:
-      description: get the information needed to generate the sqle license
-      operationId: GetSQLELicenseInfoV1
-      responses:
-        "200":
-          description: server info
-          schema:
-            type: file
-      security:
-      - ApiKeyAuth: []
-      summary: 获取生成 sqle license需要的的信息
-      tags:
-      - configuration
-  /v1/configurations/system_variables:
-    get:
-      description: get system variables
-      operationId: getSystemVariablesV1
-      responses:
-        "200":
-          description: OK
-          schema:
-            $ref: '#/definitions/v1.GetSystemVariablesResV1'
-      security:
-      - ApiKeyAuth: []
-      summary: 获取系统变量
-      tags:
-<<<<<<< HEAD
-      - configuration
-    patch:
-      consumes:
-      - application/json
-      description: update system variables
-      operationId: updateSystemVariablesV1
-=======
+  /v1/projects/{project_name}/audit_plans/{audit_plan_name}/reports/{audit_plan_report_id}/sqls/{number}/analysis:
+    get:
+      description: get SQL explain and related table metadata for analysis
+      operationId: getTaskAnalysisData
+      parameters:
+      - description: project name
+        in: path
+        name: project_name
+        required: true
+        type: string
+      - description: audit plan name
+        in: path
+        name: audit_plan_name
+        required: true
+        type: string
+      - description: audit plan report id
+        in: path
+        name: audit_plan_report_id
+        required: true
+        type: string
+      - description: sql number
+        in: path
+        name: number
+        required: true
+        type: string
+      responses:
+        "200":
+          description: OK
+          schema:
+            $ref: '#/definitions/v1.GetAuditPlanAnalysisDataResV1'
+      security:
+      - ApiKeyAuth: []
+      summary: 获取task相关的SQL执行计划和表元数据
+      tags:
+      - audit_plan
+  /v1/projects/{project_name}/audit_plans/{audit_plan_name}/sqls:
+    get:
+      description: get audit plan SQLs
+      operationId: getAuditPlanSQLsV1
+      parameters:
+      - description: project name
+        in: path
+        name: project_name
+        required: true
+        type: string
+      - description: audit plan name
+        in: path
+        name: audit_plan_name
+        required: true
+        type: string
+      - description: page index
+        in: query
+        name: page_index
+        required: true
+        type: integer
+      - description: size of per page
+        in: query
+        name: page_size
+        required: true
+        type: integer
+      responses:
+        "200":
+          description: OK
+          schema:
+            $ref: '#/definitions/v1.GetAuditPlanSQLsResV1'
+      security:
+      - ApiKeyAuth: []
+      summary: 获取指定扫描任务的SQLs信息(不包括扫描结果)
+      tags:
       - audit_plan
   /v1/projects/{project_name}/audit_plans/{audit_plan_name}/sqls/full:
     post:
       deprecated: true
       description: full sync audit plan SQLs
       operationId: fullSyncAuditPlanSQLsV1
->>>>>>> cf1207cb
-      parameters:
-      - description: update system variables request
+      parameters:
+      - description: project name
+        in: path
+        name: project_name
+        required: true
+        type: string
+      - description: audit plan name
+        in: path
+        name: audit_plan_name
+        required: true
+        type: string
+      - description: full sync audit plan SQLs request
         in: body
-        name: instance
+        name: sqls
         required: true
         schema:
-          $ref: '#/definitions/v1.UpdateSystemVariablesReqV1'
+          $ref: '#/definitions/v1.FullSyncAuditPlanSQLsReqV1'
       responses:
         "200":
           description: OK
@@ -5825,768 +4725,14 @@
             $ref: '#/definitions/controller.BaseRes'
       security:
       - ApiKeyAuth: []
-      summary: 修改系统变量
-      tags:
-<<<<<<< HEAD
-      - configuration
-  /v1/custom_rules:
-    get:
-      description: get all custom rule template
-      operationId: getCustomRulesV1
-=======
+      summary: 全量同步SQL到扫描任务
+      tags:
       - audit_plan
   /v1/projects/{project_name}/audit_plans/{audit_plan_name}/sqls/partial:
     post:
       deprecated: true
       description: partial sync audit plan SQLs
       operationId: partialSyncAuditPlanSQLsV1
->>>>>>> cf1207cb
-      parameters:
-      - description: filter db type
-        in: query
-        name: filter_db_type
-        type: string
-      - description: filter desc
-        in: query
-        name: filter_desc
-        type: string
-      responses:
-        "200":
-          description: OK
-          schema:
-            $ref: '#/definitions/v1.GetCustomRulesResV1'
-      security:
-      - ApiKeyAuth: []
-      summary: 自定义规则列表
-      tags:
-      - rule_template
-    post:
-      description: create custom rule
-      operationId: createCustomRuleV1
-      parameters:
-      - description: add custom rule
-        in: body
-        name: instance
-        required: true
-        schema:
-          $ref: '#/definitions/v1.CreateCustomRuleReqV1'
-      responses:
-        "200":
-          description: OK
-          schema:
-            $ref: '#/definitions/controller.BaseRes'
-      security:
-      - ApiKeyAuth: []
-      summary: 添加自定义规则
-      tags:
-      - rule_template
-  /v1/custom_rules/{db_type}/rule_types:
-    get:
-      description: get rule type by db type
-      operationId: getRuleTypeByDBTypeV1
-      parameters:
-      - description: db type
-        in: query
-        name: db_type
-        required: true
-        type: string
-      responses:
-        "200":
-          description: OK
-          schema:
-            $ref: '#/definitions/v1.GetRuleTypeByDBTypeResV1'
-      security:
-      - ApiKeyAuth: []
-      summary: 获取规则分类
-      tags:
-      - rule_template
-  /v1/custom_rules/{rule_id}:
-    delete:
-      description: delete custom rule
-      operationId: deleteCustomRuleV1
-      parameters:
-      - description: rule id
-        in: path
-        name: rule_id
-        required: true
-        type: string
-      responses:
-        "200":
-          description: OK
-          schema:
-            $ref: '#/definitions/controller.BaseRes'
-      security:
-      - ApiKeyAuth: []
-      summary: 删除自定义规则
-      tags:
-      - rule_template
-    get:
-      description: get custom rule by rule_id
-      operationId: getCustomRuleV1
-      parameters:
-      - description: rule id
-        in: path
-        name: rule_id
-        required: true
-        type: string
-      responses:
-        "200":
-          description: OK
-          schema:
-            $ref: '#/definitions/v1.GetCustomRuleResV1'
-      security:
-      - ApiKeyAuth: []
-      summary: 获取自定义规则
-      tags:
-      - rule_template
-    patch:
-      description: update custom rule
-      operationId: updateCustomRuleV1
-      parameters:
-      - description: rule id
-        in: path
-        name: rule_id
-        required: true
-        type: string
-      - description: update custom rule
-        in: body
-        name: instance
-        required: true
-        schema:
-          $ref: '#/definitions/v1.UpdateCustomRuleReqV1'
-      responses:
-        "200":
-          description: OK
-          schema:
-            $ref: '#/definitions/controller.BaseRes'
-      security:
-      - ApiKeyAuth: []
-      summary: 更新自定义规则
-      tags:
-      - rule_template
-  /v1/dashboard:
-    get:
-      description: get dashboard info
-      operationId: getDashboardV1
-      parameters:
-      - description: filter project name
-        in: query
-        name: filter_project_name
-        type: string
-      produces:
-      - application/json
-      responses:
-        "200":
-          description: OK
-          schema:
-            $ref: '#/definitions/v1.GetDashboardResV1'
-      security:
-      - ApiKeyAuth: []
-      summary: 获取 dashboard 信息
-      tags:
-      - dashboard
-  /v1/operation_records:
-    get:
-      description: Get operation record list
-      operationId: getOperationRecordListV1
-      parameters:
-      - description: filter_operate_time_from
-        in: query
-        name: filter_operate_time_from
-        type: string
-      - description: filter_operate_time_to
-        in: query
-        name: filter_operate_time_to
-        type: string
-      - description: filter_operate_project_name
-        in: query
-        name: filter_operate_project_name
-        type: string
-      - description: fuzzy_search_operate_user_name
-        in: query
-        name: fuzzy_search_operate_user_name
-        type: string
-      - description: filter_operate_type_name
-        in: query
-        name: filter_operate_type_name
-        type: string
-      - description: filter_operate_action
-        in: query
-        name: filter_operate_action
-        type: string
-      - description: page_index
-        in: query
-        name: page_index
-        required: true
-        type: integer
-      - description: page_size
-        in: query
-        name: page_size
-        required: true
-        type: integer
-      responses:
-        "200":
-          description: OK
-          schema:
-            $ref: '#/definitions/v1.GetOperationRecordListResV1'
-      security:
-      - ApiKeyAuth: []
-      summary: 获取操作记录列表
-      tags:
-      - OperationRecord
-  /v1/operation_records/exports:
-    get:
-      description: Export operation record list
-      operationId: getExportOperationRecordListV1
-      parameters:
-      - description: filter_operate_time_from
-        in: query
-        name: filter_operate_time_from
-        type: string
-      - description: filter_operate_time_to
-        in: query
-        name: filter_operate_time_to
-        type: string
-      - description: filter_operate_project_name
-        in: query
-        name: filter_operate_project_name
-        type: string
-      - description: fuzzy_search_operate_user_name
-        in: query
-        name: fuzzy_search_operate_user_name
-        type: string
-      - description: filter_operate_type_name
-        in: query
-        name: filter_operate_type_name
-        type: string
-      - description: filter_operate_action
-        in: query
-        name: filter_operate_action
-        type: string
-      responses:
-        "200":
-          description: get export operation record list
-          schema:
-            type: file
-      security:
-      - ApiKeyAuth: []
-      summary: 导出操作记录列表
-      tags:
-      - OperationRecord
-  /v1/operation_records/operation_actions:
-    get:
-      description: Get operation action list
-      operationId: getOperationActionList
-      responses:
-        "200":
-          description: OK
-          schema:
-            $ref: '#/definitions/v1.GetOperationActionListResV1'
-      security:
-      - ApiKeyAuth: []
-      summary: 获取操作内容列表
-      tags:
-      - OperationRecord
-  /v1/operation_records/operation_type_names:
-    get:
-      description: Get operation type name list
-      operationId: GetOperationTypeNameList
-      responses:
-        "200":
-          description: OK
-          schema:
-            $ref: '#/definitions/v1.GetOperationTypeNamesListResV1'
-      security:
-      - ApiKeyAuth: []
-      summary: 获取操作类型名列表
-      tags:
-      - OperationRecord
-  /v1/operations:
-    get:
-      description: get permission operations
-      operationId: GetOperationsV1
-      responses:
-        "200":
-          description: OK
-          schema:
-            $ref: '#/definitions/v1.GetOperationsResV1'
-      security:
-      - ApiKeyAuth: []
-      summary: 获取权限动作列表
-      tags:
-      - operation
-  /v1/projects/{project_name}/audit_plans:
-    get:
-      description: get audit plan info list
-      operationId: getAuditPlansV1
-      parameters:
-      - description: project name
-        in: path
-        name: project_name
-        required: true
-        type: string
-      - description: filter audit plan db type
-        in: query
-        name: filter_audit_plan_db_type
-        type: string
-      - description: fuzzy search audit plan name
-        in: query
-        name: fuzzy_search_audit_plan_name
-        type: string
-      - description: filter audit plan type
-        in: query
-        name: filter_audit_plan_type
-        type: string
-      - description: filter audit plan instance name
-        in: query
-        name: filter_audit_plan_instance_name
-        type: string
-      - description: page index
-        in: query
-        name: page_index
-        required: true
-        type: integer
-      - description: size of per page
-        in: query
-        name: page_size
-        required: true
-        type: integer
-      responses:
-        "200":
-          description: OK
-          schema:
-            $ref: '#/definitions/v1.GetAuditPlansResV1'
-      security:
-      - ApiKeyAuth: []
-      summary: 获取扫描任务信息列表
-      tags:
-      - audit_plan
-    post:
-      consumes:
-      - application/json
-      description: create audit plan
-      operationId: createAuditPlanV1
-      parameters:
-      - description: project name
-        in: path
-        name: project_name
-        required: true
-        type: string
-      - description: create audit plan
-        in: body
-        name: audit_plan
-        required: true
-        schema:
-          $ref: '#/definitions/v1.CreateAuditPlanReqV1'
-      responses:
-        "200":
-          description: OK
-          schema:
-            $ref: '#/definitions/controller.BaseRes'
-      security:
-      - ApiKeyAuth: []
-      summary: 添加扫描任务
-      tags:
-      - audit_plan
-  /v1/projects/{project_name}/audit_plans/{audit_plan_name}/:
-    delete:
-      description: delete audit plan
-      operationId: deleteAuditPlanV1
-      parameters:
-      - description: project name
-        in: path
-        name: project_name
-        required: true
-        type: string
-      - description: audit plan name
-        in: path
-        name: audit_plan_name
-        required: true
-        type: string
-      responses:
-        "200":
-          description: OK
-          schema:
-            $ref: '#/definitions/controller.BaseRes'
-      security:
-      - ApiKeyAuth: []
-      summary: 删除扫描任务
-      tags:
-      - audit_plan
-    get:
-      description: get audit plan
-      operationId: getAuditPlanV1
-      parameters:
-      - description: project name
-        in: path
-        name: project_name
-        required: true
-        type: string
-      - description: audit plan name
-        in: path
-        name: audit_plan_name
-        required: true
-        type: string
-      responses:
-        "200":
-          description: OK
-          schema:
-            $ref: '#/definitions/v1.GetAuditPlanResV1'
-      security:
-      - ApiKeyAuth: []
-      summary: 获取指定扫描任务
-      tags:
-      - audit_plan
-    patch:
-      description: update audit plan
-      operationId: updateAuditPlanV1
-      parameters:
-      - description: project name
-        in: path
-        name: project_name
-        required: true
-        type: string
-      - description: audit plan name
-        in: path
-        name: audit_plan_name
-        required: true
-        type: string
-      - description: update audit plan
-        in: body
-        name: audit_plan
-        required: true
-        schema:
-          $ref: '#/definitions/v1.UpdateAuditPlanReqV1'
-      responses:
-        "200":
-          description: OK
-          schema:
-            $ref: '#/definitions/controller.BaseRes'
-      security:
-      - ApiKeyAuth: []
-      summary: 更新扫描任务
-      tags:
-      - audit_plan
-  /v1/projects/{project_name}/audit_plans/{audit_plan_name}/notify_config:
-    get:
-      description: get audit plan notify config
-      operationId: getAuditPlanNotifyConfigV1
-      parameters:
-      - description: project name
-        in: path
-        name: project_name
-        required: true
-        type: string
-      - description: audit plan name
-        in: path
-        name: audit_plan_name
-        required: true
-        type: string
-      responses:
-        "200":
-          description: OK
-          schema:
-            $ref: '#/definitions/v1.GetAuditPlanNotifyConfigResV1'
-      security:
-      - ApiKeyAuth: []
-      summary: 获取扫描任务消息推送设置
-      tags:
-      - audit_plan
-    patch:
-      description: update audit plan notify config
-      operationId: updateAuditPlanNotifyConfigV1
-      parameters:
-      - description: project name
-        in: path
-        name: project_name
-        required: true
-        type: string
-      - description: audit plan name
-        in: path
-        name: audit_plan_name
-        required: true
-        type: string
-      - description: update audit plan notify config
-        in: body
-        name: config
-        required: true
-        schema:
-          $ref: '#/definitions/v1.UpdateAuditPlanNotifyConfigReqV1'
-      responses:
-        "200":
-          description: OK
-          schema:
-            $ref: '#/definitions/controller.BaseRes'
-      security:
-      - ApiKeyAuth: []
-      summary: 更新扫描任务通知设置
-      tags:
-      - audit_plan
-  /v1/projects/{project_name}/audit_plans/{audit_plan_name}/notify_config/test:
-    get:
-      description: Test audit task message push
-      operationId: testAuditPlanNotifyConfigV1
-      parameters:
-      - description: project name
-        in: path
-        name: project_name
-        required: true
-        type: string
-      - description: audit plan name
-        in: path
-        name: audit_plan_name
-        required: true
-        type: string
-      responses:
-        "200":
-          description: OK
-          schema:
-            $ref: '#/definitions/v1.TestAuditPlanNotifyConfigResV1'
-      security:
-      - ApiKeyAuth: []
-      summary: 测试扫描任务消息推送
-      tags:
-      - audit_plan
-  /v1/projects/{project_name}/audit_plans/{audit_plan_name}/reports:
-    get:
-      description: get audit plan report list
-      operationId: getAuditPlanReportsV1
-      parameters:
-      - description: project name
-        in: path
-        name: project_name
-        required: true
-        type: string
-      - description: audit plan name
-        in: path
-        name: audit_plan_name
-        required: true
-        type: string
-      - description: page index
-        in: query
-        name: page_index
-        required: true
-        type: integer
-      - description: size of per page
-        in: query
-        name: page_size
-        required: true
-        type: integer
-      responses:
-        "200":
-          description: OK
-          schema:
-            $ref: '#/definitions/v1.GetAuditPlanReportsResV1'
-      security:
-      - ApiKeyAuth: []
-      summary: 获取指定扫描任务的报告列表
-      tags:
-      - audit_plan
-  /v1/projects/{project_name}/audit_plans/{audit_plan_name}/reports/{audit_plan_report_id}/:
-    get:
-      description: get audit plan report
-      operationId: getAuditPlanReportV1
-      parameters:
-      - description: project name
-        in: path
-        name: project_name
-        required: true
-        type: string
-      - description: audit plan name
-        in: path
-        name: audit_plan_name
-        required: true
-        type: string
-      - description: audit plan report id
-        in: path
-        name: audit_plan_report_id
-        required: true
-        type: string
-      responses:
-        "200":
-          description: OK
-          schema:
-            $ref: '#/definitions/v1.GetAuditPlanReportResV1'
-      security:
-      - ApiKeyAuth: []
-      summary: 获取指定扫描任务的SQL扫描记录统计信息
-      tags:
-      - audit_plan
-  /v1/projects/{project_name}/audit_plans/{audit_plan_name}/reports/{audit_plan_report_id}/export:
-    get:
-      description: export audit plan report as csv
-      operationId: exportAuditPlanReportV1
-      parameters:
-      - description: project name
-        in: path
-        name: project_name
-        required: true
-        type: string
-      - description: audit plan name
-        in: path
-        name: audit_plan_name
-        required: true
-        type: string
-      - description: audit plan report id
-        in: path
-        name: audit_plan_report_id
-        required: true
-        type: string
-      responses:
-        "200":
-          description: get export audit plan report
-          schema:
-            type: file
-      security:
-      - ApiKeyAuth: []
-      summary: 以csv的形式导出扫描报告
-      tags:
-      - audit_plan
-  /v1/projects/{project_name}/audit_plans/{audit_plan_name}/reports/{audit_plan_report_id}/sqls:
-    get:
-      description: get audit plan report SQLs
-      operationId: getAuditPlanReportsSQLsV1
-      parameters:
-      - description: project name
-        in: path
-        name: project_name
-        required: true
-        type: string
-      - description: audit plan name
-        in: path
-        name: audit_plan_name
-        required: true
-        type: string
-      - description: audit plan report id
-        in: path
-        name: audit_plan_report_id
-        required: true
-        type: string
-      - description: page index
-        in: query
-        name: page_index
-        required: true
-        type: integer
-      - description: size of per page
-        in: query
-        name: page_size
-        required: true
-        type: integer
-      responses:
-        "200":
-          description: OK
-          schema:
-            $ref: '#/definitions/v1.GetAuditPlanReportSQLsResV1'
-      security:
-      - ApiKeyAuth: []
-      summary: 获取指定扫描任务的SQL扫描详情
-      tags:
-      - audit_plan
-  /v1/projects/{project_name}/audit_plans/{audit_plan_name}/reports/{audit_plan_report_id}/sqls/{number}/analysis:
-    get:
-      description: get SQL explain and related table metadata for analysis
-      operationId: getTaskAnalysisData
-      parameters:
-      - description: project name
-        in: path
-        name: project_name
-        required: true
-        type: string
-      - description: audit plan name
-        in: path
-        name: audit_plan_name
-        required: true
-        type: string
-      - description: audit plan report id
-        in: path
-        name: audit_plan_report_id
-        required: true
-        type: string
-      - description: sql number
-        in: path
-        name: number
-        required: true
-        type: string
-      responses:
-        "200":
-          description: OK
-          schema:
-            $ref: '#/definitions/v1.GetAuditPlanAnalysisDataResV1'
-      security:
-      - ApiKeyAuth: []
-      summary: 获取task相关的SQL执行计划和表元数据
-      tags:
-      - audit_plan
-  /v1/projects/{project_name}/audit_plans/{audit_plan_name}/sqls:
-    get:
-      description: get audit plan SQLs
-      operationId: getAuditPlanSQLsV1
-      parameters:
-      - description: project name
-        in: path
-        name: project_name
-        required: true
-        type: string
-      - description: audit plan name
-        in: path
-        name: audit_plan_name
-        required: true
-        type: string
-      - description: page index
-        in: query
-        name: page_index
-        required: true
-        type: integer
-      - description: size of per page
-        in: query
-        name: page_size
-        required: true
-        type: integer
-      responses:
-        "200":
-          description: OK
-          schema:
-            $ref: '#/definitions/v1.GetAuditPlanSQLsResV1'
-      security:
-      - ApiKeyAuth: []
-      summary: 获取指定扫描任务的SQLs信息(不包括扫描结果)
-      tags:
-      - audit_plan
-  /v1/projects/{project_name}/audit_plans/{audit_plan_name}/sqls/full:
-    post:
-      description: full sync audit plan SQLs
-      operationId: fullSyncAuditPlanSQLsV1
-      parameters:
-      - description: project name
-        in: path
-        name: project_name
-        required: true
-        type: string
-      - description: audit plan name
-        in: path
-        name: audit_plan_name
-        required: true
-        type: string
-      - description: full sync audit plan SQLs request
-        in: body
-        name: sqls
-        required: true
-        schema:
-          $ref: '#/definitions/v1.FullSyncAuditPlanSQLsReqV1'
-      responses:
-        "200":
-          description: OK
-          schema:
-            $ref: '#/definitions/controller.BaseRes'
-      security:
-      - ApiKeyAuth: []
-      summary: 全量同步SQL到扫描任务
-      tags:
-      - audit_plan
-  /v1/projects/{project_name}/audit_plans/{audit_plan_name}/sqls/partial:
-    post:
-      description: partial sync audit plan SQLs
-      operationId: partialSyncAuditPlanSQLsV1
       parameters:
       - description: project name
         in: path
@@ -6896,14 +5042,8 @@
       - instance
   /v1/projects/{project_name}/instances/{instance_name}/schemas/{schema_name}/tables/{table_name}/metadata:
     get:
-<<<<<<< HEAD
       description: get table metadata
       operationId: getTableMetadata
-=======
-      deprecated: true
-      description: get sql manage list
-      operationId: GetSqlManageList
->>>>>>> cf1207cb
       parameters:
       - description: project name
         in: path
@@ -6925,7 +5065,6 @@
         name: table_name
         required: true
         type: string
-<<<<<<< HEAD
       responses:
         "200":
           description: OK
@@ -6945,19 +5084,6 @@
         in: path
         name: project_name
         required: true
-=======
-      - description: fuzzy search schema name
-        in: query
-        name: fuzzy_search_schema_name
-        type: string
-      - description: sort field
-        enum:
-        - first_appear_timestamp
-        - last_receive_timestamp
-        - fp_count
-        in: query
-        name: sort_field
->>>>>>> cf1207cb
         type: string
       - description: instances
         in: body
@@ -7066,88 +5192,10 @@
         name: project_name
         required: true
         type: string
-<<<<<<< HEAD
       - description: rule template name
         in: path
         name: rule_template_name
         required: true
-=======
-      - description: fuzzy search sql fingerprint
-        in: query
-        name: fuzzy_search_sql_fingerprint
-        type: string
-      - description: assignee
-        in: query
-        name: filter_assignee
-        type: string
-      - description: instance name
-        in: query
-        name: filter_instance_name
-        type: string
-      - description: source
-        enum:
-        - audit_plan
-        - sql_audit_record
-        in: query
-        name: filter_source
-        type: string
-      - description: audit level
-        enum:
-        - normal
-        - notice
-        - warn
-        - error
-        in: query
-        name: filter_audit_level
-        type: string
-      - description: last audit start time from
-        in: query
-        name: filter_last_audit_start_time_from
-        type: string
-      - description: last audit start time to
-        in: query
-        name: filter_last_audit_start_time_to
-        type: string
-      - description: status
-        enum:
-        - unhandled
-        - solved
-        - ignored
-        - manual_audited
-        in: query
-        name: filter_status
-        type: string
-      - description: db type
-        in: query
-        name: filter_db_type
-        type: string
-      - description: rule name
-        in: query
-        name: filter_rule_name
-        type: string
-      - description: fuzzy search endpoint
-        in: query
-        name: fuzzy_search_endpoint
-        type: string
-      - description: fuzzy search schema name
-        in: query
-        name: fuzzy_search_schema_name
-        type: string
-      - description: sort field
-        enum:
-        - first_appear_timestamp
-        - last_receive_timestamp
-        - fp_count
-        in: query
-        name: sort_field
-        type: string
-      - description: sort order
-        enum:
-        - asc
-        - desc
-        in: query
-        name: sort_order
->>>>>>> cf1207cb
         type: string
       responses:
         "200":
@@ -7482,6 +5530,7 @@
       - sql_audit_record
   /v1/projects/{project_name}/sql_manages:
     get:
+      deprecated: true
       description: get sql manage list
       operationId: GetSqlManageList
       parameters:
@@ -7547,6 +5596,10 @@
         in: query
         name: fuzzy_search_endpoint
         type: string
+      - description: fuzzy search schema name
+        in: query
+        name: fuzzy_search_schema_name
+        type: string
       - description: sort field
         enum:
         - first_appear_timestamp
@@ -7674,6 +5727,10 @@
       - description: fuzzy search endpoint
         in: query
         name: fuzzy_search_endpoint
+        type: string
+      - description: fuzzy search schema name
+        in: query
+        name: fuzzy_search_schema_name
         type: string
       - description: sort field
         enum:
@@ -9740,8 +7797,6 @@
       summary: 获取task相关的SQL执行计划和表元数据
       tags:
       - audit_plan
-<<<<<<< HEAD
-=======
   /v2/projects/{project_name}/audit_plans/{audit_plan_name}/sqls/full:
     post:
       description: full sync audit plan SQLs
@@ -9804,88 +7859,6 @@
       summary: 增量同步SQL到扫描任务
       tags:
       - audit_plan
-  /v2/projects/{project_name}/instances:
-    get:
-      description: get instance info list
-      operationId: getInstanceListV2
-      parameters:
-      - description: project name
-        in: path
-        name: project_name
-        required: true
-        type: string
-      - description: filter instance name
-        in: query
-        name: filter_instance_name
-        type: string
-      - description: filter db type
-        in: query
-        name: filter_db_type
-        type: string
-      - description: filter db host
-        in: query
-        name: filter_db_host
-        type: string
-      - description: filter db port
-        in: query
-        name: filter_db_port
-        type: string
-      - description: filter db user
-        in: query
-        name: filter_db_user
-        type: string
-      - description: filter rule template name
-        in: query
-        name: filter_rule_template_name
-        type: string
-      - description: page index
-        in: query
-        name: page_index
-        required: true
-        type: integer
-      - description: size of per page
-        in: query
-        name: page_size
-        required: true
-        type: integer
-      responses:
-        "200":
-          description: OK
-          schema:
-            $ref: '#/definitions/v2.GetInstancesResV2'
-      security:
-      - ApiKeyAuth: []
-      summary: 获取实例信息列表
-      tags:
-      - instance
-    post:
-      consumes:
-      - application/json
-      description: create a instance
-      operationId: createInstanceV2
-      parameters:
-      - description: project name
-        in: path
-        name: project_name
-        required: true
-        type: string
-      - description: add instance
-        in: body
-        name: instance
-        required: true
-        schema:
-          $ref: '#/definitions/v2.CreateInstanceReqV2'
-      responses:
-        "200":
-          description: OK
-          schema:
-            $ref: '#/definitions/controller.BaseRes'
-      security:
-      - ApiKeyAuth: []
-      summary: 添加实例
-      tags:
-      - instance
->>>>>>> cf1207cb
   /v2/projects/{project_name}/instances/{instance_name}/:
     get:
       description: get instance db
