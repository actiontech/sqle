basePath: /
definitions:
  controller.BaseRes:
    properties:
      code:
        example: 0
        type: integer
      message:
        example: ok
        type: string
    type: object
  v1.AffectRows:
    properties:
      count:
        type: integer
      err_message:
        type: string
    type: object
  v1.AuditPlanCount:
    properties:
      audit_plan_count:
        type: integer
      audit_plan_desc:
        type: string
      audit_plan_type:
        type: string
    type: object
  v1.AuditPlanMetaV1:
    properties:
      audit_plan_params:
        items:
          $ref: '#/definitions/v1.AuditPlanParamResV1'
        type: array
      audit_plan_type:
        type: string
      audit_plan_type_desc:
        type: string
      instance_type:
        type: string
    type: object
  v1.AuditPlanParamReqV1:
    properties:
      key:
        type: string
      value:
        type: string
    type: object
  v1.AuditPlanParamResV1:
    properties:
      desc:
        type: string
      key:
        type: string
      type:
        enum:
        - string
        - int
        - bool
        type: string
      value:
        type: string
    type: object
  v1.AuditPlanReportResV1:
    properties:
      audit_level:
        enum:
        - normal
        - notice
        - warn
        - error
        - ""
        type: string
      audit_plan_report_id:
        example: "1"
        type: string
      audit_plan_report_timestamp:
        example: RFC3339
        type: string
      pass_rate:
        type: number
      score:
        type: integer
    type: object
  v1.AuditPlanReportSQLResV1:
    properties:
      audit_plan_report_sql:
        example: select * from t1 where id = 1
        type: string
      audit_plan_report_sql_audit_result:
        example: same format as task audit result
        type: string
      number:
        example: 1
        type: integer
    type: object
  v1.AuditPlanResV1:
    properties:
      audit_plan_cron:
        example: 0 */2 * * *
        type: string
      audit_plan_db_type:
        example: mysql
        type: string
      audit_plan_instance_database:
        example: app1
        type: string
      audit_plan_instance_name:
        example: test_mysql
        type: string
      audit_plan_meta:
        $ref: '#/definitions/v1.AuditPlanMetaV1'
        type: object
      audit_plan_name:
        example: audit_for_java_app1
        type: string
      audit_plan_token:
        example: it's a JWT Token for scanner
        type: string
      rule_template_name:
        example: default_MySQL
        type: string
    type: object
  v1.AuditPlanSQLHeadV1:
    properties:
      desc:
        type: string
      name:
        type: string
      type:
        enum:
        - sql
        type: string
    type: object
  v1.AuditPlanSQLReqV1:
    properties:
      audit_plan_sql_counter:
        example: "6"
        type: string
      audit_plan_sql_fingerprint:
        example: select * from t1 where id = ?
        type: string
      audit_plan_sql_last_receive_text:
        example: select * from t1 where id = 1
        type: string
      audit_plan_sql_last_receive_timestamp:
        example: RFC3339
        type: string
      audit_plan_sql_schema:
        example: db1
        type: string
      db_user:
        example: database_user001
        type: string
      endpoint:
        example: 10.186.1.2
        type: string
      first_query_at:
        example: "2023-09-12T02:48:01.317880Z"
        type: string
      query_time_avg:
        example: 3.22
        type: number
      query_time_max:
        example: 5.22
        type: number
    type: object
  v1.AuditPlanSQLResV1:
    properties:
      head:
        items:
          $ref: '#/definitions/v1.AuditPlanSQLHeadV1'
        type: array
      rows:
        items:
          additionalProperties:
            type: string
          type: object
        type: array
    type: object
  v1.AuditPlanTypesV1:
    properties:
      desc:
        type: string
      instance_type:
        enum:
        - MySQL
        - Oracle
        - TiDB
        - OceanBase For MySQL
        - ""
        type: string
      type:
        type: string
    type: object
  v1.AuditResDataV1:
    properties:
      audit_level:
        enum:
        - normal
        - notice
        - warn
        - error
        - ""
        type: string
      pass_rate:
        type: number
      score:
        type: integer
      sql_results:
        items:
          $ref: '#/definitions/v1.AuditSQLResV1'
        type: array
    type: object
  v1.AuditResult:
    properties:
      level:
        example: warn
        type: string
      message:
        example: 避免使用不必要的内置函数md5()
        type: string
      rule_name:
        type: string
    type: object
  v1.AuditSQLResV1:
    properties:
      audit_level:
        type: string
      audit_result:
        type: string
      exec_sql:
        type: string
      number:
        type: integer
    type: object
  v1.AuditTaskGroupRes:
    properties:
      task_group_id:
        type: integer
      tasks:
        items:
          $ref: '#/definitions/v1.AuditTaskResV1'
        type: array
    type: object
  v1.AuditTaskGroupResV1:
    properties:
      code:
        example: 0
        type: integer
      data:
        $ref: '#/definitions/v1.AuditTaskGroupRes'
        type: object
      message:
        example: ok
        type: string
    type: object
  v1.AuditTaskResV1:
    properties:
      audit_level:
        enum:
        - normal
        - notice
        - warn
        - error
        - ""
        type: string
      exec_end_time:
        type: string
      exec_start_time:
        type: string
      instance_db_type:
        type: string
      instance_name:
        type: string
      instance_schema:
        example: db1
        type: string
      pass_rate:
        type: number
      score:
        type: integer
      sql_source:
        enum:
        - form_data
        - sql_file
        - mybatis_xml_file
        - audit_plan
        type: string
      status:
        enum:
        - initialized
        - audited
        - executing
        - exec_success
        - exec_failed
        - manually_executed
        type: string
      task_id:
        type: integer
    type: object
  v1.AuditTaskSQLContentResV1:
    properties:
      sql:
        example: alter table tb1 drop columns c1
        type: string
    type: object
  v1.AuditTaskSQLResV1:
    properties:
      audit_level:
        type: string
      audit_result:
        type: string
      audit_status:
        type: string
      description:
        type: string
      exec_result:
        type: string
      exec_sql:
        type: string
      exec_status:
        type: string
      number:
        type: integer
      rollback_sql:
        type: string
    type: object
  v1.AuditTasksGroupResV1:
    properties:
      task_group_id:
        type: integer
    type: object
  v1.AuditWhitelistResV1:
    properties:
      audit_whitelist_id:
        type: integer
      desc:
        type: string
      match_type:
        type: string
      value:
        type: string
    type: object
  v1.AuditedSQLCount:
    properties:
      risk_sql_count:
        type: integer
      total_sql_count:
        type: integer
    type: object
  v1.BatchCancelWorkflowsReqV1:
    properties:
      workflow_names:
        items:
          type: string
        type: array
    type: object
  v1.BatchCheckInstanceConnectionsReqV1:
    properties:
      instances:
        items:
          $ref: '#/definitions/v1.InstanceForCheckConnection'
        type: array
    type: object
  v1.BatchCompleteWorkflowsReqV1:
    properties:
      workflow_names:
        items:
          type: string
        type: array
    type: object
  v1.BatchGetInstanceConnectionsResV1:
    properties:
      code:
        example: 0
        type: integer
      data:
        items:
          $ref: '#/definitions/v1.InstanceConnectionResV1'
        type: array
      message:
        example: ok
        type: string
    type: object
  v1.BatchUpdateSqlManageReq:
    properties:
      assignees:
        items:
          type: string
        type: array
      remark:
        type: string
      sql_manage_id_list:
        items:
          type: integer
        type: array
      status:
        enum:
        - solved
        - ignored
        - manual_audited
        type: string
    type: object
  v1.CheckLicenseResV1:
    properties:
      code:
        example: 0
        type: integer
      content:
        type: string
      license:
        items:
          $ref: '#/definitions/v1.LicenseItem'
        type: array
      message:
        example: ok
        type: string
    type: object
  v1.CloneProjectRuleTemplateReqV1:
    properties:
      desc:
        type: string
      new_rule_template_name:
        type: string
    type: object
  v1.CloneRuleTemplateReqV1:
    properties:
      desc:
        type: string
      new_rule_template_name:
        type: string
    type: object
  v1.CompanyNotice:
    properties:
      notice_str:
        type: string
    type: object
  v1.CreateAuditPlanReqV1:
    properties:
      audit_plan_cron:
        example: 0 */2 * * *
        type: string
      audit_plan_instance_database:
        example: app1
        type: string
      audit_plan_instance_name:
        example: test_mysql
        type: string
      audit_plan_instance_type:
        example: mysql
        type: string
      audit_plan_name:
        example: audit_plan_for_java_repo_1
        type: string
      audit_plan_params:
        items:
          $ref: '#/definitions/v1.AuditPlanParamReqV1'
        type: array
      audit_plan_type:
        example: slow log
        type: string
      rule_template_name:
        example: default_MySQL
        type: string
    type: object
  v1.CreateAuditTasksGroupReqV1:
    properties:
      instances:
        items:
          $ref: '#/definitions/v1.InstanceForCreatingTask'
        type: array
    type: object
  v1.CreateAuditTasksGroupResV1:
    properties:
      code:
        example: 0
        type: integer
      data:
        $ref: '#/definitions/v1.AuditTasksGroupResV1'
        type: object
      message:
        example: ok
        type: string
    type: object
  v1.CreateAuditWhitelistReqV1:
    properties:
      desc:
        example: used for rapid release
        type: string
      match_type:
        enum:
        - exact_match
        - fp_match
        example: exact_match
        type: string
      value:
        example: create table
        type: string
    type: object
  v1.CreateCustomRuleReqV1:
    properties:
      annotation:
        example: this is test rule
        type: string
      db_type:
        example: MySQL
        type: string
      desc:
        example: this is test rule
        type: string
      level:
        enum:
        - normal
        - notice
        - warn
        - error
        example: notice
        type: string
      rule_script:
        type: string
      type:
        example: DDL规则
        type: string
    type: object
  v1.CreateProjectRuleTemplateReqV1:
    properties:
      db_type:
        type: string
      desc:
        type: string
      rule_list:
        items:
          $ref: '#/definitions/v1.RuleReqV1'
        type: array
      rule_template_name:
        type: string
    type: object
  v1.CreateRuleTemplateReqV1:
    properties:
      db_type:
        type: string
      desc:
        type: string
      rule_list:
        items:
          $ref: '#/definitions/v1.RuleReqV1'
        type: array
      rule_template_name:
        type: string
    type: object
  v1.CreateSQLAuditRecordResV1:
    properties:
      code:
        example: 0
        type: integer
      data:
        $ref: '#/definitions/v1.SQLAuditRecordResData'
        type: object
      message:
        example: ok
        type: string
    type: object
  v1.CreateWorkflowReqV1:
    properties:
      desc:
        type: string
      task_ids:
        items:
          type: integer
        type: array
      workflow_subject:
        type: string
    type: object
  v1.CustomRuleResV1:
    properties:
      annotation:
        example: this is test rule
        type: string
      db_type:
        example: MySQL
        type: string
      desc:
        example: this is test rule
        type: string
      level:
        enum:
        - normal
        - notice
        - warn
        - error
        example: notice
        type: string
      rule_id:
        type: string
      rule_script:
        type: string
      type:
        example: DDL规则
        type: string
    type: object
  v1.DBTypeAuditPlan:
    properties:
      data:
        items:
          $ref: '#/definitions/v1.AuditPlanCount'
        type: array
      db_type:
        type: string
    type: object
  v1.DBTypeHealth:
    properties:
      db_type:
        type: string
      health_instance_names:
        items:
          type: string
        type: array
      unhealth_instance_names:
        items:
          type: string
        type: array
    type: object
  v1.DashboardResV1:
    properties:
      workflow_statistics:
        $ref: '#/definitions/v1.WorkflowStatisticsResV1'
        type: object
    type: object
  v1.DingTalkConfigurationV1:
    properties:
      app_key:
        type: string
      is_enable_ding_talk_notify:
        type: boolean
    type: object
  v1.DirectAuditFileReqV1:
    properties:
      file_contents:
        description: |-
          调用方不应该关心SQL是否被完美的拆分成独立的条目, 拆分SQL由SQLE实现
          每个数组元素是一个文件内容
        example:
        - select * from t1; select * from t2;
        items:
          type: string
        type: array
      instance_name:
        example: instance1
        type: string
      instance_type:
        example: MySQL
        type: string
      project_name:
        example: project1
        type: string
      schema_name:
        example: schema1
        type: string
      sql_type:
        enum:
        - sql
        - mybatis
        - ""
        example: sql
        type: string
    type: object
  v1.DirectAuditReqV1:
    properties:
      instance_name:
        example: instance1
        type: string
      instance_type:
        example: MySQL
        type: string
      project_name:
        example: project1
        type: string
      schema_name:
        example: schema1
        type: string
      sql_content:
        description: 调用方不应该关心SQL是否被完美的拆分成独立的条目, 拆分SQL由SQLE实现
        example: select * from t1; select * from t2;
        type: string
      sql_type:
        enum:
        - sql
        - mybatis
        - ""
        example: sql
        type: string
    type: object
  v1.DirectAuditResV1:
    properties:
      code:
        example: 0
        type: integer
      data:
        $ref: '#/definitions/v1.AuditResDataV1'
        type: object
      message:
        example: ok
        type: string
    type: object
  v1.DirectGetSQLAnalysisResV1:
    properties:
      code:
        example: 0
        type: integer
      data:
        items:
          $ref: '#/definitions/v1.SqlAnalysisResDataV1'
        type: array
      message:
        example: ok
        type: string
    type: object
  v1.DriversResV1:
    properties:
      driver_name_list:
        items:
          type: string
        type: array
    type: object
  v1.ExplainClassicResult:
    properties:
      head:
        items:
          $ref: '#/definitions/v1.TableMetaItemHeadResV1'
        type: array
      rows:
        items:
          additionalProperties:
            type: string
          type: object
        type: array
    type: object
  v1.FeishuConfigurationV1:
    properties:
      app_id:
        type: string
      is_feishu_notification_enabled:
        type: boolean
    type: object
  v1.FullSyncAuditPlanSQLsReqV1:
    properties:
      audit_plan_sql_list:
        items:
          $ref: '#/definitions/v1.AuditPlanSQLReqV1'
        type: array
    type: object
  v1.GetAuditPlanAnalysisDataResV1:
    properties:
      code:
        example: 0
        type: integer
      data:
        $ref: '#/definitions/v1.GetSQLAnalysisDataResItemV1'
        type: object
      message:
        example: ok
        type: string
    type: object
  v1.GetAuditPlanMetasResV1:
    properties:
      code:
        example: 0
        type: integer
      data:
        items:
          $ref: '#/definitions/v1.AuditPlanMetaV1'
        type: array
      message:
        example: ok
        type: string
    type: object
  v1.GetAuditPlanNotifyConfigResDataV1:
    properties:
      enable_email_notify:
        type: boolean
      enable_web_hook_notify:
        type: boolean
      notify_interval:
        type: integer
      notify_level:
        type: string
      web_hook_template:
        type: string
      web_hook_url:
        type: string
    type: object
  v1.GetAuditPlanNotifyConfigResV1:
    properties:
      code:
        example: 0
        type: integer
      data:
        $ref: '#/definitions/v1.GetAuditPlanNotifyConfigResDataV1'
        type: object
      message:
        example: ok
        type: string
    type: object
  v1.GetAuditPlanReportResV1:
    properties:
      code:
        example: 0
        type: integer
      data:
        $ref: '#/definitions/v1.AuditPlanReportResV1'
        type: object
      message:
        example: ok
        type: string
    type: object
  v1.GetAuditPlanReportSQLsResV1:
    properties:
      code:
        example: 0
        type: integer
      data:
        items:
          $ref: '#/definitions/v1.AuditPlanReportSQLResV1'
        type: array
      message:
        example: ok
        type: string
      total_nums:
        type: integer
    type: object
  v1.GetAuditPlanReportsResV1:
    properties:
      code:
        example: 0
        type: integer
      data:
        items:
          $ref: '#/definitions/v1.AuditPlanReportResV1'
        type: array
      message:
        example: ok
        type: string
      total_nums:
        type: integer
    type: object
  v1.GetAuditPlanResV1:
    properties:
      code:
        example: 0
        type: integer
      data:
        $ref: '#/definitions/v1.AuditPlanResV1'
        type: object
      message:
        example: ok
        type: string
    type: object
  v1.GetAuditPlanSQLsResV1:
    properties:
      code:
        example: 0
        type: integer
      data:
        $ref: '#/definitions/v1.AuditPlanSQLResV1'
        type: object
      message:
        example: ok
        type: string
      total_nums:
        type: integer
    type: object
  v1.GetAuditPlanTypesResV1:
    properties:
      code:
        example: 0
        type: integer
      data:
        items:
          $ref: '#/definitions/v1.AuditPlanTypesV1'
        type: array
      message:
        example: ok
        type: string
    type: object
  v1.GetAuditPlansResV1:
    properties:
      code:
        example: 0
        type: integer
      data:
        items:
          $ref: '#/definitions/v1.AuditPlanResV1'
        type: array
      message:
        example: ok
        type: string
      total_nums:
        type: integer
    type: object
  v1.GetAuditTaskResV1:
    properties:
      code:
        example: 0
        type: integer
      data:
        $ref: '#/definitions/v1.AuditTaskResV1'
        type: object
      message:
        example: ok
        type: string
    type: object
  v1.GetAuditTaskSQLContentResV1:
    properties:
      code:
        example: 0
        type: integer
      data:
        $ref: '#/definitions/v1.AuditTaskSQLContentResV1'
        type: object
      message:
        example: ok
        type: string
    type: object
  v1.GetAuditTaskSQLsResV1:
    properties:
      code:
        example: 0
        type: integer
      data:
        items:
          $ref: '#/definitions/v1.AuditTaskSQLResV1'
        type: array
      message:
        example: ok
        type: string
      total_nums:
        type: integer
    type: object
  v1.GetAuditWhitelistResV1:
    properties:
      code:
        example: 0
        type: integer
      data:
        items:
          $ref: '#/definitions/v1.AuditWhitelistResV1'
        type: array
      message:
        example: ok
        type: string
      total_nums:
        type: integer
    type: object
  v1.GetCompanyNoticeResp:
    properties:
      code:
        example: 0
        type: integer
      data:
        $ref: '#/definitions/v1.CompanyNotice'
        type: object
      message:
        example: ok
        type: string
    type: object
  v1.GetCustomRuleResV1:
    properties:
      code:
        example: 0
        type: integer
      data:
        $ref: '#/definitions/v1.CustomRuleResV1'
        type: object
      message:
        example: ok
        type: string
    type: object
  v1.GetCustomRulesResV1:
    properties:
      code:
        example: 0
        type: integer
      data:
        items:
          $ref: '#/definitions/v1.CustomRuleResV1'
        type: array
      message:
        example: ok
        type: string
    type: object
  v1.GetDashboardResV1:
    properties:
      code:
        example: 0
        type: integer
      data:
        $ref: '#/definitions/v1.DashboardResV1'
        type: object
      message:
        example: ok
        type: string
    type: object
  v1.GetDingTalkConfigurationResV1:
    properties:
      code:
        example: 0
        type: integer
      data:
        $ref: '#/definitions/v1.DingTalkConfigurationV1'
        type: object
      message:
        example: ok
        type: string
    type: object
  v1.GetDriversResV1:
    properties:
      code:
        example: 0
        type: integer
      data:
        $ref: '#/definitions/v1.DriversResV1'
        type: object
      message:
        example: ok
        type: string
    type: object
  v1.GetFeishuAuditConfigurationResV1:
    properties:
      code:
        example: 0
        type: integer
      data:
        $ref: '#/definitions/v1.FeishuConfigurationV1'
        type: object
      message:
        example: ok
        type: string
    type: object
  v1.GetInstanceConnectableResV1:
    properties:
      code:
        example: 0
        type: integer
      data:
        $ref: '#/definitions/v1.InstanceConnectableResV1'
        type: object
      message:
        example: ok
        type: string
    type: object
  v1.GetInstanceHealthResV1:
    properties:
      code:
        example: 0
        type: integer
      data:
        items:
          $ref: '#/definitions/v1.DBTypeHealth'
        type: array
      message:
        example: ok
        type: string
    type: object
  v1.GetInstanceSchemaResV1:
    properties:
      code:
        example: 0
        type: integer
      data:
        $ref: '#/definitions/v1.InstanceSchemaResV1'
        type: object
      message:
        example: ok
        type: string
    type: object
  v1.GetInstanceTipsResV1:
    properties:
      code:
        example: 0
        type: integer
      data:
        items:
          $ref: '#/definitions/v1.InstanceTipResV1'
        type: array
      message:
        example: ok
        type: string
    type: object
  v1.GetInstancesTypePercentResV1:
    properties:
      code:
        example: 0
        type: integer
      data:
        $ref: '#/definitions/v1.InstancesTypePercentV1'
        type: object
      message:
        example: ok
        type: string
    type: object
  v1.GetLicenseResV1:
    properties:
      code:
        example: 0
        type: integer
      content:
        type: string
      license:
        items:
          $ref: '#/definitions/v1.LicenseItem'
        type: array
      message:
        example: ok
        type: string
    type: object
  v1.GetLicenseUsageResV1:
    properties:
      code:
        example: 0
        type: integer
      data:
        $ref: '#/definitions/v1.LicenseUsageV1'
        type: object
      message:
        example: ok
        type: string
    type: object
  v1.GetOperationActionListResV1:
    properties:
      code:
        example: 0
        type: integer
      data:
        items:
          $ref: '#/definitions/v1.OperationActionList'
        type: array
      message:
        example: ok
        type: string
    type: object
  v1.GetOperationRecordListResV1:
    properties:
      code:
        example: 0
        type: integer
      data:
        items:
          $ref: '#/definitions/v1.OperationRecordList'
        type: array
      message:
        example: ok
        type: string
      total_nums:
        type: integer
    type: object
  v1.GetOperationTypeNamesListResV1:
    properties:
      code:
        example: 0
        type: integer
      data:
        items:
          $ref: '#/definitions/v1.OperationTypeNameList'
        type: array
      message:
        example: ok
        type: string
    type: object
  v1.GetOperationsResV1:
    properties:
      code:
        example: 0
        type: integer
      data:
        items:
          $ref: '#/definitions/v1.OperationResV1'
        type: array
      message:
        example: ok
        type: string
    type: object
  v1.GetProjectRuleTemplateResV1:
    properties:
      code:
        example: 0
        type: integer
      data:
        $ref: '#/definitions/v1.RuleProjectTemplateDetailResV1'
        type: object
      message:
        example: ok
        type: string
    type: object
  v1.GetProjectRuleTemplatesResV1:
    properties:
      code:
        example: 0
        type: integer
      data:
        items:
          $ref: '#/definitions/v1.ProjectRuleTemplateResV1'
        type: array
      message:
        example: ok
        type: string
      total_nums:
        type: integer
    type: object
  v1.GetProjectScoreResV1:
    properties:
      code:
        example: 0
        type: integer
      data:
        $ref: '#/definitions/v1.ProjectScore'
        type: object
      message:
        example: ok
        type: string
    type: object
  v1.GetProjectStatisticsResDataV1:
    properties:
      audit_plan_total:
        type: integer
      instance_total:
        type: integer
      member_total:
        type: integer
      rule_template_total:
        type: integer
      whitelist_total:
        type: integer
      workflow_total:
        type: integer
    type: object
  v1.GetProjectStatisticsResV1:
    properties:
      code:
        example: 0
        type: integer
      data:
        $ref: '#/definitions/v1.GetProjectStatisticsResDataV1'
        type: object
      message:
        example: ok
        type: string
    type: object
  v1.GetRiskAuditPlanResV1:
    properties:
      code:
        example: 0
        type: integer
      data:
        items:
          $ref: '#/definitions/v1.RiskAuditPlan'
        type: array
      message:
        example: ok
        type: string
    type: object
  v1.GetRoleUserCountResV1:
    properties:
      code:
        example: 0
        type: integer
      data:
        items:
          $ref: '#/definitions/v1.RoleUserCount'
        type: array
      message:
        example: ok
        type: string
    type: object
  v1.GetRuleKnowledgeResV1:
    properties:
      code:
        example: 0
        type: integer
      data:
        $ref: '#/definitions/v1.RuleKnowledgeResV1'
        type: object
      message:
        example: ok
        type: string
    type: object
  v1.GetRuleTemplateResV1:
    properties:
      code:
        example: 0
        type: integer
      data:
        $ref: '#/definitions/v1.RuleTemplateDetailResV1'
        type: object
      message:
        example: ok
        type: string
    type: object
  v1.GetRuleTemplateTipsResV1:
    properties:
      code:
        example: 0
        type: integer
      data:
        items:
          $ref: '#/definitions/v1.RuleTemplateTipResV1'
        type: array
      message:
        example: ok
        type: string
    type: object
  v1.GetRuleTemplatesResV1:
    properties:
      code:
        example: 0
        type: integer
      data:
        items:
          $ref: '#/definitions/v1.RuleTemplateResV1'
        type: array
      message:
        example: ok
        type: string
      total_nums:
        type: integer
    type: object
  v1.GetRuleTypeByDBTypeResV1:
    properties:
      code:
        example: 0
        type: integer
      data:
        items:
          $ref: '#/definitions/v1.RuleTypeV1'
        type: array
      message:
        example: ok
        type: string
    type: object
  v1.GetRulesResV1:
    properties:
      code:
        example: 0
        type: integer
      data:
        items:
          $ref: '#/definitions/v1.RuleResV1'
        type: array
      message:
        example: ok
        type: string
    type: object
  v1.GetSQLAnalysisDataResItemV1:
    properties:
      sql_explain:
        $ref: '#/definitions/v1.SQLExplain'
        type: object
      table_metas:
        items:
          $ref: '#/definitions/v1.TableMeta'
        type: array
    type: object
  v1.GetSQLAuditRecordResV1:
    properties:
      code:
        example: 0
        type: integer
      data:
        $ref: '#/definitions/v1.SQLAuditRecord'
        type: object
      message:
        example: ok
        type: string
    type: object
  v1.GetSQLAuditRecordTagTipsResV1:
    properties:
      code:
        example: 0
        type: integer
      data:
        items:
          type: string
        type: array
      message:
        example: ok
        type: string
    type: object
  v1.GetSQLAuditRecordsResV1:
    properties:
      code:
        example: 0
        type: integer
      data:
        items:
          $ref: '#/definitions/v1.SQLAuditRecord'
        type: array
      message:
        example: ok
        type: string
      total_nums:
        type: integer
    type: object
  v1.GetSqlAverageExecutionTimeResV1:
    properties:
      code:
        example: 0
        type: integer
      data:
        items:
          $ref: '#/definitions/v1.SqlAverageExecutionTime'
        type: array
      message:
        example: ok
        type: string
    type: object
  v1.GetSqlExecutionFailPercentResV1:
    properties:
      code:
        example: 0
        type: integer
      data:
        items:
          $ref: '#/definitions/v1.SqlExecutionFailPercent'
        type: array
      message:
        example: ok
        type: string
    type: object
  v1.GetSqlManageListResp:
    properties:
      code:
        example: 0
        type: integer
      data:
        items:
          $ref: '#/definitions/v1.SqlManage'
        type: array
      message:
        example: ok
        type: string
      sql_manage_bad_num:
        type: integer
      sql_manage_optimized_num:
        type: integer
      sql_manage_total_num:
        type: integer
    type: object
  v1.GetSqlManageRuleTipsResp:
    properties:
      code:
        example: 0
        type: integer
      data:
        items:
          $ref: '#/definitions/v1.RuleTips'
        type: array
      message:
        example: ok
        type: string
    type: object
  v1.GetSystemVariablesResV1:
    properties:
      code:
        example: 0
        type: integer
      data:
        $ref: '#/definitions/v1.SystemVariablesResV1'
        type: object
      message:
        example: ok
        type: string
    type: object
  v1.GetTableMetadataResV1:
    properties:
      code:
        example: 0
        type: integer
      data:
        $ref: '#/definitions/v1.InstanceTableMeta'
        type: object
      message:
        example: ok
        type: string
    type: object
  v1.GetTaskAnalysisDataResItemV1:
    properties:
      sql_explain:
        $ref: '#/definitions/v1.SQLExplain'
        type: object
      table_metas:
        items:
          $ref: '#/definitions/v1.TableMeta'
        type: array
    type: object
  v1.GetTaskAnalysisDataResV1:
    properties:
      code:
        example: 0
        type: integer
      data:
        $ref: '#/definitions/v1.GetTaskAnalysisDataResItemV1'
        type: object
      message:
        example: ok
        type: string
    type: object
  v1.GetUserTipsResV1:
    properties:
      code:
        example: 0
        type: integer
      data:
        items:
          $ref: '#/definitions/v1.UserTipResV1'
        type: array
      message:
        example: ok
        type: string
    type: object
  v1.GetWorkflowAuditPassPercentResV1:
    properties:
      code:
        example: 0
        type: integer
      data:
        $ref: '#/definitions/v1.WorkflowAuditPassPercentV1'
        type: object
      message:
        example: ok
        type: string
    type: object
  v1.GetWorkflowCountsResV1:
    properties:
      code:
        example: 0
        type: integer
      data:
        $ref: '#/definitions/v1.WorkflowCountsV1'
        type: object
      message:
        example: ok
        type: string
    type: object
  v1.GetWorkflowCreatedCountsEachDayResV1:
    properties:
      code:
        example: 0
        type: integer
      data:
        $ref: '#/definitions/v1.WorkflowCreatedCountsEachDayV1'
        type: object
      message:
        example: ok
        type: string
    type: object
  v1.GetWorkflowDurationOfWaitingForAuditResV1:
    properties:
      code:
        example: 0
        type: integer
      data:
        $ref: '#/definitions/v1.WorkflowStageDuration'
        type: object
      message:
        example: ok
        type: string
    type: object
  v1.GetWorkflowDurationOfWaitingForExecutionResV1:
    properties:
      code:
        example: 0
        type: integer
      data:
        $ref: '#/definitions/v1.WorkflowStageDuration'
        type: object
      message:
        example: ok
        type: string
    type: object
  v1.GetWorkflowPassPercentResV1:
    properties:
      code:
        example: 0
        type: integer
      data:
        $ref: '#/definitions/v1.WorkflowPassPercentV1'
        type: object
      message:
        example: ok
        type: string
    type: object
  v1.GetWorkflowPercentCountedByInstanceTypeResV1:
    properties:
      code:
        example: 0
        type: integer
      data:
        $ref: '#/definitions/v1.WorkflowPercentCountedByInstanceTypeV1'
        type: object
      message:
        example: ok
        type: string
    type: object
  v1.GetWorkflowRejectedPercentGroupByCreatorResV1:
    properties:
      code:
        example: 0
        type: integer
      data:
        items:
          $ref: '#/definitions/v1.WorkflowRejectedPercentGroupByCreator'
        type: array
      message:
        example: ok
        type: string
    type: object
  v1.GetWorkflowRejectedPercentGroupByInstanceResV1:
    properties:
      code:
        example: 0
        type: integer
      data:
        items:
          $ref: '#/definitions/v1.WorkflowRejectedPercentGroupByInstance'
        type: array
      message:
        example: ok
        type: string
    type: object
  v1.GetWorkflowResV1:
    properties:
      code:
        example: 0
        type: integer
      data:
        $ref: '#/definitions/v1.WorkflowResV1'
        type: object
      message:
        example: ok
        type: string
    type: object
  v1.GetWorkflowStatusCountResV1:
    properties:
      code:
        example: 0
        type: integer
      data:
        $ref: '#/definitions/v1.WorkflowStatusCountV1'
        type: object
      message:
        example: ok
        type: string
    type: object
<<<<<<< HEAD
  v1.GetSqlManageSqlAnalysisResp:
    properties:
      code:
        example: 0
        type: integer
      data:
        $ref: '#/definitions/v1.SqlAnalysis'
        type: object
      message:
        example: ok
        type: string
    type: object
  v1.GetSyncInstanceTaskListResV1:
=======
  v1.GetWorkflowTasksItemV1:
    properties:
      current_step_assignee_user_name_list:
        items:
          type: string
        type: array
      exec_end_time:
        type: string
      exec_start_time:
        type: string
      execution_user_name:
        type: string
      instance_maintenance_times:
        items:
          $ref: '#/definitions/v1.MaintenanceTimeResV1'
        type: array
      instance_name:
        type: string
      schedule_time:
        type: string
      status:
        enum:
        - wait_for_audit
        - wait_for_execution
        - exec_scheduled
        - exec_failed
        - exec_succeeded
        - executing
        - manually_executed
        type: string
      task_id:
        type: integer
      task_pass_rate:
        type: number
      task_score:
        type: integer
    type: object
  v1.GetWorkflowTasksResV1:
>>>>>>> 69620d47
    properties:
      code:
        example: 0
        type: integer
      data:
        items:
          $ref: '#/definitions/v1.GetWorkflowTasksItemV1'
        type: array
      message:
        example: ok
        type: string
    type: object
  v1.GetWorkflowTemplateResV1:
    properties:
      code:
        example: 0
        type: integer
      data:
        $ref: '#/definitions/v1.WorkflowTemplateDetailResV1'
        type: object
      message:
        example: ok
        type: string
    type: object
  v1.GetWorkflowsResV1:
    properties:
      code:
        example: 0
        type: integer
      data:
        items:
          $ref: '#/definitions/v1.WorkflowDetailResV1'
        type: array
      message:
        example: ok
        type: string
      total_nums:
        type: integer
    type: object
  v1.InstanceAdditionalParamResV1:
    properties:
      description:
        example: 参数项中文名
        type: string
      name:
        example: param name
        type: string
      type:
        example: int
        type: string
      value:
        example: "0"
        type: string
    type: object
  v1.InstanceConnectableResV1:
    properties:
      connect_error_message:
        type: string
      is_instance_connectable:
        type: boolean
    type: object
  v1.InstanceConnectionResV1:
    properties:
      connect_error_message:
        type: string
      instance_name:
        type: string
      is_instance_connectable:
        type: boolean
    type: object
  v1.InstanceForCheckConnection:
    properties:
      name:
        type: string
    type: object
  v1.InstanceForCreatingTask:
    properties:
      instance_name:
        type: string
      instance_schema:
        type: string
    type: object
  v1.InstanceSchemaResV1:
    properties:
      schema_name_list:
        items:
          type: string
        type: array
    type: object
  v1.InstanceTableMeta:
    properties:
      columns:
        $ref: '#/definitions/v1.TableColumns'
        type: object
      create_table_sql:
        type: string
      indexes:
        $ref: '#/definitions/v1.TableIndexes'
        type: object
      name:
        type: string
      schema:
        type: string
    type: object
  v1.InstanceTipResV1:
    properties:
      host:
        type: string
      instance_id:
        type: string
      instance_name:
        type: string
      instance_type:
        type: string
      port:
        type: string
      workflow_template_id:
        type: integer
    type: object
  v1.InstanceTypePercent:
    properties:
      count:
        type: integer
      percent:
        type: number
      type:
        type: string
    type: object
  v1.InstancesTypePercentV1:
    properties:
      instance_total_num:
        type: integer
      instance_type_percents:
        items:
          $ref: '#/definitions/v1.InstanceTypePercent'
        type: array
    type: object
  v1.LicenseItem:
    properties:
      description:
        type: string
      limit:
        type: string
      name:
        type: string
    type: object
  v1.LicenseUsageItem:
    properties:
      is_limited:
        type: boolean
      limit:
        type: integer
      resource_type:
        type: string
      resource_type_desc:
        type: string
      used:
        type: integer
    type: object
  v1.LicenseUsageV1:
    properties:
      instances_usage:
        items:
          $ref: '#/definitions/v1.LicenseUsageItem'
        type: array
      users_usage:
        $ref: '#/definitions/v1.LicenseUsageItem'
        type: object
    type: object
  v1.ListTableBySchemaResV1:
    properties:
      code:
        example: 0
        type: integer
      data:
        items:
          $ref: '#/definitions/v1.Table'
        type: array
      message:
        example: ok
        type: string
    type: object
  v1.MaintenanceTimeResV1:
    properties:
      maintenance_start_time:
        $ref: '#/definitions/v1.TimeResV1'
        type: object
      maintenance_stop_time:
        $ref: '#/definitions/v1.TimeResV1'
        type: object
    type: object
  v1.OperationActionList:
    properties:
      desc:
        type: string
      operation_action:
        type: string
      operation_type:
        type: string
    type: object
  v1.OperationRecordList:
    properties:
      id:
        type: integer
      operation_action:
        type: string
      operation_content:
        type: string
      operation_time:
        type: string
      operation_type_name:
        type: string
      operation_user:
        $ref: '#/definitions/v1.OperationUser'
        type: object
      project_name:
        type: string
      status:
        enum:
        - succeeded
        - failed
        type: string
    type: object
  v1.OperationResV1:
    properties:
      op_code:
        type: integer
      op_desc:
        type: string
    type: object
  v1.OperationTypeNameList:
    properties:
      desc:
        type: string
      operation_type_name:
        type: string
    type: object
  v1.OperationUser:
    properties:
      ip:
        type: string
      user_name:
        type: string
    type: object
  v1.ParseProjectRuleTemplateFileResDataV1:
    properties:
      db_type:
        type: string
      desc:
        type: string
      name:
        type: string
      rule_list:
        items:
          $ref: '#/definitions/v1.RuleResV1'
        type: array
    type: object
  v1.ParseProjectRuleTemplateFileResV1:
    properties:
      code:
        example: 0
        type: integer
      data:
        $ref: '#/definitions/v1.ParseProjectRuleTemplateFileResDataV1'
        type: object
      message:
        example: ok
        type: string
    type: object
  v1.PartialSyncAuditPlanSQLsReqV1:
    properties:
      audit_plan_sql_list:
        items:
          $ref: '#/definitions/v1.AuditPlanSQLReqV1'
        type: array
    type: object
  v1.ProjectRuleTemplateResV1:
    properties:
      db_type:
        type: string
      desc:
        type: string
      rule_template_name:
        type: string
    type: object
  v1.ProjectScore:
    properties:
      score:
        type: integer
    type: object
  v1.RejectWorkflowReqV1:
    properties:
      reason:
        type: string
    type: object
  v1.RiskAuditPlan:
    properties:
      audit_plan_name:
        type: string
      audit_plan_report_id:
        type: integer
      audit_plan_report_timestamp:
        type: string
      risk_sql_count:
        type: integer
      trigger_audit_plan_time:
        type: string
    type: object
  v1.RiskWorkflow:
    properties:
      create_user_name:
        type: string
      update_time:
        type: string
      workflow_id:
        type: string
      workflow_name:
        type: string
      workflow_status:
        type: string
    type: object
  v1.RoleUserCount:
    properties:
      count:
        type: integer
      role:
        type: string
    type: object
  v1.RuleInfo:
    properties:
      annotation:
        example: this is test rule
        type: string
      desc:
        example: this is test rule
        type: string
    type: object
  v1.RuleKnowledgeResV1:
    properties:
      knowledge_content:
        type: string
      rule:
        $ref: '#/definitions/v1.RuleInfo'
        type: object
    type: object
  v1.RuleParamReqV1:
    properties:
      key:
        type: string
      value:
        type: string
    type: object
  v1.RuleParamResV1:
    properties:
      desc:
        type: string
      key:
        type: string
      type:
        enum:
        - string
        - int
        - bool
        type: string
      value:
        type: string
    type: object
  v1.RuleProjectTemplateDetailResV1:
    properties:
      db_type:
        type: string
      desc:
        type: string
      rule_list:
        items:
          $ref: '#/definitions/v1.RuleResV1'
        type: array
      rule_template_name:
        type: string
    type: object
  v1.RuleReqV1:
    properties:
      is_custom_rule:
        type: boolean
      level:
        example: error
        type: string
      name:
        example: ddl_check_index_count
        type: string
      params:
        items:
          $ref: '#/definitions/v1.RuleParamReqV1'
        type: array
    type: object
  v1.RuleResV1:
    properties:
      annotation:
        example: 避免多次 table rebuild 带来的消耗、以及对线上业务的影响
        type: string
      db_type:
        example: mysql
        type: string
      desc:
        type: string
      is_custom_rule:
        type: boolean
      level:
        enum:
        - normal
        - notice
        - warn
        - error
        example: error
        type: string
      params:
        items:
          $ref: '#/definitions/v1.RuleParamResV1'
        type: array
      rule_name:
        type: string
      type:
        example: 全局配置
        type: string
    type: object
  v1.RuleRespV1:
    properties:
      desc:
        type: string
      rule_name:
        type: string
    type: object
  v1.RuleTemplateDetailResV1:
    properties:
      db_type:
        type: string
      desc:
        type: string
      rule_list:
        items:
          $ref: '#/definitions/v1.RuleResV1'
        type: array
      rule_template_name:
        type: string
    type: object
  v1.RuleTemplateResV1:
    properties:
      db_type:
        type: string
      desc:
        type: string
      rule_template_name:
        type: string
    type: object
  v1.RuleTemplateTipResV1:
    properties:
      db_type:
        type: string
      rule_template_id:
        type: string
      rule_template_name:
        type: string
    type: object
  v1.RuleTips:
    properties:
      db_type:
        type: string
      rule:
        items:
          $ref: '#/definitions/v1.RuleRespV1'
        type: array
    type: object
  v1.RuleTypeV1:
    properties:
      is_custom_rule_type:
        type: boolean
      rule_count:
        type: integer
      rule_type:
        type: string
    type: object
  v1.SQLAuditRecord:
    properties:
      created_at:
        type: string
      creator:
        type: string
      instance:
        $ref: '#/definitions/v1.SQLAuditRecordInstance'
        type: object
      sql_audit_record_id:
        type: string
      sql_audit_status:
        type: string
      tags:
        items:
          type: string
        type: array
      task:
        $ref: '#/definitions/v1.AuditTaskResV1'
        type: object
    type: object
  v1.SQLAuditRecordInstance:
    properties:
      db_host:
        example: 10.10.10.10
        type: string
      db_port:
        example: "3306"
        type: string
    type: object
  v1.SQLAuditRecordResData:
    properties:
      sql_audit_record_id:
        type: string
      task:
        $ref: '#/definitions/v1.AuditTaskResV1'
        type: object
    type: object
  v1.SQLExplain:
    properties:
      classic_result:
        $ref: '#/definitions/v1.ExplainClassicResult'
        description: explain result in table format
        type: object
      message:
        type: string
      sql:
        type: string
    type: object
  v1.SQLQueryConfigResV1:
    properties:
      allow_query_when_less_than_audit_level:
        enum:
        - normal
        - notice
        - warn
        - error
        type: string
      audit_enabled:
        type: boolean
      max_pre_query_rows:
        type: integer
      query_timeout_second:
        type: integer
    type: object
  v1.Source:
    properties:
      audit_plan_name:
        type: string
      sql_audit_record_ids:
        items:
          type: string
        type: array
      type:
        enum:
        - audit_plan
        - sql_audit_record
        type: string
    type: object
  v1.SqlAnalysisResDataV1:
    properties:
      sql_explain:
        $ref: '#/definitions/v1.SQLExplain'
        type: object
      table_metas:
        items:
          $ref: '#/definitions/v1.TableMeta'
        type: array
    type: object
  v1.SqlAverageExecutionTime:
    properties:
      average_execution_seconds:
        type: integer
      instance_name:
        type: string
      max_execution_seconds:
        type: integer
      min_execution_seconds:
        type: integer
    type: object
  v1.SqlExecutionFailPercent:
    properties:
      instance_name:
        type: string
      percent:
        type: number
    type: object
  v1.SqlManage:
    properties:
      appear_num:
        type: integer
      assignees:
        items:
          type: string
        type: array
      audit_result:
        items:
          $ref: '#/definitions/v1.AuditResult'
        type: array
      endpoint:
        type: string
      first_appear_time:
        type: string
      id:
        type: integer
      instance_name:
        type: string
      last_appear_time:
        type: string
      remark:
        type: string
      schema_name:
        type: string
      source:
        $ref: '#/definitions/v1.Source'
        type: object
      sql:
        type: string
      sql_fingerprint:
        type: string
      status:
        enum:
        - unhandled
        - solved
        - ignored
        - manual_audited
        type: string
    type: object
  v1.StatisticAuditPlanResV1:
    properties:
      code:
        example: 0
        type: integer
      data:
        items:
          $ref: '#/definitions/v1.DBTypeAuditPlan'
        type: array
      message:
        example: ok
        type: string
    type: object
  v1.StatisticRiskWorkflowResV1:
    properties:
      code:
        example: 0
        type: integer
      data:
        items:
          $ref: '#/definitions/v1.RiskWorkflow'
        type: array
      message:
        example: ok
        type: string
    type: object
  v1.StatisticsAuditedSQLResV1:
    properties:
      code:
        example: 0
        type: integer
      data:
        $ref: '#/definitions/v1.AuditedSQLCount'
        type: object
      message:
        example: ok
        type: string
      risk_rate:
        type: integer
    type: object
  v1.SystemVariablesResV1:
    properties:
      operation_record_expired_hours:
        type: integer
      url:
        type: string
      workflow_expired_hours:
        type: integer
    type: object
  v1.Table:
    properties:
      name:
        type: string
    type: object
  v1.TableColumns:
    properties:
      head:
        items:
          $ref: '#/definitions/v1.TableMetaItemHeadResV1'
        type: array
      rows:
        items:
          additionalProperties:
            type: string
          type: object
        type: array
    type: object
<<<<<<< HEAD
  v1.PerformanceStatistics:
    properties:
      affect_rows:
        $ref: '#/definitions/v1.AffectRows'
        type: object
    type: object
  v1.PersonaliseReqV1:
=======
  v1.TableIndexes:
>>>>>>> 69620d47
    properties:
      head:
        items:
          $ref: '#/definitions/v1.TableMetaItemHeadResV1'
        type: array
      rows:
        items:
          additionalProperties:
            type: string
          type: object
        type: array
    type: object
  v1.TableMeta:
    properties:
      columns:
        $ref: '#/definitions/v1.TableColumns'
        type: object
      create_table_sql:
        type: string
      indexes:
        $ref: '#/definitions/v1.TableIndexes'
        type: object
      message:
        type: string
      name:
        type: string
      schema:
        type: string
    type: object
  v1.TableMetaItemHeadResV1:
    properties:
      desc:
        type: string
      field_name:
        type: string
    type: object
  v1.TestAuditPlanNotifyConfigResDataV1:
    properties:
      is_notify_send_normal:
        type: boolean
      send_error_message:
        type: string
    type: object
  v1.TestAuditPlanNotifyConfigResV1:
    properties:
      code:
        example: 0
        type: integer
      data:
        $ref: '#/definitions/v1.TestAuditPlanNotifyConfigResDataV1'
        type: object
      message:
        example: ok
        type: string
    type: object
  v1.TestDingTalkConfigResDataV1:
    properties:
      is_ding_talk_send_normal:
        type: boolean
      send_error_message:
        type: string
    type: object
  v1.TestDingTalkConfigResV1:
    properties:
      code:
        example: 0
        type: integer
      data:
        $ref: '#/definitions/v1.TestDingTalkConfigResDataV1'
        type: object
      message:
        example: ok
        type: string
    type: object
  v1.TestFeishuConfigResDataV1:
    properties:
      error_message:
        type: string
      is_message_sent_normally:
        type: boolean
    type: object
  v1.TestFeishuConfigResV1:
    properties:
      code:
        example: 0
        type: integer
      data:
        $ref: '#/definitions/v1.TestFeishuConfigResDataV1'
        type: object
      message:
        example: ok
        type: string
    type: object
  v1.TestFeishuConfigurationReqV1:
    properties:
      account:
        type: string
      account_type:
        enum:
        - email
        - phone
        type: string
    type: object
  v1.TimeResV1:
    properties:
      hour:
        type: integer
      minute:
        type: integer
    type: object
  v1.TriggerAuditPlanResV1:
    properties:
      code:
        example: 0
        type: integer
      data:
        $ref: '#/definitions/v1.AuditPlanReportResV1'
        type: object
      message:
        example: ok
        type: string
    type: object
  v1.UpdateAuditPlanNotifyConfigReqV1:
    properties:
      enable_email_notify:
        type: boolean
      enable_web_hook_notify:
        type: boolean
      notify_interval:
        default: 10
        type: integer
      notify_level:
        default: warn
        enum:
        - normal
        - notice
        - warn
        - error
        type: string
      web_hook_template:
        type: string
      web_hook_url:
        type: string
    type: object
  v1.UpdateAuditPlanReqV1:
    properties:
      audit_plan_cron:
        example: 0 */2 * * *
        type: string
      audit_plan_instance_database:
        example: app1
        type: string
      audit_plan_instance_name:
        example: test_mysql
        type: string
      audit_plan_params:
        items:
          $ref: '#/definitions/v1.AuditPlanParamReqV1'
        type: array
      rule_template_name:
        example: default_MySQL
        type: string
    type: object
  v1.UpdateAuditTaskSQLsReqV1:
    properties:
      description:
        type: string
    type: object
  v1.UpdateAuditWhitelistReqV1:
    properties:
      desc:
        example: used for rapid release
        type: string
      match_type:
        enum:
        - exact_match
        - fp_match
        example: exact_match
        type: string
      value:
        example: create table
        type: string
    type: object
  v1.UpdateCompanyNoticeReq:
    properties:
      notice_str:
        type: string
    type: object
  v1.UpdateCustomRuleReqV1:
    properties:
      annotation:
        example: this is test rule
        type: string
      desc:
        example: this is test rule
        type: string
      level:
        enum:
        - normal
        - notice
        - warn
        - error
        example: notice
        type: string
      rule_script:
        type: string
      type:
        example: DDL规则
        type: string
    type: object
  v1.UpdateDingTalkConfigurationReqV1:
    properties:
      app_key:
        type: string
      app_secret:
        type: string
      is_enable_ding_talk_notify:
        type: boolean
    required:
    - app_key
    - app_secret
    - is_enable_ding_talk_notify
    type: object
  v1.UpdateFeishuConfigurationReqV1:
    properties:
      app_id:
        type: string
      app_secret:
        type: string
      is_feishu_notification_enabled:
        type: boolean
    required:
    - app_id
    - app_secret
    - is_feishu_notification_enabled
    type: object
  v1.UpdateProjectRuleTemplateReqV1:
    properties:
      desc:
        type: string
      rule_list:
        items:
          $ref: '#/definitions/v1.RuleReqV1'
        type: array
    type: object
  v1.UpdateRuleKnowledgeReq:
    properties:
      knowledge_content:
        type: string
    type: object
  v1.UpdateRuleTemplateReqV1:
    properties:
      desc:
        type: string
      rule_list:
        items:
          $ref: '#/definitions/v1.RuleReqV1'
        type: array
    type: object
  v1.UpdateSQLAuditRecordReqV1:
    properties:
      tags:
        items:
          type: string
        type: array
    type: object
  v1.UpdateSystemVariablesReqV1:
    properties:
      operation_record_expired_hours:
        example: 2160
        type: integer
      url:
        example: http://10.186.61.32:8080
        type: string
      workflow_expired_hours:
        example: 720
        type: integer
    type: object
  v1.UpdateWorkflowReqV1:
    properties:
      task_ids:
        items:
          type: integer
        type: array
    type: object
  v1.UpdateWorkflowScheduleReqV1:
    properties:
      schedule_time:
        type: string
    type: object
  v1.UpdateWorkflowTemplateReqV1:
    properties:
      allow_submit_when_less_audit_level:
        enum:
        - normal
        - notice
        - warn
        - error
        type: string
      desc:
        type: string
      workflow_step_template_list:
        items:
          $ref: '#/definitions/v1.WorkFlowStepTemplateReqV1'
        type: array
    type: object
  v1.UserTipResV1:
    properties:
      user_id:
        type: string
      user_name:
        type: string
    type: object
  v1.WorkFlowStepTemplateReqV1:
    properties:
      approved_by_authorized:
        type: boolean
      assignee_user_id_list:
        items:
          type: string
        type: array
      desc:
        type: string
      execute_by_authorized:
        type: boolean
      type:
        enum:
        - sql_review
        - sql_execute
        type: string
    type: object
  v1.WorkFlowStepTemplateResV1:
    properties:
      approved_by_authorized:
        type: boolean
      assignee_user_id_list:
        items:
          type: string
        type: array
      desc:
        type: string
      execute_by_authorized:
        type: boolean
      number:
        type: integer
      type:
        type: string
    type: object
  v1.WorkflowAuditPassPercentV1:
    properties:
      audit_pass_percent:
        type: number
    type: object
  v1.WorkflowCountsV1:
    properties:
      today_count:
        type: integer
      total:
        type: integer
    type: object
  v1.WorkflowCreatedCountsEachDayItem:
    properties:
      date:
        example: "2022-08-24"
        type: string
      value:
        type: integer
    type: object
  v1.WorkflowCreatedCountsEachDayV1:
    properties:
      samples:
        items:
          $ref: '#/definitions/v1.WorkflowCreatedCountsEachDayItem'
        type: array
    type: object
  v1.WorkflowDetailResV1:
    properties:
      create_time:
        type: string
      create_user_name:
        type: string
      current_step_assignee_user_name_list:
        items:
          type: string
        type: array
      current_step_type:
        enum:
        - sql_review
        - sql_execute
        type: string
      desc:
        type: string
      project_name:
        type: string
      status:
        enum:
        - wait_for_audit
        - wait_for_execution
        - rejected
        - canceled
        - exec_failed
        - executing
        - finished
        type: string
      workflow_id:
        type: string
      workflow_name:
        type: string
    type: object
<<<<<<< HEAD
  v1.SqlAnalysis:
    properties:
      performance_statistics:
        $ref: '#/definitions/v1.PerformanceStatistics'
        type: object
      sql_explain:
        $ref: '#/definitions/v1.SQLExplain'
        type: object
      table_metas:
        $ref: '#/definitions/v1.TableMetas'
        type: object
    type: object
  v1.SqlAnalysisResDataV1:
=======
  v1.WorkflowPassPercentV1:
>>>>>>> 69620d47
    properties:
      audit_pass_percent:
        type: number
      execution_success_percent:
        type: number
    type: object
  v1.WorkflowPercentCountedByInstanceType:
    properties:
      count:
        type: integer
      instance_type:
        type: string
      percent:
        type: number
    type: object
  v1.WorkflowPercentCountedByInstanceTypeV1:
    properties:
      workflow_percents:
        items:
          $ref: '#/definitions/v1.WorkflowPercentCountedByInstanceType'
        type: array
      workflow_total_num:
        type: integer
    type: object
  v1.WorkflowRecordResV1:
    properties:
      current_step_number:
        type: integer
      status:
        enum:
        - wait_for_audit
        - wait_for_execution
        - rejected
        - canceled
        - exec_failed
        - executing
        - finished
        type: string
      tasks:
        items:
          $ref: '#/definitions/v1.WorkflowTaskItem'
        type: array
      workflow_step_list:
        items:
          $ref: '#/definitions/v1.WorkflowStepResV1'
        type: array
    type: object
  v1.WorkflowRejectedPercentGroupByCreator:
    properties:
      creator:
        type: string
      rejected_percent:
        type: number
      workflow_total_num:
        type: integer
    type: object
  v1.WorkflowRejectedPercentGroupByInstance:
    properties:
      instance_name:
        type: string
      rejected_percent:
        type: number
      workflow_total_num:
        type: integer
    type: object
  v1.WorkflowResV1:
    properties:
      create_time:
        type: string
      create_user_name:
        type: string
      desc:
        type: string
      mode:
        enum:
        - same_sqls
        - different_sqls
        type: string
      record:
        $ref: '#/definitions/v1.WorkflowRecordResV1'
        type: object
      record_history_list:
        items:
          $ref: '#/definitions/v1.WorkflowRecordResV1'
        type: array
      workflow_name:
        type: string
    type: object
  v1.WorkflowStageDuration:
    properties:
      minutes:
        type: integer
    type: object
  v1.WorkflowStatisticsResV1:
    properties:
      my_need_execute_workflow_number:
        type: integer
      my_need_review_workflow_number:
        type: integer
      my_on_process_workflow_number:
        type: integer
      my_rejected_workflow_number:
        type: integer
      need_me_to_execute_workflow_number:
        type: integer
      need_me_to_review_workflow_number:
        type: integer
    type: object
  v1.WorkflowStatusCountV1:
    properties:
      closed_count:
        type: integer
      executing_count:
        type: integer
      executing_failed_count:
        type: integer
      execution_success_count:
        type: integer
      rejected_count:
        type: integer
      waiting_for_audit_count:
        type: integer
      waiting_for_execution_count:
        type: integer
    type: object
  v1.WorkflowStepResV1:
    properties:
      assignee_user_name_list:
        items:
          type: string
        type: array
      desc:
        type: string
      number:
        type: integer
      operation_time:
        type: string
      operation_user_name:
        type: string
      reason:
        type: string
      state:
        enum:
        - initialized
        - approved
        - rejected
        type: string
      type:
        enum:
        - create_workflow
        - update_workflow
        - sql_review
        - sql_execute
        type: string
      workflow_step_id:
        type: integer
    type: object
  v1.WorkflowTaskItem:
    properties:
      task_id:
        type: integer
    type: object
  v1.WorkflowTemplateDetailResV1:
    properties:
      allow_submit_when_less_audit_level:
        enum:
        - normal
        - notice
        - warn
        - error
        type: string
      desc:
        type: string
      update_time:
        type: string
      workflow_step_template_list:
        items:
          $ref: '#/definitions/v1.WorkFlowStepTemplateResV1'
        type: array
      workflow_template_name:
        type: string
    type: object
  v2.AffectRows:
    properties:
      count:
        type: integer
      err_message:
        type: string
    type: object
  v2.AuditPlanReportSQLResV2:
    properties:
      audit_plan_report_sql:
        example: select * from t1 where id = 1
        type: string
      audit_plan_report_sql_audit_result:
        items:
          $ref: '#/definitions/v2.AuditResult'
        type: array
      number:
        example: 1
        type: integer
    type: object
  v2.AuditPlanResV2:
    properties:
      audit_plan_cron:
        example: 0 */2 * * *
        type: string
      audit_plan_db_type:
        example: mysql
        type: string
      audit_plan_instance_database:
        example: app1
        type: string
      audit_plan_instance_name:
        example: test_mysql
        type: string
      audit_plan_meta:
        $ref: '#/definitions/v1.AuditPlanMetaV1'
        type: object
      audit_plan_name:
        example: audit_for_java_app1
        type: string
      audit_plan_token:
        example: it's a JWT Token for scanner
        type: string
      rule_template:
        $ref: '#/definitions/v2.RuleTemplateV2'
        type: object
    type: object
  v2.AuditPlanSQLReqV2:
    properties:
      audit_plan_sql_counter:
        example: "6"
        type: string
      audit_plan_sql_fingerprint:
        example: select * from t1 where id = ?
        type: string
      audit_plan_sql_last_receive_text:
        example: select * from t1 where id = 1
        type: string
      audit_plan_sql_last_receive_timestamp:
        example: RFC3339
        type: string
      audit_plan_sql_schema:
        example: db1
        type: string
      db_user:
        example: database_user001
        type: string
      endpoints:
        items:
          type: string
        type: array
      first_query_at:
        example: "2023-09-12T02:48:01.317880Z"
        type: string
      query_time_avg:
        example: 3.22
        type: number
      query_time_max:
        example: 5.22
        type: number
    type: object
<<<<<<< HEAD
  v1.TableMetas:
    properties:
      err_message:
        type: string
      table_meta_items:
        items:
          $ref: '#/definitions/v1.TableMeta'
        type: array
    type: object
  v1.TestAuditPlanNotifyConfigResDataV1:
=======
  v2.AuditResDataV2:
>>>>>>> 69620d47
    properties:
      audit_level:
        enum:
        - normal
        - notice
        - warn
        - error
        - ""
        type: string
      pass_rate:
        type: number
      score:
        type: integer
      sql_results:
        items:
          $ref: '#/definitions/v2.AuditSQLResV2'
        type: array
    type: object
  v2.AuditResult:
    properties:
      db_type:
        type: string
      level:
        example: warn
        type: string
      message:
        example: 避免使用不必要的内置函数md5()
        type: string
      rule_name:
        type: string
    type: object
  v2.AuditSQLResV2:
    properties:
      audit_level:
        type: string
      audit_result:
        items:
          $ref: '#/definitions/v2.AuditResult'
        type: array
      exec_sql:
        type: string
      number:
        type: integer
    type: object
  v2.AuditTaskSQLResV2:
    properties:
      audit_level:
        type: string
      audit_result:
        items:
          $ref: '#/definitions/v2.AuditResult'
        type: array
      audit_status:
        type: string
      description:
        type: string
      exec_result:
        type: string
      exec_sql:
        type: string
      exec_status:
        type: string
      number:
        type: integer
      rollback_sql:
        type: string
      sql_source_file:
        type: string
    type: object
  v2.BatchCancelWorkflowsReqV2:
    properties:
      workflow_id_list:
        items:
          type: string
        type: array
    type: object
  v2.BatchCompleteWorkflowsReqV2:
    properties:
      workflow_id_list:
        items:
          type: string
        type: array
    type: object
  v2.CreateWorkflowReqV2:
    properties:
      desc:
        type: string
      task_ids:
        items:
          type: integer
        type: array
      workflow_subject:
        type: string
    type: object
  v2.CreateWorkflowResV2:
    properties:
      code:
        example: 0
        type: integer
      data:
        $ref: '#/definitions/v2.CreateWorkflowResV2Data'
        type: object
      message:
        example: ok
        type: string
    type: object
  v2.CreateWorkflowResV2Data:
    properties:
      workflow_id:
        type: string
    type: object
  v2.DirectAuditFileReqV2:
    properties:
      file_contents:
        description: |-
          调用方不应该关心SQL是否被完美的拆分成独立的条目, 拆分SQL由SQLE实现
          每个数组元素是一个文件内容
        example:
        - select * from t1; select * from t2;
        items:
          type: string
        type: array
      instance_name:
        example: instance1
        type: string
      instance_type:
        example: MySQL
        type: string
      project_name:
        example: project1
        type: string
      schema_name:
        example: schema1
        type: string
      sql_type:
        enum:
        - sql
        - mybatis
        - ""
        example: sql
        type: string
    type: object
  v2.DirectAuditReqV2:
    properties:
      instance_type:
        example: MySQL
        type: string
      sql_content:
        description: 调用方不应该关心SQL是否被完美的拆分成独立的条目, 拆分SQL由SQLE实现
        example: select * from t1; select * from t2;
        type: string
      sql_type:
        enum:
        - sql
        - mybatis
        - ""
        example: sql
        type: string
    type: object
  v2.DirectAuditResV2:
    properties:
      code:
        example: 0
        type: integer
      data:
        $ref: '#/definitions/v2.AuditResDataV2'
        type: object
      message:
        example: ok
        type: string
    type: object
  v2.DriverMeta:
    properties:
      default_port:
        type: integer
      driver_name:
        type: string
      logo_url:
        type: string
    type: object
  v2.FullSyncAuditPlanSQLsReqV2:
    properties:
      audit_plan_sql_list:
        items:
          $ref: '#/definitions/v2.AuditPlanSQLReqV2'
        type: array
    type: object
  v2.GetAuditPlanAnalysisDataResV2:
    properties:
      code:
        example: 0
        type: integer
      data:
        $ref: '#/definitions/v2.TaskAnalysisDataV2'
        type: object
      message:
        example: ok
        type: string
    type: object
  v2.GetAuditPlanReportSQLsResV2:
    properties:
      code:
        example: 0
        type: integer
      data:
        items:
          $ref: '#/definitions/v2.AuditPlanReportSQLResV2'
        type: array
      message:
        example: ok
        type: string
      total_nums:
        type: integer
    type: object
  v2.GetAuditPlansResV2:
    properties:
      code:
        example: 0
        type: integer
      data:
        items:
          $ref: '#/definitions/v2.AuditPlanResV2'
        type: array
      message:
        example: ok
        type: string
      total_nums:
        type: integer
    type: object
  v2.GetAuditTaskSQLsResV2:
    properties:
      code:
        example: 0
        type: integer
      data:
        items:
          $ref: '#/definitions/v2.AuditTaskSQLResV2'
        type: array
      message:
        example: ok
        type: string
      total_nums:
        type: integer
    type: object
  v2.GetDriversRes:
    properties:
      code:
        example: 0
        type: integer
      data:
        items:
          $ref: '#/definitions/v2.DriverMeta'
        type: array
      message:
        example: ok
        type: string
    type: object
  v2.GetInstanceResV2:
    properties:
      code:
        example: 0
        type: integer
      data:
        $ref: '#/definitions/v2.InstanceResV2'
        type: object
      message:
        example: ok
        type: string
    type: object
  v2.GetSqlManageListResp:
    properties:
      code:
        example: 0
        type: integer
      data:
        items:
          $ref: '#/definitions/v2.SqlManage'
        type: array
      message:
        example: ok
        type: string
      sql_manage_bad_num:
        type: integer
      sql_manage_optimized_num:
        type: integer
      sql_manage_total_num:
        type: integer
    type: object
  v2.GetTaskAnalysisDataResV2:
    properties:
      code:
        example: 0
        type: integer
      data:
        $ref: '#/definitions/v2.TaskAnalysisDataV2'
        type: object
      message:
        example: ok
        type: string
    type: object
  v2.GetWorkflowResV2:
    properties:
      code:
        example: 0
        type: integer
      data:
        $ref: '#/definitions/v2.WorkflowResV2'
        type: object
      message:
        example: ok
        type: string
    type: object
  v2.GetWorkflowTasksItemV2:
    properties:
      current_step_assignee_user_name_list:
        items:
          type: string
        type: array
      exec_end_time:
        type: string
      exec_start_time:
        type: string
      execution_user_name:
        type: string
      instance_maintenance_times:
        items:
          $ref: '#/definitions/v1.MaintenanceTimeResV1'
        type: array
      instance_name:
        type: string
      schedule_time:
        type: string
      status:
        enum:
        - wait_for_audit
        - wait_for_execution
        - exec_scheduled
        - exec_failed
        - exec_succeeded
        - executing
        - manually_executed
        - terminating
        - terminate_succeeded
        - terminate_failed
        type: string
      task_id:
        type: integer
      task_pass_rate:
        type: number
      task_score:
        type: integer
    type: object
  v2.GetWorkflowTasksResV2:
    properties:
      code:
        example: 0
        type: integer
      data:
        items:
          $ref: '#/definitions/v2.GetWorkflowTasksItemV2'
        type: array
      message:
        example: ok
        type: string
    type: object
  v2.InstanceResV2:
    properties:
      additional_params:
        items:
          $ref: '#/definitions/v1.InstanceAdditionalParamResV1'
        type: array
      db_host:
        example: 10.10.10.10
        type: string
      db_port:
        example: "3306"
        type: string
      db_type:
        example: mysql
        type: string
      db_user:
        example: root
        type: string
      desc:
        example: this is a instance
        type: string
      instance_name:
        type: string
      maintenance_times:
        items:
          $ref: '#/definitions/v1.MaintenanceTimeResV1'
        type: array
      rule_template:
        $ref: '#/definitions/v2.RuleTemplateV2'
        type: object
      source:
        example: SQLE
        type: string
      sql_query_config:
        $ref: '#/definitions/v1.SQLQueryConfigResV1'
        type: object
    type: object
  v2.PartialSyncAuditPlanSQLsReqV2:
    properties:
      audit_plan_sql_list:
        items:
          $ref: '#/definitions/v2.AuditPlanSQLReqV2'
        type: array
    type: object
  v2.PerformanceStatistics:
    properties:
      affect_rows:
        $ref: '#/definitions/v2.AffectRows'
        type: object
    type: object
  v2.RejectWorkflowReqV2:
    properties:
      reason:
        type: string
    type: object
  v2.RuleTemplateV2:
    properties:
      is_global_rule_template:
        type: boolean
      name:
        type: string
    type: object
  v2.SQLExplain:
    properties:
      classic_result:
        $ref: '#/definitions/v1.ExplainClassicResult'
        type: object
      err_message:
        type: string
      sql:
        type: string
    type: object
  v2.SqlManage:
    properties:
      assignees:
        items:
          type: string
        type: array
      audit_result:
        items:
          $ref: '#/definitions/v1.AuditResult'
        type: array
      endpoints:
        items:
          type: string
        type: array
      first_appear_timestamp:
        type: string
      fp_count:
        type: integer
      id:
        type: integer
      instance_name:
        type: string
      last_receive_timestamp:
        type: string
      remark:
        type: string
      schema_name:
        type: string
      source:
        $ref: '#/definitions/v1.Source'
        type: object
      sql:
        type: string
      sql_fingerprint:
        type: string
      status:
        enum:
        - unhandled
        - solved
        - ignored
        - manual_audited
        type: string
    type: object
  v2.TableMetas:
    properties:
      err_message:
        type: string
      table_meta_items:
        items:
          $ref: '#/definitions/v1.TableMeta'
        type: array
    type: object
  v2.TaskAnalysisDataV2:
    properties:
      performance_statistics:
        $ref: '#/definitions/v2.PerformanceStatistics'
        type: object
      sql_explain:
        $ref: '#/definitions/v2.SQLExplain'
        type: object
      table_metas:
        $ref: '#/definitions/v2.TableMetas'
        type: object
    type: object
  v2.UpdateWorkflowReqV2:
    properties:
      task_ids:
        items:
          type: integer
        type: array
    type: object
  v2.UpdateWorkflowScheduleReqV2:
    properties:
      schedule_time:
        type: string
    type: object
  v2.WorkflowRecordResV2:
    properties:
      current_step_number:
        type: integer
      status:
        enum:
        - wait_for_audit
        - wait_for_execution
        - rejected
        - canceled
        - exec_failed
        - executing
        - finished
        type: string
      tasks:
        items:
          $ref: '#/definitions/v2.WorkflowTaskItem'
        type: array
      workflow_step_list:
        items:
          $ref: '#/definitions/v2.WorkflowStepResV2'
        type: array
    type: object
  v2.WorkflowResV2:
    properties:
      create_time:
        type: string
      create_user_name:
        type: string
      desc:
        type: string
      mode:
        enum:
        - same_sqls
        - different_sqls
        type: string
      record:
        $ref: '#/definitions/v2.WorkflowRecordResV2'
        type: object
      record_history_list:
        items:
          $ref: '#/definitions/v2.WorkflowRecordResV2'
        type: array
      workflow_id:
        type: string
      workflow_name:
        type: string
    type: object
  v2.WorkflowStepResV2:
    properties:
      assignee_user_name_list:
        items:
          type: string
        type: array
      desc:
        type: string
      number:
        type: integer
      operation_time:
        type: string
      operation_user_name:
        type: string
      reason:
        type: string
      state:
        enum:
        - initialized
        - approved
        - rejected
        type: string
      type:
        enum:
        - create_workflow
        - update_workflow
        - sql_review
        - sql_execute
        type: string
      workflow_step_id:
        type: integer
    type: object
  v2.WorkflowTaskItem:
    properties:
      task_id:
        type: integer
    type: object
info:
  contact: {}
  description: This is a sample server for dev.
  license: {}
  title: Sqle API Docs
  version: "1.0"
paths:
  /v1/audit_files:
    post:
      description: Direct audit sql from SQL files and MyBatis files
      operationId: directAuditFilesV1
      parameters:
      - description: files that should be audited
        in: body
        name: req
        required: true
        schema:
          $ref: '#/definitions/v1.DirectAuditFileReqV1'
      responses:
        "200":
          description: OK
          schema:
            $ref: '#/definitions/v1.DirectAuditResV1'
      security:
      - ApiKeyAuth: []
      summary: 直接从文件内容提取SQL并审核，SQL文件暂时只支持一次解析一个文件
      tags:
      - sql_audit
  /v1/audit_plan_metas:
    get:
      description: get audit plan metas
      operationId: getAuditPlanMetasV1
      parameters:
      - description: filter instance type
        in: query
        name: filter_instance_type
        type: string
      responses:
        "200":
          description: OK
          schema:
            $ref: '#/definitions/v1.GetAuditPlanMetasResV1'
      security:
      - ApiKeyAuth: []
      summary: 获取扫描任务元信息
      tags:
      - audit_plan
  /v1/audit_plan_types:
    get:
      description: get audit plan types
      operationId: getAuditPlanTypesV1
      responses:
        "200":
          description: OK
          schema:
            $ref: '#/definitions/v1.GetAuditPlanTypesResV1'
      security:
      - ApiKeyAuth: []
      summary: 获取扫描任务类型
      tags:
      - audit_plan
  /v1/company_notice:
    get:
      description: get company notice info
      operationId: getCompanyNotice
      responses:
        "200":
          description: OK
          schema:
            $ref: '#/definitions/v1.GetCompanyNoticeResp'
      security:
      - ApiKeyAuth: []
      summary: 获取企业公告
      tags:
      - companyNotice
    patch:
      consumes:
      - application/json
      description: update company notice info
      operationId: updateCompanyNotice
      parameters:
      - description: company notice
        in: body
        name: companyNotice
        required: true
        schema:
          $ref: '#/definitions/v1.UpdateCompanyNoticeReq'
      produces:
      - application/json
      responses:
        "200":
          description: OK
          schema:
            $ref: '#/definitions/controller.BaseRes'
      security:
      - ApiKeyAuth: []
      summary: 更新企业公告
      tags:
      - companyNotice
  /v1/configurations/ding_talk:
    get:
      description: get dingTalk configuration
      operationId: getDingTalkConfigurationV1
      responses:
        "200":
          description: OK
          schema:
            $ref: '#/definitions/v1.GetDingTalkConfigurationResV1'
      security:
      - ApiKeyAuth: []
      summary: 获取 dingTalk 配置
      tags:
      - configuration
    patch:
      consumes:
      - application/json
      description: update DingTalk configuration
      operationId: updateDingTalkConfigurationV1
      parameters:
      - description: update DingTalk configuration req
        in: body
        name: instance
        required: true
        schema:
          $ref: '#/definitions/v1.UpdateDingTalkConfigurationReqV1'
      responses:
        "200":
          description: OK
          schema:
            $ref: '#/definitions/controller.BaseRes'
      security:
      - ApiKeyAuth: []
      summary: 添加或更新 DingTalk 配置
      tags:
      - configuration
  /v1/configurations/ding_talk/test:
    post:
      consumes:
      - application/json
      description: test DingTalk configuration
      operationId: testDingTalkConfigV1
      responses:
        "200":
          description: OK
          schema:
            $ref: '#/definitions/v1.TestDingTalkConfigResV1'
      security:
      - ApiKeyAuth: []
      summary: 测试 DingTalk 配置
      tags:
      - configuration
  /v1/configurations/drivers:
    get:
      description: get drivers
      operationId: getDriversV1
      responses:
        "200":
          description: OK
          schema:
            $ref: '#/definitions/v1.GetDriversResV1'
      security:
      - ApiKeyAuth: []
      summary: 获取当前 server 支持的审核类型
      tags:
      - configuration
  /v1/configurations/feishu_audit:
    get:
      description: get feishu audit configuration
      operationId: getFeishuAuditConfigurationV1
      responses:
        "200":
          description: OK
          schema:
            $ref: '#/definitions/v1.GetFeishuAuditConfigurationResV1'
      security:
      - ApiKeyAuth: []
      summary: 获取飞书审核配置
      tags:
      - configuration
    patch:
      consumes:
      - application/json
      description: update feishu audit configuration
      operationId: updateFeishuAuditConfigurationV1
      parameters:
      - description: update feishu audit configuration req
        in: body
        name: param
        required: true
        schema:
          $ref: '#/definitions/v1.UpdateFeishuConfigurationReqV1'
      responses:
        "200":
          description: OK
          schema:
            $ref: '#/definitions/controller.BaseRes'
      security:
      - ApiKeyAuth: []
      summary: 添加或更新飞书配置
      tags:
      - configuration
  /v1/configurations/feishu_audit/test:
    post:
      consumes:
      - application/json
      description: test feishu audit configuration
      operationId: testFeishuAuditConfigV1
      parameters:
      - description: test feishu configuration req
        in: body
        name: req
        required: true
        schema:
          $ref: '#/definitions/v1.TestFeishuConfigurationReqV1'
      responses:
        "200":
          description: OK
          schema:
            $ref: '#/definitions/v1.TestFeishuConfigResV1'
      security:
      - ApiKeyAuth: []
      summary: 测试飞书审批配置
      tags:
      - configuration
  /v1/configurations/license:
    get:
      description: get sqle license
      operationId: getSQLELicenseV1
      responses:
        "200":
          description: OK
          schema:
            $ref: '#/definitions/v1.GetLicenseResV1'
      security:
      - ApiKeyAuth: []
      summary: 获取 sqle license
      tags:
      - configuration
    post:
      consumes:
      - multipart/form-data
      description: set sqle license
      operationId: setSQLELicenseV1
      parameters:
      - description: SQLE license file
        in: formData
        name: license_file
        required: true
        type: file
      responses:
        "200":
          description: OK
          schema:
            $ref: '#/definitions/controller.BaseRes'
      security:
      - ApiKeyAuth: []
      summary: 导入 sqle license
      tags:
      - configuration
  /v1/configurations/license/check:
    post:
      consumes:
      - multipart/form-data
      description: parse and check sqle license
      operationId: checkSQLELicenseV1
      parameters:
      - description: SQLE license file
        in: formData
        name: license_file
        required: true
        type: file
      responses:
        "200":
          description: OK
          schema:
            $ref: '#/definitions/v1.CheckLicenseResV1'
      security:
      - ApiKeyAuth: []
      summary: 解析和校验 sqle license
      tags:
      - configuration
  /v1/configurations/license/info:
    get:
      description: get the information needed to generate the sqle license
      operationId: GetSQLELicenseInfoV1
      responses:
        "200":
          description: server info
          schema:
            type: file
      security:
      - ApiKeyAuth: []
      summary: 获取生成 sqle license需要的的信息
      tags:
      - configuration
  /v1/configurations/system_variables:
    get:
      description: get system variables
      operationId: getSystemVariablesV1
      responses:
        "200":
          description: OK
          schema:
            $ref: '#/definitions/v1.GetSystemVariablesResV1'
      security:
      - ApiKeyAuth: []
      summary: 获取系统变量
      tags:
      - configuration
    patch:
      consumes:
      - application/json
      description: update system variables
      operationId: updateSystemVariablesV1
      parameters:
      - description: update system variables request
        in: body
        name: instance
        required: true
        schema:
          $ref: '#/definitions/v1.UpdateSystemVariablesReqV1'
      responses:
        "200":
          description: OK
          schema:
            $ref: '#/definitions/controller.BaseRes'
      security:
      - ApiKeyAuth: []
      summary: 修改系统变量
      tags:
      - configuration
  /v1/custom_rules:
    get:
      description: get all custom rule template
      operationId: getCustomRulesV1
      parameters:
      - description: filter db type
        in: query
        name: filter_db_type
        type: string
      - description: filter desc
        in: query
        name: filter_desc
        type: string
      responses:
        "200":
          description: OK
          schema:
            $ref: '#/definitions/v1.GetCustomRulesResV1'
      security:
      - ApiKeyAuth: []
      summary: 自定义规则列表
      tags:
      - rule_template
    post:
      description: create custom rule
      operationId: createCustomRuleV1
      parameters:
      - description: add custom rule
        in: body
        name: instance
        required: true
        schema:
          $ref: '#/definitions/v1.CreateCustomRuleReqV1'
      responses:
        "200":
          description: OK
          schema:
            $ref: '#/definitions/controller.BaseRes'
      security:
      - ApiKeyAuth: []
      summary: 添加自定义规则
      tags:
      - rule_template
  /v1/custom_rules/{db_type}/rule_types:
    get:
      description: get rule type by db type
      operationId: getRuleTypeByDBTypeV1
      parameters:
      - description: db type
        in: query
        name: db_type
        required: true
        type: string
      responses:
        "200":
          description: OK
          schema:
            $ref: '#/definitions/v1.GetRuleTypeByDBTypeResV1'
      security:
      - ApiKeyAuth: []
      summary: 获取规则分类
      tags:
      - rule_template
  /v1/custom_rules/{rule_id}:
    delete:
      description: delete custom rule
      operationId: deleteCustomRuleV1
      parameters:
      - description: rule id
        in: path
        name: rule_id
        required: true
        type: string
      responses:
        "200":
          description: OK
          schema:
            $ref: '#/definitions/controller.BaseRes'
      security:
      - ApiKeyAuth: []
      summary: 删除自定义规则
      tags:
      - rule_template
    get:
      description: get custom rule by rule_id
      operationId: getCustomRuleV1
      parameters:
      - description: rule id
        in: path
        name: rule_id
        required: true
        type: string
      responses:
        "200":
          description: OK
          schema:
            $ref: '#/definitions/v1.GetCustomRuleResV1'
      security:
      - ApiKeyAuth: []
      summary: 获取自定义规则
      tags:
      - rule_template
    patch:
      description: update custom rule
      operationId: updateCustomRuleV1
      parameters:
      - description: rule id
        in: path
        name: rule_id
        required: true
        type: string
      - description: update custom rule
        in: body
        name: instance
        required: true
        schema:
          $ref: '#/definitions/v1.UpdateCustomRuleReqV1'
      responses:
        "200":
          description: OK
          schema:
            $ref: '#/definitions/controller.BaseRes'
      security:
      - ApiKeyAuth: []
      summary: 更新自定义规则
      tags:
      - rule_template
  /v1/dashboard:
    get:
      description: get dashboard info
      operationId: getDashboardV1
      parameters:
      - description: filter project name
        in: query
        name: filter_project_name
        type: string
      produces:
      - application/json
      responses:
        "200":
          description: OK
          schema:
            $ref: '#/definitions/v1.GetDashboardResV1'
      security:
      - ApiKeyAuth: []
      summary: 获取 dashboard 信息
      tags:
      - dashboard
  /v1/operation_records:
    get:
      description: Get operation record list
      operationId: getOperationRecordListV1
      parameters:
      - description: filter_operate_time_from
        in: query
        name: filter_operate_time_from
        type: string
      - description: filter_operate_time_to
        in: query
        name: filter_operate_time_to
        type: string
      - description: filter_operate_project_name
        in: query
        name: filter_operate_project_name
        type: string
      - description: fuzzy_search_operate_user_name
        in: query
        name: fuzzy_search_operate_user_name
        type: string
      - description: filter_operate_type_name
        in: query
        name: filter_operate_type_name
        type: string
      - description: filter_operate_action
        in: query
        name: filter_operate_action
        type: string
      - description: page_index
        in: query
        name: page_index
        required: true
        type: integer
      - description: page_size
        in: query
        name: page_size
        required: true
        type: integer
      responses:
        "200":
          description: OK
          schema:
            $ref: '#/definitions/v1.GetOperationRecordListResV1'
      security:
      - ApiKeyAuth: []
      summary: 获取操作记录列表
      tags:
      - OperationRecord
  /v1/operation_records/exports:
    get:
      description: Export operation record list
      operationId: getExportOperationRecordListV1
      parameters:
      - description: filter_operate_time_from
        in: query
        name: filter_operate_time_from
        type: string
      - description: filter_operate_time_to
        in: query
        name: filter_operate_time_to
        type: string
      - description: filter_operate_project_name
        in: query
        name: filter_operate_project_name
        type: string
      - description: fuzzy_search_operate_user_name
        in: query
        name: fuzzy_search_operate_user_name
        type: string
      - description: filter_operate_type_name
        in: query
        name: filter_operate_type_name
        type: string
      - description: filter_operate_action
        in: query
        name: filter_operate_action
        type: string
      responses:
        "200":
          description: get export operation record list
          schema:
            type: file
      security:
      - ApiKeyAuth: []
      summary: 导出操作记录列表
      tags:
      - OperationRecord
  /v1/operation_records/operation_actions:
    get:
      description: Get operation action list
      operationId: getOperationActionList
      responses:
        "200":
          description: OK
          schema:
            $ref: '#/definitions/v1.GetOperationActionListResV1'
      security:
      - ApiKeyAuth: []
      summary: 获取操作内容列表
      tags:
      - OperationRecord
  /v1/operation_records/operation_type_names:
    get:
      description: Get operation type name list
      operationId: GetOperationTypeNameList
      responses:
        "200":
          description: OK
          schema:
            $ref: '#/definitions/v1.GetOperationTypeNamesListResV1'
      security:
      - ApiKeyAuth: []
      summary: 获取操作类型名列表
      tags:
      - OperationRecord
  /v1/operations:
    get:
      description: get permission operations
      operationId: GetOperationsV1
      responses:
        "200":
          description: OK
          schema:
            $ref: '#/definitions/v1.GetOperationsResV1'
      security:
      - ApiKeyAuth: []
      summary: 获取权限动作列表
      tags:
      - operation
  /v1/projects/{project_name}/audit_plans:
    get:
      description: get audit plan info list
      operationId: getAuditPlansV1
      parameters:
      - description: project name
        in: path
        name: project_name
        required: true
        type: string
      - description: filter audit plan db type
        in: query
        name: filter_audit_plan_db_type
        type: string
      - description: fuzzy search audit plan name
        in: query
        name: fuzzy_search_audit_plan_name
        type: string
      - description: filter audit plan type
        in: query
        name: filter_audit_plan_type
        type: string
      - description: filter audit plan instance name
        in: query
        name: filter_audit_plan_instance_name
        type: string
      - description: page index
        in: query
        name: page_index
        required: true
        type: integer
      - description: size of per page
        in: query
        name: page_size
        required: true
        type: integer
      responses:
        "200":
          description: OK
          schema:
            $ref: '#/definitions/v1.GetAuditPlansResV1'
      security:
      - ApiKeyAuth: []
      summary: 获取扫描任务信息列表
      tags:
      - audit_plan
    post:
      consumes:
      - application/json
      description: create audit plan
      operationId: createAuditPlanV1
      parameters:
      - description: project name
        in: path
        name: project_name
        required: true
        type: string
      - description: create audit plan
        in: body
        name: audit_plan
        required: true
        schema:
          $ref: '#/definitions/v1.CreateAuditPlanReqV1'
      responses:
        "200":
          description: OK
          schema:
            $ref: '#/definitions/controller.BaseRes'
      security:
      - ApiKeyAuth: []
      summary: 添加扫描任务
      tags:
      - audit_plan
  /v1/projects/{project_name}/audit_plans/{audit_plan_name}/:
    delete:
      description: delete audit plan
      operationId: deleteAuditPlanV1
      parameters:
      - description: project name
        in: path
        name: project_name
        required: true
        type: string
      - description: audit plan name
        in: path
        name: audit_plan_name
        required: true
        type: string
      responses:
        "200":
          description: OK
          schema:
            $ref: '#/definitions/controller.BaseRes'
      security:
      - ApiKeyAuth: []
      summary: 删除扫描任务
      tags:
      - audit_plan
    get:
      description: get audit plan
      operationId: getAuditPlanV1
      parameters:
      - description: project name
        in: path
        name: project_name
        required: true
        type: string
      - description: audit plan name
        in: path
        name: audit_plan_name
        required: true
        type: string
      responses:
        "200":
          description: OK
          schema:
            $ref: '#/definitions/v1.GetAuditPlanResV1'
      security:
      - ApiKeyAuth: []
      summary: 获取指定扫描任务
      tags:
      - audit_plan
    patch:
      description: update audit plan
      operationId: updateAuditPlanV1
      parameters:
      - description: project name
        in: path
        name: project_name
        required: true
        type: string
      - description: audit plan name
        in: path
        name: audit_plan_name
        required: true
        type: string
      - description: update audit plan
        in: body
        name: audit_plan
        required: true
        schema:
          $ref: '#/definitions/v1.UpdateAuditPlanReqV1'
      responses:
        "200":
          description: OK
          schema:
            $ref: '#/definitions/controller.BaseRes'
      security:
      - ApiKeyAuth: []
      summary: 更新扫描任务
      tags:
      - audit_plan
  /v1/projects/{project_name}/audit_plans/{audit_plan_name}/notify_config:
    get:
      description: get audit plan notify config
      operationId: getAuditPlanNotifyConfigV1
      parameters:
      - description: project name
        in: path
        name: project_name
        required: true
        type: string
      - description: audit plan name
        in: path
        name: audit_plan_name
        required: true
        type: string
      responses:
        "200":
          description: OK
          schema:
            $ref: '#/definitions/v1.GetAuditPlanNotifyConfigResV1'
      security:
      - ApiKeyAuth: []
      summary: 获取扫描任务消息推送设置
      tags:
      - audit_plan
    patch:
      description: update audit plan notify config
      operationId: updateAuditPlanNotifyConfigV1
      parameters:
      - description: project name
        in: path
        name: project_name
        required: true
        type: string
      - description: audit plan name
        in: path
        name: audit_plan_name
        required: true
        type: string
      - description: update audit plan notify config
        in: body
        name: config
        required: true
        schema:
          $ref: '#/definitions/v1.UpdateAuditPlanNotifyConfigReqV1'
      responses:
        "200":
          description: OK
          schema:
            $ref: '#/definitions/controller.BaseRes'
      security:
      - ApiKeyAuth: []
      summary: 更新扫描任务通知设置
      tags:
      - audit_plan
  /v1/projects/{project_name}/audit_plans/{audit_plan_name}/notify_config/test:
    get:
      description: Test audit task message push
      operationId: testAuditPlanNotifyConfigV1
      parameters:
      - description: project name
        in: path
        name: project_name
        required: true
        type: string
      - description: audit plan name
        in: path
        name: audit_plan_name
        required: true
        type: string
      responses:
        "200":
          description: OK
          schema:
            $ref: '#/definitions/v1.TestAuditPlanNotifyConfigResV1'
      security:
      - ApiKeyAuth: []
      summary: 测试扫描任务消息推送
      tags:
      - audit_plan
  /v1/projects/{project_name}/audit_plans/{audit_plan_name}/reports:
    get:
      description: get audit plan report list
      operationId: getAuditPlanReportsV1
      parameters:
      - description: project name
        in: path
        name: project_name
        required: true
        type: string
      - description: audit plan name
        in: path
        name: audit_plan_name
        required: true
        type: string
      - description: page index
        in: query
        name: page_index
        required: true
        type: integer
      - description: size of per page
        in: query
        name: page_size
        required: true
        type: integer
      responses:
        "200":
          description: OK
          schema:
            $ref: '#/definitions/v1.GetAuditPlanReportsResV1'
      security:
      - ApiKeyAuth: []
      summary: 获取指定扫描任务的报告列表
      tags:
      - audit_plan
  /v1/projects/{project_name}/audit_plans/{audit_plan_name}/reports/{audit_plan_report_id}/:
    get:
      description: get audit plan report
      operationId: getAuditPlanReportV1
      parameters:
      - description: project name
        in: path
        name: project_name
        required: true
        type: string
      - description: audit plan name
        in: path
        name: audit_plan_name
        required: true
        type: string
      - description: audit plan report id
        in: path
        name: audit_plan_report_id
        required: true
        type: string
      responses:
        "200":
          description: OK
          schema:
            $ref: '#/definitions/v1.GetAuditPlanReportResV1'
      security:
      - ApiKeyAuth: []
      summary: 获取指定扫描任务的SQL扫描记录统计信息
      tags:
      - audit_plan
  /v1/projects/{project_name}/audit_plans/{audit_plan_name}/reports/{audit_plan_report_id}/export:
    get:
      description: export audit plan report as csv
      operationId: exportAuditPlanReportV1
      parameters:
      - description: project name
        in: path
        name: project_name
        required: true
        type: string
      - description: audit plan name
        in: path
        name: audit_plan_name
        required: true
        type: string
      - description: audit plan report id
        in: path
        name: audit_plan_report_id
        required: true
        type: string
      responses:
        "200":
          description: get export audit plan report
          schema:
            type: file
      security:
      - ApiKeyAuth: []
      summary: 以csv的形式导出扫描报告
      tags:
      - audit_plan
  /v1/projects/{project_name}/audit_plans/{audit_plan_name}/reports/{audit_plan_report_id}/sqls:
    get:
      description: get audit plan report SQLs
      operationId: getAuditPlanReportsSQLsV1
      parameters:
      - description: project name
        in: path
        name: project_name
        required: true
        type: string
      - description: audit plan name
        in: path
        name: audit_plan_name
        required: true
        type: string
      - description: audit plan report id
        in: path
        name: audit_plan_report_id
        required: true
        type: string
      - description: page index
        in: query
        name: page_index
        required: true
        type: integer
      - description: size of per page
        in: query
        name: page_size
        required: true
        type: integer
      responses:
        "200":
          description: OK
          schema:
            $ref: '#/definitions/v1.GetAuditPlanReportSQLsResV1'
      security:
      - ApiKeyAuth: []
      summary: 获取指定扫描任务的SQL扫描详情
      tags:
      - audit_plan
  /v1/projects/{project_name}/audit_plans/{audit_plan_name}/reports/{audit_plan_report_id}/sqls/{number}/analysis:
    get:
      description: get SQL explain and related table metadata for analysis
      operationId: getTaskAnalysisData
      parameters:
      - description: project name
        in: path
        name: project_name
        required: true
        type: string
      - description: audit plan name
        in: path
        name: audit_plan_name
        required: true
        type: string
      - description: audit plan report id
        in: path
        name: audit_plan_report_id
        required: true
        type: string
      - description: sql number
        in: path
        name: number
        required: true
        type: string
      responses:
        "200":
          description: OK
          schema:
            $ref: '#/definitions/v1.GetAuditPlanAnalysisDataResV1'
      security:
      - ApiKeyAuth: []
      summary: 获取task相关的SQL执行计划和表元数据
      tags:
      - audit_plan
  /v1/projects/{project_name}/audit_plans/{audit_plan_name}/sqls:
    get:
      description: get audit plan SQLs
      operationId: getAuditPlanSQLsV1
      parameters:
      - description: project name
        in: path
        name: project_name
        required: true
        type: string
      - description: audit plan name
        in: path
        name: audit_plan_name
        required: true
        type: string
      - description: page index
        in: query
        name: page_index
        required: true
        type: integer
      - description: size of per page
        in: query
        name: page_size
        required: true
        type: integer
      responses:
        "200":
          description: OK
          schema:
            $ref: '#/definitions/v1.GetAuditPlanSQLsResV1'
      security:
      - ApiKeyAuth: []
      summary: 获取指定扫描任务的SQLs信息(不包括扫描结果)
      tags:
      - audit_plan
  /v1/projects/{project_name}/audit_plans/{audit_plan_name}/sqls/full:
    post:
      deprecated: true
      description: full sync audit plan SQLs
      operationId: fullSyncAuditPlanSQLsV1
      parameters:
      - description: project name
        in: path
        name: project_name
        required: true
        type: string
      - description: audit plan name
        in: path
        name: audit_plan_name
        required: true
        type: string
      - description: full sync audit plan SQLs request
        in: body
        name: sqls
        required: true
        schema:
          $ref: '#/definitions/v1.FullSyncAuditPlanSQLsReqV1'
      responses:
        "200":
          description: OK
          schema:
            $ref: '#/definitions/controller.BaseRes'
      security:
      - ApiKeyAuth: []
      summary: 全量同步SQL到扫描任务
      tags:
      - audit_plan
  /v1/projects/{project_name}/audit_plans/{audit_plan_name}/sqls/partial:
    post:
      deprecated: true
      description: partial sync audit plan SQLs
      operationId: partialSyncAuditPlanSQLsV1
      parameters:
      - description: project name
        in: path
        name: project_name
        required: true
        type: string
      - description: audit plan name
        in: path
        name: audit_plan_name
        required: true
        type: string
      - description: partial sync audit plan SQLs request
        in: body
        name: sqls
        required: true
        schema:
          $ref: '#/definitions/v1.PartialSyncAuditPlanSQLsReqV1'
      responses:
        "200":
          description: OK
          schema:
            $ref: '#/definitions/controller.BaseRes'
      security:
      - ApiKeyAuth: []
      summary: 增量同步SQL到扫描任务
      tags:
      - audit_plan
  /v1/projects/{project_name}/audit_plans/{audit_plan_name}/trigger:
    post:
      description: trigger audit plan
      operationId: triggerAuditPlanV1
      parameters:
      - description: project name
        in: path
        name: project_name
        required: true
        type: string
      - description: audit plan name
        in: path
        name: audit_plan_name
        required: true
        type: string
      responses:
        "200":
          description: OK
          schema:
            $ref: '#/definitions/v1.TriggerAuditPlanResV1'
      security:
      - ApiKeyAuth: []
      summary: 触发扫描任务
      tags:
      - audit_plan
  /v1/projects/{project_name}/audit_whitelist:
    get:
      description: get all whitelist
      operationId: getAuditWhitelistV1
      parameters:
      - description: project name
        in: path
        name: project_name
        required: true
        type: string
      - description: page index
        in: query
        name: page_index
        required: true
        type: string
      - description: page size
        in: query
        name: page_size
        required: true
        type: string
      responses:
        "200":
          description: OK
          schema:
            $ref: '#/definitions/v1.GetAuditWhitelistResV1'
      security:
      - ApiKeyAuth: []
      summary: 获取Sql审核白名单
      tags:
      - audit_whitelist
    post:
      consumes:
      - application/json
      description: create a sql whitelist
      operationId: createAuditWhitelistV1
      parameters:
      - description: project name
        in: path
        name: project_name
        required: true
        type: string
      - description: add sql whitelist req
        in: body
        name: instance
        required: true
        schema:
          $ref: '#/definitions/v1.CreateAuditWhitelistReqV1'
      responses:
        "200":
          description: OK
          schema:
            $ref: '#/definitions/controller.BaseRes'
      security:
      - ApiKeyAuth: []
      summary: 添加SQL白名单
      tags:
      - audit_whitelist
  /v1/projects/{project_name}/audit_whitelist/{audit_whitelist_id}/:
    delete:
      description: remove sql white
      operationId: deleteAuditWhitelistByIdV1
      parameters:
      - description: project name
        in: path
        name: project_name
        required: true
        type: string
      - description: audit whitelist id
        in: path
        name: audit_whitelist_id
        required: true
        type: string
      responses:
        "200":
          description: OK
          schema:
            $ref: '#/definitions/controller.BaseRes'
      security:
      - ApiKeyAuth: []
      summary: 删除SQL白名单信息
      tags:
      - audit_whitelist
    patch:
      consumes:
      - application/json
      description: update sql whitelist by id
      operationId: UpdateAuditWhitelistByIdV1
      parameters:
      - description: project name
        in: path
        name: project_name
        required: true
        type: string
      - description: sql audit whitelist id
        in: path
        name: audit_whitelist_id
        required: true
        type: string
      - description: update sql whitelist req
        in: body
        name: instance
        required: true
        schema:
          $ref: '#/definitions/v1.UpdateAuditWhitelistReqV1'
      responses:
        "200":
          description: OK
          schema:
            $ref: '#/definitions/controller.BaseRes'
      security:
      - ApiKeyAuth: []
      summary: 更新SQL白名单
      tags:
      - audit_whitelist
  /v1/projects/{project_name}/instance_tips:
    get:
      description: get instance tip list
      operationId: getInstanceTipListV1
      parameters:
      - description: project name
        in: path
        name: project_name
        required: true
        type: string
      - description: filter db type
        in: query
        name: filter_db_type
        type: string
      - description: filter workflow template id
        in: query
        name: filter_workflow_template_id
        type: string
      - description: functional module
        enum:
        - create_audit_plan
        - create_workflow
        - sql_manage
        in: query
        name: functional_module
        type: string
      responses:
        "200":
          description: OK
          schema:
            $ref: '#/definitions/v1.GetInstanceTipsResV1'
      security:
      - ApiKeyAuth: []
      summary: 获取实例提示列表
      tags:
      - instance
  /v1/projects/{project_name}/instances/{instance_name}/connection:
    get:
      description: test instance db connection
      operationId: checkInstanceIsConnectableByNameV1
      parameters:
      - description: project name
        in: path
        name: project_name
        required: true
        type: string
      - description: instance name
        in: path
        name: instance_name
        required: true
        type: string
      responses:
        "200":
          description: OK
          schema:
            $ref: '#/definitions/v1.GetInstanceConnectableResV1'
      security:
      - ApiKeyAuth: []
      summary: 实例连通性测试（实例提交后）
      tags:
      - instance
  /v1/projects/{project_name}/instances/{instance_name}/rules:
    get:
      description: get instance all rule
      operationId: getInstanceRuleListV1
      parameters:
      - description: project name
        in: path
        name: project_name
        required: true
        type: string
      - description: instance name
        in: path
        name: instance_name
        required: true
        type: string
      responses:
        "200":
          description: OK
          schema:
            $ref: '#/definitions/v1.GetRulesResV1'
      security:
      - ApiKeyAuth: []
      summary: 获取实例应用的规则列表
      tags:
      - instance
  /v1/projects/{project_name}/instances/{instance_name}/schemas:
    get:
      description: instance schema list
      operationId: getInstanceSchemasV1
      parameters:
      - description: project name
        in: path
        name: project_name
        required: true
        type: string
      - description: instance name
        in: path
        name: instance_name
        required: true
        type: string
      responses:
        "200":
          description: OK
          schema:
            $ref: '#/definitions/v1.GetInstanceSchemaResV1'
      security:
      - ApiKeyAuth: []
      summary: 实例 Schema 列表
      tags:
      - instance
  /v1/projects/{project_name}/instances/{instance_name}/schemas/{schema_name}/tables:
    get:
      description: list table by schema
      operationId: listTableBySchema
      parameters:
      - description: project name
        in: path
        name: project_name
        required: true
        type: string
      - description: instance name
        in: path
        name: instance_name
        required: true
        type: string
      - description: schema name
        in: path
        name: schema_name
        required: true
        type: string
      responses:
        "200":
          description: OK
          schema:
            $ref: '#/definitions/v1.ListTableBySchemaResV1'
      security:
      - ApiKeyAuth: []
      summary: 获取数据库下的所有表
      tags:
      - instance
  /v1/projects/{project_name}/instances/{instance_name}/schemas/{schema_name}/tables/{table_name}/metadata:
    get:
      description: get table metadata
      operationId: getTableMetadata
      parameters:
      - description: project name
        in: path
        name: project_name
        required: true
        type: string
      - description: instance name
        in: path
        name: instance_name
        required: true
        type: string
      - description: schema name
        in: path
        name: schema_name
        required: true
        type: string
      - description: table name
        in: path
        name: table_name
        required: true
        type: string
      responses:
        "200":
          description: OK
          schema:
            $ref: '#/definitions/v1.GetTableMetadataResV1'
      security:
      - ApiKeyAuth: []
      summary: 获取表元数据
      tags:
      - instance
  /v1/projects/{project_name}/instances/connections:
    post:
      description: batch test instance db connections
      operationId: batchCheckInstanceIsConnectableByName
      parameters:
      - description: project name
        in: path
        name: project_name
        required: true
        type: string
      - description: instances
        in: body
        name: instances
        required: true
        schema:
          $ref: '#/definitions/v1.BatchCheckInstanceConnectionsReqV1'
      responses:
        "200":
          description: OK
          schema:
            $ref: '#/definitions/v1.BatchGetInstanceConnectionsResV1'
      security:
      - ApiKeyAuth: []
      summary: 批量测试实例连通性（实例提交后）
      tags:
      - instance
  /v1/projects/{project_name}/rule_template_tips:
    get:
      description: get rule template tips in project
      operationId: getProjectRuleTemplateTipsV1
      parameters:
      - description: project name
        in: path
        name: project_name
        required: true
        type: string
      - description: filter db type
        in: query
        name: filter_db_type
        type: string
      responses:
        "200":
          description: OK
          schema:
            $ref: '#/definitions/v1.GetRuleTemplateTipsResV1'
      security:
      - ApiKeyAuth: []
      summary: 获取项目规则模板提示
      tags:
      - rule_template
  /v1/projects/{project_name}/rule_templates:
    get:
      description: get all rule template in a project
      operationId: getProjectRuleTemplateListV1
      parameters:
      - description: project name
        in: path
        name: project_name
        required: true
        type: string
      - description: page index
        in: query
        name: page_index
        required: true
        type: integer
      - description: size of per page
        in: query
        name: page_size
        required: true
        type: integer
      responses:
        "200":
          description: OK
          schema:
            $ref: '#/definitions/v1.GetProjectRuleTemplatesResV1'
      security:
      - ApiKeyAuth: []
      summary: 项目规则模板列表
      tags:
<<<<<<< HEAD
      - SqlManage
  /v1/projects/{project_name}/sql_manages/{sql_manage_id}/sql_analysis:
    get:
      description: get sql manage analysis
      operationId: GetSqlManageSqlAnalysisV1
      parameters:
      - description: project name
        in: path
        name: project_name
        required: true
        type: string
      - description: sql manage id
        in: path
        name: sql_manage_id
        required: true
        type: string
      responses:
        "200":
          description: OK
          schema:
            $ref: '#/definitions/v1.GetSqlManageSqlAnalysisResp'
      security:
      - ApiKeyAuth: []
      summary: 获取SQL管控SQL分析
      tags:
      - SqlManage
  /v1/projects/{project_name}/sql_manages/batch:
    patch:
      description: batch update sql manage
      operationId: BatchUpdateSqlManage
=======
      - rule_template
    post:
      consumes:
      - application/json
      description: create a rule template in project
      operationId: createProjectRuleTemplateV1
>>>>>>> 69620d47
      parameters:
      - description: project name
        in: path
        name: project_name
        required: true
        type: string
      - description: add rule template request
        in: body
        name: req
        required: true
        schema:
          $ref: '#/definitions/v1.CreateProjectRuleTemplateReqV1'
      responses:
        "200":
          description: OK
          schema:
            $ref: '#/definitions/controller.BaseRes'
      security:
      - ApiKeyAuth: []
      summary: 添加项目规则模板
      tags:
      - rule_template
  /v1/projects/{project_name}/rule_templates/{rule_template_name}/:
    delete:
      description: delete rule template in project
      operationId: deleteProjectRuleTemplateV1
      parameters:
      - description: project name
        in: path
        name: project_name
        required: true
        type: string
      - description: rule template name
        in: path
        name: rule_template_name
        required: true
        type: string
      responses:
        "200":
          description: OK
          schema:
            $ref: '#/definitions/controller.BaseRes'
      security:
      - ApiKeyAuth: []
      summary: 删除项目规则模板
      tags:
      - rule_template
    get:
      description: get rule template detail in project
      operationId: getProjectRuleTemplateV1
      parameters:
      - description: project name
        in: path
        name: project_name
        required: true
        type: string
      - description: rule template name
        in: path
        name: rule_template_name
        required: true
        type: string
      - description: fuzzy rule,keyword for desc and annotation
        in: query
        name: fuzzy_keyword_rule
        type: string
      responses:
        "200":
          description: OK
          schema:
            $ref: '#/definitions/v1.GetProjectRuleTemplateResV1'
      security:
      - ApiKeyAuth: []
      summary: 获取项目规则模板信息
      tags:
      - rule_template
    patch:
      description: update rule template in project
      operationId: updateProjectRuleTemplateV1
      parameters:
      - description: project name
        in: path
        name: project_name
        required: true
        type: string
      - description: rule template name
        in: path
        name: rule_template_name
        required: true
        type: string
      - description: update rule template request
        in: body
        name: req
        required: true
        schema:
          $ref: '#/definitions/v1.UpdateProjectRuleTemplateReqV1'
      responses:
        "200":
          description: OK
          schema:
            $ref: '#/definitions/controller.BaseRes'
      security:
      - ApiKeyAuth: []
      summary: 更新项目规则模板
      tags:
      - rule_template
  /v1/projects/{project_name}/rule_templates/{rule_template_name}/clone:
    post:
      consumes:
      - application/json
      description: clone a rule template in project
      operationId: cloneProjectRuleTemplateV1
      parameters:
      - description: project name
        in: path
        name: project_name
        required: true
        type: string
      - description: rule template name
        in: path
        name: rule_template_name
        required: true
        type: string
      - description: clone rule template request
        in: body
        name: req
        required: true
        schema:
          $ref: '#/definitions/v1.CloneProjectRuleTemplateReqV1'
      responses:
        "200":
          description: OK
          schema:
            $ref: '#/definitions/controller.BaseRes'
      security:
      - ApiKeyAuth: []
      summary: 克隆项目规则模板
      tags:
      - rule_template
  /v1/projects/{project_name}/rule_templates/{rule_template_name}/export:
    get:
      description: export rule template in a project
      operationId: exportProjectRuleTemplateV1
      parameters:
      - description: project name
        in: path
        name: project_name
        required: true
        type: string
      - description: rule template name
        in: path
        name: rule_template_name
        required: true
        type: string
      responses:
        "200":
          description: sqle rule template file
          schema:
            type: file
      security:
      - ApiKeyAuth: []
      summary: 导出项目规则模板
      tags:
      - rule_template
  /v1/projects/{project_name}/sql_audit_records:
    get:
      description: get sql audit records
      operationId: getSQLAuditRecordsV1
      parameters:
      - description: fuzzy search tags
        in: query
        name: fuzzy_search_tags
        type: string
      - description: filter sql audit status
        enum:
        - auditing
        - successfully
        in: query
        name: filter_sql_audit_status
        type: string
      - description: filter instance id
        in: query
        name: filter_instance_id
        type: integer
      - description: filter create time from
        in: query
        name: filter_create_time_from
        type: string
      - description: filter create time to
        in: query
        name: filter_create_time_to
        type: string
      - description: filter sql audit record ids
        in: query
        name: filter_sql_audit_record_ids
        type: string
      - description: page index
        in: query
        name: page_index
        required: true
        type: integer
      - description: size of per page
        in: query
        name: page_size
        required: true
        type: integer
      - description: project name
        in: path
        name: project_name
        required: true
        type: string
      responses:
        "200":
          description: OK
          schema:
            $ref: '#/definitions/v1.GetSQLAuditRecordsResV1'
      security:
      - ApiKeyAuth: []
      summary: 获取SQL审核记录列表
      tags:
      - sql_audit_record
    post:
      consumes:
      - multipart/form-data
      description: |-
        SQL audit
        1. formData[sql]: sql content;
        2. file[input_sql_file]: it is a sql file;
        3. file[input_mybatis_xml_file]: it is mybatis xml file, sql will be parsed from it.
        4. file[input_zip_file]: it is ZIP file that sql will be parsed from xml or sql file inside it.
        5. formData[git_http_url]:the url which scheme is http(s) and end with .git.
        6. formData[git_user_name]:The name of the user who owns the repository read access.
        7. formData[git_user_password]:The password corresponding to git_user_name.
      operationId: CreateSQLAuditRecordV1
      parameters:
      - description: project name
        in: path
        name: project_name
        required: true
        type: string
      - description: instance name
        in: formData
        name: instance_name
        type: string
      - description: schema of instance
        in: formData
        name: instance_schema
        type: string
      - description: db type of instance
        in: formData
        name: db_type
        type: string
      - description: sqls for audit
        in: formData
        name: sqls
        type: string
      - description: input SQL file
        in: formData
        name: input_sql_file
        type: file
      - description: input mybatis XML file
        in: formData
        name: input_mybatis_xml_file
        type: file
      - description: input ZIP file
        in: formData
        name: input_zip_file
        type: file
      - description: git repository url
        in: formData
        name: git_http_url
        type: string
      - description: the name of user to clone the repository
        in: formData
        name: git_user_name
        type: string
      - description: the password corresponding to git_user_name
        in: formData
        name: git_user_password
        type: string
      produces:
      - application/json
      responses:
        "200":
          description: OK
          schema:
            $ref: '#/definitions/v1.CreateSQLAuditRecordResV1'
      security:
      - ApiKeyAuth: []
      summary: SQL审核
      tags:
      - sql_audit_record
  /v1/projects/{project_name}/sql_audit_records/{sql_audit_record_id}/:
    get:
      description: get sql audit record info
      operationId: getSQLAuditRecordV1
      parameters:
      - description: project name
        in: path
        name: project_name
        required: true
        type: string
      - description: sql audit record id
        in: path
        name: sql_audit_record_id
        required: true
        type: string
      responses:
        "200":
          description: OK
          schema:
            $ref: '#/definitions/v1.GetSQLAuditRecordResV1'
      security:
      - ApiKeyAuth: []
      summary: 获取SQL审核记录信息
      tags:
      - sql_audit_record
    patch:
      consumes:
      - application/json
      description: update SQL audit record
      operationId: updateSQLAuditRecordV1
      parameters:
      - description: project name
        in: path
        name: project_name
        required: true
        type: string
      - description: sql audit record id
        in: path
        name: sql_audit_record_id
        required: true
        type: string
      - description: update SQL audit record
        in: body
        name: param
        required: true
        schema:
          $ref: '#/definitions/v1.UpdateSQLAuditRecordReqV1'
      responses:
        "200":
          description: OK
          schema:
            $ref: '#/definitions/controller.BaseRes'
      security:
      - ApiKeyAuth: []
      summary: 更新SQL审核记录
      tags:
      - sql_audit_record
  /v1/projects/{project_name}/sql_audit_records/tag_tips:
    get:
      description: get sql audit record tag tips
      operationId: GetSQLAuditRecordTagTipsV1
      parameters:
      - description: project name
        in: path
        name: project_name
        required: true
        type: string
      responses:
        "200":
          description: OK
          schema:
            $ref: '#/definitions/v1.GetSQLAuditRecordTagTipsResV1'
      security:
      - ApiKeyAuth: []
      summary: 获取SQL审核记录标签列表
      tags:
      - sql_audit_record
  /v1/projects/{project_name}/sql_manages:
    get:
      deprecated: true
      description: get sql manage list
      operationId: GetSqlManageList
      parameters:
      - description: project name
        in: path
        name: project_name
        required: true
        type: string
      - description: fuzzy search sql fingerprint
        in: query
        name: fuzzy_search_sql_fingerprint
        type: string
      - description: assignee
        in: query
        name: filter_assignee
        type: string
      - description: instance name
        in: query
        name: filter_instance_name
        type: string
      - description: source
        enum:
        - audit_plan
        - sql_audit_record
        in: query
        name: filter_source
        type: string
      - description: audit level
        enum:
        - normal
        - notice
        - warn
        - error
        in: query
        name: filter_audit_level
        type: string
      - description: last audit start time from
        in: query
        name: filter_last_audit_start_time_from
        type: string
      - description: last audit start time to
        in: query
        name: filter_last_audit_start_time_to
        type: string
      - description: status
        enum:
        - unhandled
        - solved
        - ignored
        - manual_audited
        in: query
        name: filter_status
        type: string
      - description: rule name
        in: query
        name: filter_rule_name
        type: string
      - description: db type
        in: query
        name: filter_db_type
        type: string
      - description: fuzzy search endpoint
        in: query
        name: fuzzy_search_endpoint
        type: string
      - description: fuzzy search schema name
        in: query
        name: fuzzy_search_schema_name
        type: string
      - description: sort field
        enum:
        - first_appear_timestamp
        - last_receive_timestamp
        - fp_count
        in: query
        name: sort_field
        type: string
      - description: sort order
        enum:
        - asc
        - desc
        in: query
        name: sort_order
        type: string
      - description: page index
        in: query
        name: page_index
        required: true
        type: integer
      - description: size of per page
        in: query
        name: page_size
        required: true
        type: integer
      responses:
        "200":
          description: OK
          schema:
            $ref: '#/definitions/v1.GetSqlManageListResp'
      security:
      - ApiKeyAuth: []
      summary: 获取管控sql列表
      tags:
      - SqlManage
  /v1/projects/{project_name}/sql_manages/batch:
    patch:
      description: batch update sql manage
      operationId: BatchUpdateSqlManage
      parameters:
      - description: project name
        in: path
        name: project_name
        required: true
        type: string
      - description: batch update sql manage request
        in: body
        name: BatchUpdateSqlManageReq
        required: true
        schema:
          $ref: '#/definitions/v1.BatchUpdateSqlManageReq'
      responses:
        "200":
          description: OK
          schema:
            $ref: '#/definitions/controller.BaseRes'
      security:
      - ApiKeyAuth: []
      summary: 批量更新SQL管控
      tags:
      - SqlManage
  /v1/projects/{project_name}/sql_manages/exports:
    get:
      description: export sql manage
      operationId: exportSqlManageV1
      parameters:
      - description: project name
        in: path
        name: project_name
        required: true
        type: string
      - description: fuzzy search sql fingerprint
        in: query
        name: fuzzy_search_sql_fingerprint
        type: string
      - description: assignee
        in: query
        name: filter_assignee
        type: string
      - description: instance name
        in: query
        name: filter_instance_name
        type: string
      - description: source
        enum:
        - audit_plan
        - sql_audit_record
        in: query
        name: filter_source
        type: string
      - description: audit level
        enum:
        - normal
        - notice
        - warn
        - error
        in: query
        name: filter_audit_level
        type: string
      - description: last audit start time from
        in: query
        name: filter_last_audit_start_time_from
        type: string
      - description: last audit start time to
        in: query
        name: filter_last_audit_start_time_to
        type: string
      - description: status
        enum:
        - unhandled
        - solved
        - ignored
        - manual_audited
        in: query
        name: filter_status
        type: string
      - description: db type
        in: query
        name: filter_db_type
        type: string
      - description: rule name
        in: query
        name: filter_rule_name
        type: string
      - description: fuzzy search endpoint
        in: query
        name: fuzzy_search_endpoint
        type: string
      - description: fuzzy search schema name
        in: query
        name: fuzzy_search_schema_name
        type: string
      - description: sort field
        enum:
        - first_appear_timestamp
        - last_receive_timestamp
        - fp_count
        in: query
        name: sort_field
        type: string
      - description: sort order
        enum:
        - asc
        - desc
        in: query
        name: sort_order
        type: string
      responses:
        "200":
          description: export sql manage
          schema:
            type: file
      security:
      - ApiKeyAuth: []
      summary: 导出SQL管控
      tags:
      - SqlManage
  /v1/projects/{project_name}/sql_manages/rule_tips:
    get:
      description: get sql manage rule tips
      operationId: GetSqlManageRuleTips
      parameters:
      - description: project name
        in: path
        name: project_name
        required: true
        type: string
      responses:
        "200":
          description: OK
          schema:
            $ref: '#/definitions/v1.GetSqlManageRuleTipsResp'
      security:
      - ApiKeyAuth: []
      summary: 获取管控规则tips
      tags:
      - SqlManage
  /v1/projects/{project_name}/statistic/audit_plans:
    get:
      description: statistic audit plan
      operationId: statisticAuditPlanV1
      parameters:
      - description: project name
        in: path
        name: project_name
        required: true
        type: string
      responses:
        "200":
          description: OK
          schema:
            $ref: '#/definitions/v1.StatisticAuditPlanResV1'
      security:
      - ApiKeyAuth: []
      summary: 获取各类型数据源上的扫描任务数量
      tags:
      - statistic
  /v1/projects/{project_name}/statistic/audited_sqls:
    get:
      description: statistics audited sql
      operationId: statisticsAuditedSQLV1
      parameters:
      - description: project name
        in: path
        name: project_name
        required: true
        type: string
      responses:
        "200":
          description: OK
          schema:
            $ref: '#/definitions/v1.StatisticsAuditedSQLResV1'
      security:
      - ApiKeyAuth: []
      summary: 获取审核SQL总数，以及触发审核规则的SQL数量
      tags:
      - statistic
  /v1/projects/{project_name}/statistic/instance_health:
    get:
      description: get instance health
      operationId: GetInstanceHealthV1
      parameters:
      - description: project name
        in: path
        name: project_name
        required: true
        type: string
      responses:
        "200":
          description: OK
          schema:
            $ref: '#/definitions/v1.GetInstanceHealthResV1'
      security:
      - ApiKeyAuth: []
      summary: 获取各类型数据源的健康情况
      tags:
      - statistic
  /v1/projects/{project_name}/statistic/project_score:
    get:
      description: get project score
      operationId: GetProjectScoreV1
      parameters:
      - description: project name
        in: path
        name: project_name
        required: true
        type: string
      responses:
        "200":
          description: OK
          schema:
            $ref: '#/definitions/v1.GetProjectScoreResV1'
      security:
      - ApiKeyAuth: []
      summary: 获取项目分数
      tags:
      - statistic
  /v1/projects/{project_name}/statistic/risk_audit_plans:
    get:
      description: get risk audit plan
      operationId: getRiskAuditPlanV1
      parameters:
      - description: project name
        in: path
        name: project_name
        required: true
        type: string
      responses:
        "200":
          description: OK
          schema:
            $ref: '#/definitions/v1.GetRiskAuditPlanResV1'
      security:
      - ApiKeyAuth: []
      summary: 获取扫描任务报告评分低于60的扫描任务
      tags:
      - statistic
  /v1/projects/{project_name}/statistic/risk_workflow:
    get:
      description: statistic risk workflow
      operationId: statisticRiskWorkflowV1
      parameters:
      - description: project name
        in: path
        name: project_name
        required: true
        type: string
      responses:
        "200":
          description: OK
          schema:
            $ref: '#/definitions/v1.StatisticRiskWorkflowResV1'
      security:
      - ApiKeyAuth: []
      summary: 获取存在风险的工单
      tags:
      - statistic
  /v1/projects/{project_name}/statistic/role_user:
    get:
      description: get role user count
      operationId: getRoleUserCountV1
      parameters:
      - description: project name
        in: path
        name: project_name
        required: true
        type: string
      responses:
        "200":
          description: OK
          schema:
            $ref: '#/definitions/v1.GetRoleUserCountResV1'
      security:
      - ApiKeyAuth: []
      summary: 获取各角色类型对应的成员数量
      tags:
      - statistic
  /v1/projects/{project_name}/statistic/workflow_status:
    get:
      description: statistic workflow status
      operationId: statisticWorkflowStatusV1
      parameters:
      - description: project name
        in: path
        name: project_name
        required: true
        type: string
      responses:
        "200":
          description: OK
          schema:
            $ref: '#/definitions/v1.GetWorkflowStatusCountResV1'
      security:
      - ApiKeyAuth: []
      summary: 获取项目下工单各个状态的数量
      tags:
      - statistic
  /v1/projects/{project_name}/statistics:
    get:
      description: get project statistics
      operationId: getProjectStatisticsV1
      parameters:
      - description: project name
        in: path
        name: project_name
        required: true
        type: string
      responses:
        "200":
          description: OK
          schema:
            $ref: '#/definitions/v1.GetProjectStatisticsResV1'
      security:
      - ApiKeyAuth: []
      summary: 获取项目统计信息
      tags:
      - statistic
  /v1/projects/{project_name}/task_groups:
    post:
      consumes:
      - application/json
      description: create tasks group.
      operationId: createAuditTasksV1
      parameters:
      - description: project name
        in: path
        name: project_name
        required: true
        type: string
      - description: parameters for creating audit tasks group
        in: body
        name: req
        required: true
        schema:
          $ref: '#/definitions/v1.CreateAuditTasksGroupReqV1'
      produces:
      - application/json
      responses:
        "200":
          description: OK
          schema:
            $ref: '#/definitions/v1.CreateAuditTasksGroupResV1'
      security:
      - ApiKeyAuth: []
      summary: 创建审核任务组
      tags:
      - task
  /v1/projects/{project_name}/tasks/audits:
    post:
      consumes:
      - multipart/form-data
      description: |-
        create and audit a task, you can upload sql content in three ways, any one can be used, but only one is effective.
        1. formData[sql]: sql content;
        2. file[input_sql_file]: it is a sql file;
        3. file[input_mybatis_xml_file]: it is mybatis xml file, sql will be parsed from it.
      operationId: createAndAuditTaskV1
      parameters:
      - description: project name
        in: path
        name: project_name
        required: true
        type: string
      - description: instance name
        in: formData
        name: instance_name
        required: true
        type: string
      - description: schema of instance
        in: formData
        name: instance_schema
        type: string
      - description: sqls for audit
        in: formData
        name: sql
        type: string
      - description: input SQL file
        in: formData
        name: input_sql_file
        type: file
      - description: input mybatis XML file
        in: formData
        name: input_mybatis_xml_file
        type: file
      - description: input ZIP file
        in: formData
        name: input_zip_file
        type: file
      produces:
      - application/json
      responses:
        "200":
          description: OK
          schema:
            $ref: '#/definitions/v1.GetAuditTaskResV1'
      security:
      - ApiKeyAuth: []
      summary: 创建Sql扫描任务并提交审核
      tags:
      - task
  /v1/projects/{project_name}/workflow_template:
    get:
      description: get workflow template detail
      operationId: getWorkflowTemplateV1
      parameters:
      - description: project name
        in: path
        name: project_name
        required: true
        type: string
      responses:
        "200":
          description: OK
          schema:
            $ref: '#/definitions/v1.GetWorkflowTemplateResV1'
      security:
      - ApiKeyAuth: []
      summary: 获取审批流程模板详情
      tags:
      - workflow
    patch:
      consumes:
      - application/json
      description: update the workflow template
      operationId: updateWorkflowTemplateV1
      parameters:
      - description: project name
        in: path
        name: project_name
        required: true
        type: string
      - description: create workflow template
        in: body
        name: instance
        required: true
        schema:
          $ref: '#/definitions/v1.UpdateWorkflowTemplateReqV1'
      produces:
      - application/json
      responses:
        "200":
          description: OK
          schema:
            $ref: '#/definitions/controller.BaseRes'
      security:
      - ApiKeyAuth: []
      summary: 更新Sql审批流程模板
      tags:
      - workflow
  /v1/projects/{project_name}/workflows:
    get:
      description: get workflow list
      operationId: getWorkflowsV1
      parameters:
      - description: filter subject
        in: query
        name: filter_subject
        type: string
      - description: filter by workflow_id
        in: query
        name: filter_workflow_id
        type: string
      - description: fuzzy search by workflow description
        in: query
        name: fuzzy_search_workflow_desc
        type: string
      - description: filter create time from
        in: query
        name: filter_create_time_from
        type: string
      - description: filter create time to
        in: query
        name: filter_create_time_to
        type: string
      - description: filter_task_execute_start_time_from
        in: query
        name: filter_task_execute_start_time_from
        type: string
      - description: filter_task_execute_start_time_to
        in: query
        name: filter_task_execute_start_time_to
        type: string
      - description: filter create user id
        in: query
        name: filter_create_user_id
        type: string
      - description: filter workflow status
        enum:
        - wait_for_audit
        - wait_for_execution
        - rejected
        - executing
        - canceled
        - exec_failed
        - finished
        in: query
        name: filter_status
        type: string
      - description: filter current step assignee user id
        in: query
        name: filter_current_step_assignee_user_id
        type: string
      - description: filter instance name
        in: query
        name: filter_task_instance_name
        type: string
      - description: page index
        in: query
        name: page_index
        required: true
        type: integer
      - description: size of per page
        in: query
        name: page_size
        required: true
        type: integer
      - description: project name
        in: path
        name: project_name
        required: true
        type: string
      - description: fuzzy matching subject/workflow_id
        in: query
        name: fuzzy_keyword
        type: string
      responses:
        "200":
          description: OK
          schema:
            $ref: '#/definitions/v1.GetWorkflowsResV1'
      security:
      - ApiKeyAuth: []
      summary: 获取工单列表
      tags:
      - workflow
    post:
      consumes:
      - application/json
      deprecated: true
      description: create workflow
      operationId: createWorkflowV1
      parameters:
      - description: create workflow request
        in: body
        name: instance
        required: true
        schema:
          $ref: '#/definitions/v1.CreateWorkflowReqV1'
      - description: project name
        in: path
        name: project_name
        required: true
        type: string
      produces:
      - application/json
      responses:
        "200":
          description: OK
          schema:
            $ref: '#/definitions/controller.BaseRes'
      security:
      - ApiKeyAuth: []
      summary: 创建工单
      tags:
      - workflow
  /v1/projects/{project_name}/workflows/{workflow_id}/tasks/{task_id}/terminate:
    post:
      description: execute one task on workflow
      operationId: terminateSingleTaskByWorkflowV1
      parameters:
      - description: workflow id
        in: path
        name: workflow_id
        required: true
        type: string
      - description: project name
        in: path
        name: project_name
        required: true
        type: string
      - description: task id
        in: path
        name: task_id
        required: true
        type: string
      responses:
        "200":
          description: OK
          schema:
            $ref: '#/definitions/controller.BaseRes'
      security:
      - ApiKeyAuth: []
      summary: 终止单个上线任务
      tags:
      - workflow
  /v1/projects/{project_name}/workflows/{workflow_id}/tasks/terminate:
    post:
      description: terminate multiple task by project and workflow
      operationId: terminateMultipleTaskByWorkflowV1
      parameters:
      - description: workflow id
        in: path
        name: workflow_id
        required: true
        type: string
      - description: project name
        in: path
        name: project_name
        required: true
        type: string
      responses:
        "200":
          description: OK
          schema:
            $ref: '#/definitions/controller.BaseRes'
      security:
      - ApiKeyAuth: []
      summary: 终止工单下多个上线任务
      tags:
      - workflow
  /v1/projects/{project_name}/workflows/{workflow_name}/:
    get:
      deprecated: true
      description: get workflow detail
      operationId: getWorkflowV1
      parameters:
      - description: workflow name
        in: path
        name: workflow_name
        required: true
        type: string
      - description: project name
        in: path
        name: project_name
        required: true
        type: string
      responses:
        "200":
          description: OK
          schema:
            $ref: '#/definitions/v1.GetWorkflowResV1'
      security:
      - ApiKeyAuth: []
      summary: 获取工单详情
      tags:
      - workflow
    patch:
      consumes:
      - application/json
      deprecated: true
      description: update workflow when it is rejected to creator.
      operationId: updateWorkflowV1
      parameters:
      - description: workflow name
        in: path
        name: workflow_name
        required: true
        type: string
      - description: project name
        in: path
        name: project_name
        required: true
        type: string
      - description: update workflow request
        in: body
        name: instance
        required: true
        schema:
          $ref: '#/definitions/v1.UpdateWorkflowReqV1'
      produces:
      - application/json
      responses:
        "200":
          description: OK
          schema:
            $ref: '#/definitions/controller.BaseRes'
      security:
      - ApiKeyAuth: []
      summary: 更新工单（驳回后才可更新）
      tags:
      - workflow
  /v1/projects/{project_name}/workflows/{workflow_name}/cancel:
    post:
      deprecated: true
      description: cancel workflow
      operationId: cancelWorkflowV1
      parameters:
      - description: project name
        in: path
        name: project_name
        required: true
        type: string
      - description: workflow name
        in: path
        name: workflow_name
        required: true
        type: string
      responses:
        "200":
          description: OK
          schema:
            $ref: '#/definitions/controller.BaseRes'
      security:
      - ApiKeyAuth: []
      summary: 审批关闭（中止）
      tags:
      - workflow
  /v1/projects/{project_name}/workflows/{workflow_name}/steps/{workflow_step_id}/approve:
    post:
      deprecated: true
      description: approve workflow
      operationId: approveWorkflowV1
      parameters:
      - description: workflow name
        in: path
        name: workflow_name
        required: true
        type: string
      - description: workflow step id
        in: path
        name: workflow_step_id
        required: true
        type: string
      - description: project name
        in: path
        name: project_name
        required: true
        type: string
      responses:
        "200":
          description: OK
          schema:
            $ref: '#/definitions/controller.BaseRes'
      security:
      - ApiKeyAuth: []
      summary: 审批通过
      tags:
      - workflow
  /v1/projects/{project_name}/workflows/{workflow_name}/steps/{workflow_step_id}/reject:
    post:
      deprecated: true
      description: reject workflow
      operationId: rejectWorkflowV1
      parameters:
      - description: workflow name
        in: path
        name: workflow_name
        required: true
        type: string
      - description: project name
        in: path
        name: project_name
        required: true
        type: string
      - description: workflow step id
        in: path
        name: workflow_step_id
        required: true
        type: string
      - description: workflow approve request
        in: body
        name: workflow_approve
        required: true
        schema:
          $ref: '#/definitions/v1.RejectWorkflowReqV1'
      responses:
        "200":
          description: OK
          schema:
            $ref: '#/definitions/controller.BaseRes'
      security:
      - ApiKeyAuth: []
      summary: 审批驳回
      tags:
      - workflow
  /v1/projects/{project_name}/workflows/{workflow_name}/tasks:
    get:
      deprecated: true
      description: get summary of workflow instance tasks
      operationId: getSummaryOfInstanceTasksV1
      parameters:
      - description: workflow name
        in: path
        name: workflow_name
        required: true
        type: string
      - description: project name
        in: path
        name: project_name
        required: true
        type: string
      responses:
        "200":
          description: OK
          schema:
            $ref: '#/definitions/v1.GetWorkflowTasksResV1'
      security:
      - ApiKeyAuth: []
      summary: 获取工单数据源任务概览
      tags:
      - workflow
  /v1/projects/{project_name}/workflows/{workflow_name}/tasks/{task_id}/execute:
    post:
      deprecated: true
      description: execute one task on workflow
      operationId: executeOneTaskOnWorkflowV1
      parameters:
      - description: workflow name
        in: path
        name: workflow_name
        required: true
        type: string
      - description: project name
        in: path
        name: project_name
        required: true
        type: string
      - description: task id
        in: path
        name: task_id
        required: true
        type: string
      responses:
        "200":
          description: OK
          schema:
            $ref: '#/definitions/controller.BaseRes'
      security:
      - ApiKeyAuth: []
      summary: 工单提交单个数据源上线
      tags:
      - workflow
  /v1/projects/{project_name}/workflows/{workflow_name}/tasks/{task_id}/schedule:
    put:
      consumes:
      - application/json
      deprecated: true
      description: update workflow schedule.
      operationId: updateWorkflowScheduleV1
      parameters:
      - description: workflow name
        in: path
        name: workflow_name
        required: true
        type: string
      - description: task id
        in: path
        name: task_id
        required: true
        type: string
      - description: project name
        in: path
        name: project_name
        required: true
        type: string
      - description: update workflow schedule request
        in: body
        name: instance
        required: true
        schema:
          $ref: '#/definitions/v1.UpdateWorkflowScheduleReqV1'
      produces:
      - application/json
      responses:
        "200":
          description: OK
          schema:
            $ref: '#/definitions/controller.BaseRes'
      security:
      - ApiKeyAuth: []
      summary: 设置工单数据源定时上线时间（设置为空则代表取消定时时间，需要SQL审核流程都通过后才可以设置）
      tags:
      - workflow
  /v1/projects/{project_name}/workflows/{workflow_name}/tasks/execute:
    post:
      deprecated: true
      description: execute tasks on workflow
      operationId: executeTasksOnWorkflowV1
      parameters:
      - description: workflow name
        in: path
        name: workflow_name
        required: true
        type: string
      - description: project name
        in: path
        name: project_name
        required: true
        type: string
      responses:
        "200":
          description: OK
          schema:
            $ref: '#/definitions/controller.BaseRes'
      security:
      - ApiKeyAuth: []
      summary: 多数据源批量上线
      tags:
      - workflow
  /v1/projects/{project_name}/workflows/cancel:
    post:
      deprecated: true
      description: batch cancel workflows
      operationId: batchCancelWorkflowsV1
      parameters:
      - description: project name
        in: path
        name: project_name
        required: true
        type: string
      - description: batch cancel workflows request
        in: body
        name: BatchCancelWorkflowsReqV1
        required: true
        schema:
          $ref: '#/definitions/v1.BatchCancelWorkflowsReqV1'
      responses:
        "200":
          description: OK
          schema:
            $ref: '#/definitions/controller.BaseRes'
      security:
      - ApiKeyAuth: []
      summary: 批量取消工单
      tags:
      - workflow
  /v1/projects/{project_name}/workflows/complete:
    post:
      deprecated: true
      description: this api will directly change the work order status to finished
        without real online operation
      operationId: batchCompleteWorkflowsV1
      parameters:
      - description: project name
        in: path
        name: project_name
        required: true
        type: string
      - description: batch complete workflows request
        in: body
        name: data
        required: true
        schema:
          $ref: '#/definitions/v1.BatchCompleteWorkflowsReqV1'
      responses:
        "200":
          description: OK
          schema:
            $ref: '#/definitions/controller.BaseRes'
      security:
      - ApiKeyAuth: []
      summary: 批量完成工单
      tags:
      - workflow
  /v1/projects/{project_name}/workflows/exports:
    get:
      description: export workflow
      operationId: exportWorkflowV1
      parameters:
      - description: filter subject
        in: query
        name: filter_subject
        type: string
      - description: fuzzy search by workflow description
        in: query
        name: fuzzy_search_workflow_desc
        type: string
      - description: filter create time from
        in: query
        name: filter_create_time_from
        type: string
      - description: filter create time to
        in: query
        name: filter_create_time_to
        type: string
      - description: filter_task_execute_start_time_from
        in: query
        name: filter_task_execute_start_time_from
        type: string
      - description: filter_task_execute_start_time_to
        in: query
        name: filter_task_execute_start_time_to
        type: string
      - description: filter create user id
        in: query
        name: filter_create_user_id
        type: string
      - description: filter workflow status
        enum:
        - wait_for_audit
        - wait_for_execution
        - rejected
        - executing
        - canceled
        - exec_failed
        - finished
        in: query
        name: filter_status
        type: string
      - description: filter current step assignee user id
        in: query
        name: filter_current_step_assignee_user_id
        type: string
      - description: filter instance name
        in: query
        name: filter_task_instance_name
        type: string
      - description: project name
        in: path
        name: project_name
        required: true
        type: string
      - description: fuzzy matching subject/workflow_id/desc
        in: query
        name: fuzzy_keyword
        type: string
      responses:
        "200":
          description: export workflow
          schema:
            type: file
      security:
      - ApiKeyAuth: []
      summary: 导出工单
      tags:
      - workflow
  /v1/rule_knowledge/db_types/{db_type}/custom_rules/{rule_name}/:
    get:
      description: get custom rule knowledge
      operationId: getCustomRuleKnowledgeV1
      parameters:
      - description: rule name
        in: path
        name: rule_name
        required: true
        type: string
      - description: db type of rule
        in: path
        name: db_type
        required: true
        type: string
      responses:
        "200":
          description: OK
          schema:
            $ref: '#/definitions/v1.GetRuleKnowledgeResV1'
      security:
      - ApiKeyAuth: []
      summary: 查看自定义规则知识库
      tags:
      - rule_template
    patch:
      description: update custom rule knowledge
      operationId: updateCustomRuleKnowledge
      parameters:
      - description: rule name
        in: path
        name: rule_name
        required: true
        type: string
      - description: db type of rule
        in: path
        name: db_type
        required: true
        type: string
      - description: update rule knowledge
        in: body
        name: req
        required: true
        schema:
          $ref: '#/definitions/v1.UpdateRuleKnowledgeReq'
      responses:
        "200":
          description: OK
          schema:
            $ref: '#/definitions/controller.BaseRes'
      security:
      - ApiKeyAuth: []
      summary: 更新自定义规则知识库
      tags:
      - rule_template
  /v1/rule_knowledge/db_types/{db_type}/rules/{rule_name}/:
    get:
      description: get rule knowledge
      operationId: getRuleKnowledgeV1
      parameters:
      - description: rule name
        in: path
        name: rule_name
        required: true
        type: string
      - description: db type of rule
        in: path
        name: db_type
        required: true
        type: string
      responses:
        "200":
          description: OK
          schema:
            $ref: '#/definitions/v1.GetRuleKnowledgeResV1'
      security:
      - ApiKeyAuth: []
      summary: 查看规则知识库
      tags:
      - rule_template
    patch:
      description: update rule knowledge
      operationId: updateRuleKnowledge
      parameters:
      - description: rule name
        in: path
        name: rule_name
        required: true
        type: string
      - description: db type of rule
        in: path
        name: db_type
        required: true
        type: string
      - description: update rule knowledge
        in: body
        name: req
        required: true
        schema:
          $ref: '#/definitions/v1.UpdateRuleKnowledgeReq'
      responses:
        "200":
          description: OK
          schema:
            $ref: '#/definitions/controller.BaseRes'
      security:
      - ApiKeyAuth: []
      summary: 更新规则知识库
      tags:
      - rule_template
  /v1/rule_template_tips:
    get:
      description: get global rule template tips
      operationId: getRuleTemplateTipsV1
      parameters:
      - description: filter db type
        in: query
        name: filter_db_type
        type: string
      responses:
        "200":
          description: OK
          schema:
            $ref: '#/definitions/v1.GetRuleTemplateTipsResV1'
      security:
      - ApiKeyAuth: []
      summary: 获取全局规则模板提示
      tags:
      - rule_template
  /v1/rule_templates:
    get:
      description: get all global rule template
      operationId: getRuleTemplateListV1
      parameters:
      - description: page index
        in: query
        name: page_index
        required: true
        type: integer
      - description: size of per page
        in: query
        name: page_size
        required: true
        type: integer
      responses:
        "200":
          description: OK
          schema:
            $ref: '#/definitions/v1.GetRuleTemplatesResV1'
      security:
      - ApiKeyAuth: []
      summary: 全局规则模板列表
      tags:
      - rule_template
    post:
      consumes:
      - application/json
      description: create a global rule template
      operationId: createRuleTemplateV1
      parameters:
      - description: add rule template request
        in: body
        name: req
        required: true
        schema:
          $ref: '#/definitions/v1.CreateRuleTemplateReqV1'
      responses:
        "200":
          description: OK
          schema:
            $ref: '#/definitions/controller.BaseRes'
      security:
      - ApiKeyAuth: []
      summary: 添加全局规则模板
      tags:
      - rule_template
  /v1/rule_templates/{rule_template_name}/:
    delete:
      description: delete global rule template
      operationId: deleteRuleTemplateV1
      parameters:
      - description: rule template name
        in: path
        name: rule_template_name
        required: true
        type: string
      responses:
        "200":
          description: OK
          schema:
            $ref: '#/definitions/controller.BaseRes'
      security:
      - ApiKeyAuth: []
      summary: 删除全局规则模板
      tags:
      - rule_template
    get:
      description: get global rule template
      operationId: getRuleTemplateV1
      parameters:
      - description: rule template name
        in: path
        name: rule_template_name
        required: true
        type: string
      - description: fuzzy rule,keyword for desc and annotation
        in: query
        name: fuzzy_keyword_rule
        type: string
      responses:
        "200":
          description: OK
          schema:
            $ref: '#/definitions/v1.GetRuleTemplateResV1'
      security:
      - ApiKeyAuth: []
      summary: 获取全局规则模板信息
      tags:
      - rule_template
    patch:
      description: update global rule template
      operationId: updateRuleTemplateV1
      parameters:
      - description: rule template name
        in: path
        name: rule_template_name
        required: true
        type: string
      - description: update rule template request
        in: body
        name: req
        required: true
        schema:
          $ref: '#/definitions/v1.UpdateRuleTemplateReqV1'
      responses:
        "200":
          description: OK
          schema:
            $ref: '#/definitions/controller.BaseRes'
      security:
      - ApiKeyAuth: []
      summary: 更新全局规则模板
      tags:
      - rule_template
  /v1/rule_templates/{rule_template_name}/clone:
    post:
      consumes:
      - application/json
      description: clone a rule template
      operationId: CloneRuleTemplateV1
      parameters:
      - description: rule template name
        in: path
        name: rule_template_name
        required: true
        type: string
      - description: clone rule template request
        in: body
        name: req
        required: true
        schema:
          $ref: '#/definitions/v1.CloneRuleTemplateReqV1'
      responses:
        "200":
          description: OK
          schema:
            $ref: '#/definitions/controller.BaseRes'
      security:
      - ApiKeyAuth: []
      summary: 克隆全局规则模板
      tags:
      - rule_template
  /v1/rule_templates/{rule_template_name}/export:
    get:
      description: export rule template
      operationId: exportRuleTemplateV1
      parameters:
      - description: rule template name
        in: path
        name: rule_template_name
        required: true
        type: string
      responses:
        "200":
          description: sqle rule template file
          schema:
            type: file
      security:
      - ApiKeyAuth: []
      summary: 导出全局规则模板
      tags:
      - rule_template
  /v1/rule_templates/parse:
    post:
      consumes:
      - multipart/form-data
      description: parse rule template
      operationId: importProjectRuleTemplateV1
      parameters:
      - description: SQLE rule template file
        in: formData
        name: rule_template_file
        required: true
        type: file
      responses:
        "200":
          description: OK
          schema:
            $ref: '#/definitions/v1.ParseProjectRuleTemplateFileResV1'
      security:
      - ApiKeyAuth: []
      summary: 解析规则模板文件
      tags:
      - rule_template
  /v1/rules:
    get:
      description: get all rule template
      operationId: getRuleListV1
      parameters:
      - description: filter db type
        in: query
        name: filter_db_type
        type: string
      - description: fuzzy rule,keyword for desc and annotation
        in: query
        name: fuzzy_keyword_rule
        type: string
      - description: filter global rule template name
        in: query
        name: filter_global_rule_template_name
        type: string
      - description: filter rule name list
        in: query
        name: filter_rule_names
        type: string
      responses:
        "200":
          description: OK
          schema:
            $ref: '#/definitions/v1.GetRulesResV1'
      security:
      - ApiKeyAuth: []
      summary: 规则列表
      tags:
      - rule_template
  /v1/sql_analysis:
    get:
      description: Direct get sql analysis result
      operationId: directGetSQLAnalysisV1
      parameters:
      - description: project name
        in: query
        name: project_name
        required: true
        type: string
      - description: instance name
        in: query
        name: instance_name
        required: true
        type: string
      - description: schema name
        in: query
        name: schema_name
        type: string
      - description: sql
        in: query
        name: sql
        type: string
      responses:
        "200":
          description: OK
          schema:
            $ref: '#/definitions/v1.DirectGetSQLAnalysisResV1'
      security:
      - ApiKeyAuth: []
      summary: 直接获取SQL分析结果
      tags:
      - sql_analysis
  /v1/sql_audit:
    post:
      deprecated: true
      description: Direct audit sql
      operationId: directAuditV1
      parameters:
      - description: sqls that should be audited
        in: body
        name: req
        required: true
        schema:
          $ref: '#/definitions/v1.DirectAuditReqV1'
      responses:
        "200":
          description: OK
          schema:
            $ref: '#/definitions/v1.DirectAuditResV1'
      security:
      - ApiKeyAuth: []
      summary: 直接审核SQL
      tags:
      - sql_audit
  /v1/statistic/instances/sql_average_execution_time:
    get:
      description: get average execution time of sql
      operationId: getSqlAverageExecutionTimeV1
      parameters:
      - description: the limit of result item number
        in: query
        name: limit
        required: true
        type: integer
      responses:
        "200":
          description: OK
          schema:
            $ref: '#/definitions/v1.GetSqlAverageExecutionTimeResV1'
      security:
      - ApiKeyAuth: []
      summary: 获取sql上线平均耗时，按平均耗时降序排列
      tags:
      - statistic
  /v1/statistic/instances/sql_execution_fail_percent:
    get:
      description: get sql execution fail percent
      operationId: getSqlExecutionFailPercentV1
      parameters:
      - description: the limit of result item number
        in: query
        name: limit
        required: true
        type: integer
      responses:
        "200":
          description: OK
          schema:
            $ref: '#/definitions/v1.GetSqlExecutionFailPercentResV1'
      security:
      - ApiKeyAuth: []
      summary: 获取SQL上线失败率,按失败率降序排列
      tags:
      - statistic
  /v1/statistic/instances/type_percent:
    get:
      description: get database instances' types percent
      operationId: getInstancesTypePercentV1
      responses:
        "200":
          description: OK
          schema:
            $ref: '#/definitions/v1.GetInstancesTypePercentResV1'
      security:
      - ApiKeyAuth: []
      summary: 获取数据源类型百分比
      tags:
      - statistic
  /v1/statistic/license/usage:
    get:
      description: get usage of license
      operationId: getLicenseUsageV1
      responses:
        "200":
          description: OK
          schema:
            $ref: '#/definitions/v1.GetLicenseUsageResV1'
      security:
      - ApiKeyAuth: []
      summary: 获取License使用情况
      tags:
      - statistic
  /v1/statistic/workflows/audit_pass_percent:
    get:
      description: get workflow audit pass percent
      operationId: getWorkflowAuditPassPercentV1
      responses:
        "200":
          description: OK
          schema:
            $ref: '#/definitions/v1.GetWorkflowAuditPassPercentResV1'
      security:
      - ApiKeyAuth: []
      summary: 获取工单审核通过率
      tags:
      - statistic
  /v1/statistic/workflows/counts:
    get:
      description: get workflow counts
      operationId: getWorkflowCountV1
      responses:
        "200":
          description: OK
          schema:
            $ref: '#/definitions/v1.GetWorkflowCountsResV1'
      security:
      - ApiKeyAuth: []
      summary: 获取工单数量统计数据
      tags:
      - statistic
  /v1/statistic/workflows/duration_of_waiting_for_audit:
    get:
      description: get duration from workflow being created to audited
      operationId: getWorkflowDurationOfWaitingForAuditV1
      responses:
        "200":
          description: OK
          schema:
            $ref: '#/definitions/v1.GetWorkflowDurationOfWaitingForAuditResV1'
      security:
      - ApiKeyAuth: []
      summary: 获取工单从创建到审核结束的平均时长
      tags:
      - statistic
  /v1/statistic/workflows/duration_of_waiting_for_execution:
    get:
      deprecated: true
      description: get duration from workflow being created to executed
      operationId: getWorkflowDurationOfWaitingForExecutionV1
      responses:
        "200":
          description: OK
          schema:
            $ref: '#/definitions/v1.GetWorkflowDurationOfWaitingForExecutionResV1'
      security:
      - ApiKeyAuth: []
      summary: 获取工单各从审核完毕到执行上线的平均时长
      tags:
      - statistic
  /v1/statistic/workflows/each_day_counts:
    get:
      description: get counts of created workflow each day
      operationId: getWorkflowCreatedCountEachDayV1
      parameters:
      - description: filter date from.(format:yyyy-mm-dd)
        in: query
        name: filter_date_from
        required: true
        type: string
      - description: filter date to.(format:yyyy-mm-dd)
        in: query
        name: filter_date_to
        required: true
        type: string
      responses:
        "200":
          description: OK
          schema:
            $ref: '#/definitions/v1.GetWorkflowCreatedCountsEachDayResV1'
      security:
      - ApiKeyAuth: []
      summary: 获取每天工单创建数量
      tags:
      - statistic
  /v1/statistic/workflows/instance_type_percent:
    get:
      description: get workflows percent counted by instance type
      operationId: getWorkflowPercentCountedByInstanceTypeV1
      responses:
        "200":
          description: OK
          schema:
            $ref: '#/definitions/v1.GetWorkflowPercentCountedByInstanceTypeResV1'
      security:
      - ApiKeyAuth: []
      summary: 获取按数据源类型统计的工单百分比
      tags:
      - statistic
  /v1/statistic/workflows/pass_percent:
    get:
      deprecated: true
      description: get workflow pass percent
      operationId: getWorkflowPassPercentV1
      responses:
        "200":
          description: OK
          schema:
            $ref: '#/definitions/v1.GetWorkflowPassPercentResV1'
      security:
      - ApiKeyAuth: []
      summary: 获取工单通过率
      tags:
      - statistic
  /v1/statistic/workflows/rejected_percent_group_by_creator:
    get:
      description: get workflows rejected percent group by creator. The result will
        be sorted by rejected percent in descending order
      operationId: getWorkflowRejectedPercentGroupByCreatorV1
      parameters:
      - description: the limit of result item number
        in: query
        name: limit
        required: true
        type: integer
      responses:
        "200":
          description: OK
          schema:
            $ref: '#/definitions/v1.GetWorkflowRejectedPercentGroupByCreatorResV1'
      security:
      - ApiKeyAuth: []
      summary: 获取各个用户提交的工单驳回率，按驳回率降序排列
      tags:
      - statistic
  /v1/statistic/workflows/rejected_percent_group_by_instance:
    get:
      deprecated: true
      description: get workflow rejected percent group by instance. The result will
        be sorted by rejected percent in descending order
      operationId: getWorkflowRejectedPercentGroupByInstanceV1
      parameters:
      - description: the limit of result item number
        in: query
        name: limit
        required: true
        type: integer
      responses:
        "200":
          description: OK
          schema:
            $ref: '#/definitions/v1.GetWorkflowRejectedPercentGroupByInstanceResV1'
      security:
      - ApiKeyAuth: []
      summary: 获取各个数据源相关的工单驳回率，按驳回率降序排列
      tags:
      - statistic
  /v1/statistic/workflows/status_count:
    get:
      description: get count of workflow status
      operationId: getWorkflowStatusCountV1
      responses:
        "200":
          description: OK
          schema:
            $ref: '#/definitions/v1.GetWorkflowStatusCountResV1'
      security:
      - ApiKeyAuth: []
      summary: 获取各种状态工单的数量
      tags:
      - statistic
  /v1/task_groups/audit:
    post:
      consumes:
      - multipart/form-data
      description: |-
        audit task group.
        1. formData[sql]: sql content;
        2. file[input_sql_file]: it is a sql file;
        3. file[input_mybatis_xml_file]: it is mybatis xml file, sql will be parsed from it.
        4. file[input_zip_file]: it is zip file, sql will be parsed from it.
      operationId: auditTaskGroupIdV1
      parameters:
      - description: group id of tasks
        in: formData
        name: task_group_id
        required: true
        type: integer
      - description: sqls for audit
        in: formData
        name: sql
        type: string
      - description: input SQL file
        in: formData
        name: input_sql_file
        type: file
      - description: input mybatis XML file
        in: formData
        name: input_mybatis_xml_file
        type: file
      - description: input ZIP file
        in: formData
        name: input_zip_file
        type: file
      produces:
      - application/json
      responses:
        "200":
          description: OK
          schema:
            $ref: '#/definitions/v1.AuditTaskGroupResV1'
      security:
      - ApiKeyAuth: []
      summary: 审核任务组
      tags:
      - task
  /v1/tasks/audits/{task_id}/:
    get:
      description: get task
      operationId: getAuditTaskV1
      parameters:
      - description: task id
        in: path
        name: task_id
        required: true
        type: string
      responses:
        "200":
          description: OK
          schema:
            $ref: '#/definitions/v1.GetAuditTaskResV1'
      security:
      - ApiKeyAuth: []
      summary: 获取Sql扫描任务信息
      tags:
      - task
  /v1/tasks/audits/{task_id}/sql_content:
    get:
      description: get SQL content for the audit task
      operationId: getAuditTaskSQLContentV1
      parameters:
      - description: task id
        in: path
        name: task_id
        required: true
        type: string
      responses:
        "200":
          description: OK
          schema:
            $ref: '#/definitions/v1.GetAuditTaskSQLContentResV1'
      security:
      - ApiKeyAuth: []
      summary: 获取指定扫描任务的SQL内容
      tags:
      - task
  /v1/tasks/audits/{task_id}/sql_file:
    get:
      description: download SQL file for the audit task
      operationId: downloadAuditTaskSQLFileV1
      parameters:
      - description: task id
        in: path
        name: task_id
        required: true
        type: string
      responses:
        "200":
          description: sql file
          schema:
            type: file
      security:
      - ApiKeyAuth: []
      summary: 下载指定扫描任务的SQL文件
      tags:
      - task
  /v1/tasks/audits/{task_id}/sql_report:
    get:
      description: download report file of all SQLs information belong to the specified
        audit task
      operationId: downloadAuditTaskSQLReportV1
      parameters:
      - description: task id
        in: path
        name: task_id
        required: true
        type: string
      - description: select unique (fingerprint and audit result) for task sql
        in: query
        name: no_duplicate
        type: boolean
      responses:
        "200":
          description: sql report csv file
          schema:
            type: file
      security:
      - ApiKeyAuth: []
      summary: 下载指定扫描任务的SQLs信息报告
      tags:
      - task
  /v1/tasks/audits/{task_id}/sqls:
    get:
      description: get information of all SQLs belong to the specified audit task
      operationId: getAuditTaskSQLsV1
      parameters:
      - description: task id
        in: path
        name: task_id
        required: true
        type: string
      - description: 'filter: exec status of task sql'
        enum:
        - initialized
        - doing
        - succeeded
        - failed
        - manually_executed
        in: query
        name: filter_exec_status
        type: string
      - description: 'filter: audit status of task sql'
        enum:
        - initialized
        - doing
        - finished
        in: query
        name: filter_audit_status
        type: string
      - description: 'filter: audit level of task sql'
        enum:
        - normal
        - notice
        - warn
        - error
        in: query
        name: filter_audit_level
        type: string
      - description: select unique (fingerprint and audit result) for task sql
        in: query
        name: no_duplicate
        type: boolean
      - description: page index
        in: query
        name: page_index
        required: true
        type: string
      - description: page size
        in: query
        name: page_size
        required: true
        type: string
      responses:
        "200":
          description: OK
          schema:
            $ref: '#/definitions/v1.GetAuditTaskSQLsResV1'
      security:
      - ApiKeyAuth: []
      summary: 获取指定扫描任务的SQLs信息
      tags:
      - task
  /v1/tasks/audits/{task_id}/sqls/{number}:
    patch:
      consumes:
      - application/json
      description: modify the relevant information of a certain SQL in the audit task
      operationId: updateAuditTaskSQLsV1
      parameters:
      - description: task id
        in: path
        name: task_id
        required: true
        type: string
      - description: sql number
        in: path
        name: number
        required: true
        type: string
      - description: modify the relevant information of a certain SQL in the audit
          task
        in: body
        name: audit_plan
        required: true
        schema:
          $ref: '#/definitions/v1.UpdateAuditTaskSQLsReqV1'
      responses:
        "200":
          description: OK
          schema:
            $ref: '#/definitions/controller.BaseRes'
      security:
      - ApiKeyAuth: []
      summary: 修改扫描任务中某条SQL的相关信息
      tags:
      - task
  /v1/tasks/audits/{task_id}/sqls/{number}/analysis:
    get:
      description: get SQL explain and related table metadata for analysis
      operationId: getTaskAnalysisData
      parameters:
      - description: task id
        in: path
        name: task_id
        required: true
        type: string
      - description: sql number
        in: path
        name: number
        required: true
        type: integer
      responses:
        "200":
          description: OK
          schema:
            $ref: '#/definitions/v1.GetTaskAnalysisDataResV1'
      security:
      - ApiKeyAuth: []
      summary: 获取task相关的SQL执行计划和表元数据
      tags:
      - task
  /v1/user_tips:
    get:
      description: get user tip list
      operationId: getUserTipListV1
      parameters:
      - description: project name
        in: query
        name: filter_project
        required: true
        type: string
      responses:
        "200":
          description: OK
          schema:
            $ref: '#/definitions/v1.GetUserTipsResV1'
      security:
      - ApiKeyAuth: []
      summary: 获取用户提示列表
      tags:
      - user
  /v1/workflows:
    get:
      description: get global workflow list
      operationId: getGlobalWorkflowsV1
      parameters:
      - description: filter subject
        in: query
        name: filter_subject
        type: string
      - description: filter create time from
        in: query
        name: filter_create_time_from
        type: string
      - description: filter create time to
        in: query
        name: filter_create_time_to
        type: string
      - description: filter_task_execute_start_time_from
        in: query
        name: filter_task_execute_start_time_from
        type: string
      - description: filter_task_execute_start_time_to
        in: query
        name: filter_task_execute_start_time_to
        type: string
      - description: filter create user id
        in: query
        name: filter_create_user_id
        type: string
      - description: filter workflow status
        enum:
        - wait_for_audit
        - wait_for_execution
        - rejected
        - executing
        - canceled
        - exec_failed
        - finished
        in: query
        name: filter_status
        type: string
      - description: filter current step assignee user id
        in: query
        name: filter_current_step_assignee_user_id
        type: string
      - description: filter instance id
        in: query
        name: filter_task_instance_name
        type: string
      - description: page index
        in: query
        name: page_index
        required: true
        type: integer
      - description: size of per page
        in: query
        name: page_size
        required: true
        type: integer
      responses:
        "200":
          description: OK
          schema:
            $ref: '#/definitions/v1.GetWorkflowsResV1'
      security:
      - ApiKeyAuth: []
      summary: 获取全局工单列表
      tags:
      - workflow
  /v2/audit_files:
    post:
      description: Direct audit sql from SQL files and MyBatis files
      operationId: directAuditFilesV2
      parameters:
      - description: files that should be audited
        in: body
        name: req
        required: true
        schema:
          $ref: '#/definitions/v2.DirectAuditFileReqV2'
      responses:
        "200":
          description: OK
          schema:
            $ref: '#/definitions/v2.DirectAuditResV2'
      security:
      - ApiKeyAuth: []
      summary: 直接从文件内容提取SQL并审核，SQL文件暂时只支持一次解析一个文件
      tags:
      - sql_audit
  /v2/configurations/drivers:
    get:
      description: get drivers
      operationId: getDriversV2
      responses:
        "200":
          description: OK
          schema:
            $ref: '#/definitions/v2.GetDriversRes'
      security:
      - ApiKeyAuth: []
      summary: 获取当前 server 支持的审核类型
      tags:
      - configuration
  /v2/projects/{project_name}/audit_plans:
    get:
      description: get audit plan info list
      operationId: getAuditPlansV2
      parameters:
      - description: project name
        in: path
        name: project_name
        required: true
        type: string
      - description: filter audit plan db type
        in: query
        name: filter_audit_plan_db_type
        type: string
      - description: fuzzy search audit plan name
        in: query
        name: fuzzy_search_audit_plan_name
        type: string
      - description: filter audit plan type
        in: query
        name: filter_audit_plan_type
        type: string
      - description: filter audit plan instance name
        in: query
        name: filter_audit_plan_instance_name
        type: string
      - description: page index
        in: query
        name: page_index
        required: true
        type: integer
      - description: size of per page
        in: query
        name: page_size
        required: true
        type: integer
      responses:
        "200":
          description: OK
          schema:
            $ref: '#/definitions/v2.GetAuditPlansResV2'
      security:
      - ApiKeyAuth: []
      summary: 获取扫描任务信息列表
      tags:
      - audit_plan
  /v2/projects/{project_name}/audit_plans/{audit_plan_name}/reports/{audit_plan_report_id}/sqls:
    get:
      description: get audit plan report SQLs
      operationId: getAuditPlanReportsSQLs
      parameters:
      - description: project name
        in: path
        name: project_name
        required: true
        type: string
      - description: audit plan name
        in: path
        name: audit_plan_name
        required: true
        type: string
      - description: audit plan report id
        in: path
        name: audit_plan_report_id
        required: true
        type: string
      - description: page index
        in: query
        name: page_index
        required: true
        type: integer
      - description: size of per page
        in: query
        name: page_size
        required: true
        type: integer
      responses:
        "200":
          description: OK
          schema:
            $ref: '#/definitions/v2.GetAuditPlanReportSQLsResV2'
      security:
      - ApiKeyAuth: []
      summary: 获取指定扫描任务的SQL扫描详情
      tags:
      - audit_plan
  /v2/projects/{project_name}/audit_plans/{audit_plan_name}/reports/{audit_plan_report_id}/sqls/{number}/analysis:
    get:
      description: get SQL explain and related table metadata for analysis
      operationId: getAuditPlantAnalysisDataV2
      parameters:
      - description: project name
        in: path
        name: project_name
        required: true
        type: string
      - description: audit plan name
        in: path
        name: audit_plan_name
        required: true
        type: string
      - description: audit plan report id
        in: path
        name: audit_plan_report_id
        required: true
        type: string
      - description: sql number
        in: path
        name: number
        required: true
        type: string
      responses:
        "200":
          description: OK
          schema:
            $ref: '#/definitions/v2.GetAuditPlanAnalysisDataResV2'
      security:
      - ApiKeyAuth: []
      summary: 获取task相关的SQL执行计划和表元数据
      tags:
      - audit_plan
  /v2/projects/{project_name}/audit_plans/{audit_plan_name}/sqls/full:
    post:
      description: full sync audit plan SQLs
      operationId: fullSyncAuditPlanSQLsV2
      parameters:
      - description: project name
        in: path
        name: project_name
        required: true
        type: string
      - description: audit plan name
        in: path
        name: audit_plan_name
        required: true
        type: string
      - description: full sync audit plan SQLs request
        in: body
        name: sqls
        required: true
        schema:
          $ref: '#/definitions/v2.FullSyncAuditPlanSQLsReqV2'
      responses:
        "200":
          description: OK
          schema:
            $ref: '#/definitions/controller.BaseRes'
      security:
      - ApiKeyAuth: []
      summary: 全量同步SQL到扫描任务
      tags:
      - audit_plan
  /v2/projects/{project_name}/audit_plans/{audit_plan_name}/sqls/partial:
    post:
      description: partial sync audit plan SQLs
      operationId: partialSyncAuditPlanSQLsV2
      parameters:
      - description: project name
        in: path
        name: project_name
        required: true
        type: string
      - description: audit plan name
        in: path
        name: audit_plan_name
        required: true
        type: string
      - description: partial sync audit plan SQLs request
        in: body
        name: sqls
        required: true
        schema:
          $ref: '#/definitions/v2.PartialSyncAuditPlanSQLsReqV2'
      responses:
        "200":
          description: OK
          schema:
            $ref: '#/definitions/controller.BaseRes'
      security:
      - ApiKeyAuth: []
      summary: 增量同步SQL到扫描任务
      tags:
      - audit_plan
  /v2/projects/{project_name}/instances/{instance_name}/:
    get:
      description: get instance db
      operationId: getInstanceV2
      parameters:
      - description: project name
        in: path
        name: project_name
        required: true
        type: string
      - description: instance name
        in: path
        name: instance_name
        required: true
        type: string
      responses:
        "200":
          description: OK
          schema:
            $ref: '#/definitions/v2.GetInstanceResV2'
      security:
      - ApiKeyAuth: []
      summary: 获取实例信息
      tags:
      - instance
  /v2/projects/{project_name}/sql_manages:
    get:
      description: get sql manage list
      operationId: GetSqlManageListV2
      parameters:
      - description: project name
        in: path
        name: project_name
        required: true
        type: string
      - description: fuzzy search sql fingerprint
        in: query
        name: fuzzy_search_sql_fingerprint
        type: string
      - description: assignee
        in: query
        name: filter_assignee
        type: string
      - description: instance name
        in: query
        name: filter_instance_name
        type: string
      - description: source
        enum:
        - audit_plan
        - sql_audit_record
        in: query
        name: filter_source
        type: string
      - description: audit level
        enum:
        - normal
        - notice
        - warn
        - error
        in: query
        name: filter_audit_level
        type: string
      - description: last audit start time from
        in: query
        name: filter_last_audit_start_time_from
        type: string
      - description: last audit start time to
        in: query
        name: filter_last_audit_start_time_to
        type: string
      - description: status
        enum:
        - unhandled
        - solved
        - ignored
        - manual_audited
        in: query
        name: filter_status
        type: string
      - description: rule name
        in: query
        name: filter_rule_name
        type: string
      - description: db type
        in: query
        name: filter_db_type
        type: string
      - description: fuzzy search endpoint
        in: query
        name: fuzzy_search_endpoint
        type: string
      - description: fuzzy search schema name
        in: query
        name: fuzzy_search_schema_name
        type: string
      - description: sort field
        enum:
        - first_appear_timestamp
        - last_receive_timestamp
        - fp_count
        in: query
        name: sort_field
        type: string
      - description: sort order
        enum:
        - asc
        - desc
        in: query
        name: sort_order
        type: string
      - description: page index
        in: query
        name: page_index
        required: true
        type: integer
      - description: size of per page
        in: query
        name: page_size
        required: true
        type: integer
      responses:
        "200":
          description: OK
          schema:
            $ref: '#/definitions/v2.GetSqlManageListResp'
      security:
      - ApiKeyAuth: []
      summary: 获取管控sql列表
      tags:
      - SqlManage
  /v2/projects/{project_name}/workflows:
    post:
      consumes:
      - application/json
      description: create workflow
      operationId: createWorkflowV2
      parameters:
      - description: create workflow request
        in: body
        name: instance
        required: true
        schema:
          $ref: '#/definitions/v2.CreateWorkflowReqV2'
      - description: project name
        in: path
        name: project_name
        required: true
        type: string
      produces:
      - application/json
      responses:
        "200":
          description: OK
          schema:
            $ref: '#/definitions/v2.CreateWorkflowResV2'
      security:
      - ApiKeyAuth: []
      summary: 创建工单
      tags:
      - workflow
  /v2/projects/{project_name}/workflows/{workflow_id}/:
    get:
      description: get workflow detail
      operationId: getWorkflowV2
      parameters:
      - description: workflow id
        in: path
        name: workflow_id
        required: true
        type: string
      - description: project name
        in: path
        name: project_name
        required: true
        type: string
      responses:
        "200":
          description: OK
          schema:
            $ref: '#/definitions/v2.GetWorkflowResV2'
      security:
      - ApiKeyAuth: []
      summary: 获取工单详情
      tags:
      - workflow
    patch:
      consumes:
      - application/json
      description: update workflow when it is rejected to creator.
      operationId: updateWorkflowV2
      parameters:
      - description: workflow id
        in: path
        name: workflow_id
        required: true
        type: string
      - description: project name
        in: path
        name: project_name
        required: true
        type: string
      - description: update workflow request
        in: body
        name: instance
        required: true
        schema:
          $ref: '#/definitions/v2.UpdateWorkflowReqV2'
      produces:
      - application/json
      responses:
        "200":
          description: OK
          schema:
            $ref: '#/definitions/controller.BaseRes'
      security:
      - ApiKeyAuth: []
      summary: 更新工单（驳回后才可更新）
      tags:
      - workflow
  /v2/projects/{project_name}/workflows/{workflow_id}/cancel:
    post:
      description: cancel workflow
      operationId: cancelWorkflowV2
      parameters:
      - description: project name
        in: path
        name: project_name
        required: true
        type: string
      - description: workflow id
        in: path
        name: workflow_id
        required: true
        type: string
      responses:
        "200":
          description: OK
          schema:
            $ref: '#/definitions/controller.BaseRes'
      security:
      - ApiKeyAuth: []
      summary: 审批关闭（中止）
      tags:
      - workflow
  /v2/projects/{project_name}/workflows/{workflow_id}/steps/{workflow_step_id}/approve:
    post:
      description: approve workflow
      operationId: approveWorkflowV2
      parameters:
      - description: workflow id
        in: path
        name: workflow_id
        required: true
        type: string
      - description: workflow step id
        in: path
        name: workflow_step_id
        required: true
        type: string
      - description: project name
        in: path
        name: project_name
        required: true
        type: string
      responses:
        "200":
          description: OK
          schema:
            $ref: '#/definitions/controller.BaseRes'
      security:
      - ApiKeyAuth: []
      summary: 审批通过
      tags:
      - workflow
  /v2/projects/{project_name}/workflows/{workflow_id}/steps/{workflow_step_id}/reject:
    post:
      description: reject workflow
      operationId: rejectWorkflowV2
      parameters:
      - description: workflow id
        in: path
        name: workflow_id
        required: true
        type: string
      - description: project name
        in: path
        name: project_name
        required: true
        type: string
      - description: workflow step id
        in: path
        name: workflow_step_id
        required: true
        type: string
      - description: workflow approve request
        in: body
        name: workflow_approve
        required: true
        schema:
          $ref: '#/definitions/v2.RejectWorkflowReqV2'
      responses:
        "200":
          description: OK
          schema:
            $ref: '#/definitions/controller.BaseRes'
      security:
      - ApiKeyAuth: []
      summary: 审批驳回
      tags:
      - workflow
  /v2/projects/{project_name}/workflows/{workflow_id}/tasks:
    get:
      description: get summary of workflow instance tasks
      operationId: getSummaryOfInstanceTasksV2
      parameters:
      - description: workflow id
        in: path
        name: workflow_id
        required: true
        type: string
      - description: project name
        in: path
        name: project_name
        required: true
        type: string
      responses:
        "200":
          description: OK
          schema:
            $ref: '#/definitions/v2.GetWorkflowTasksResV2'
      security:
      - ApiKeyAuth: []
      summary: 获取工单数据源任务概览
      tags:
      - workflow
  /v2/projects/{project_name}/workflows/{workflow_id}/tasks/{task_id}/execute:
    post:
      description: execute one task on workflow
      operationId: executeOneTaskOnWorkflowV2
      parameters:
      - description: workflow id
        in: path
        name: workflow_id
        required: true
        type: string
      - description: project name
        in: path
        name: project_name
        required: true
        type: string
      - description: task id
        in: path
        name: task_id
        required: true
        type: string
      responses:
        "200":
          description: OK
          schema:
            $ref: '#/definitions/controller.BaseRes'
      security:
      - ApiKeyAuth: []
      summary: 工单提交单个数据源上线
      tags:
      - workflow
  /v2/projects/{project_name}/workflows/{workflow_id}/tasks/{task_id}/schedule:
    put:
      consumes:
      - application/json
      description: update workflow schedule.
      operationId: updateWorkflowScheduleV2
      parameters:
      - description: workflow id
        in: path
        name: workflow_id
        required: true
        type: string
      - description: task id
        in: path
        name: task_id
        required: true
        type: string
      - description: project name
        in: path
        name: project_name
        required: true
        type: string
      - description: update workflow schedule request
        in: body
        name: instance
        required: true
        schema:
          $ref: '#/definitions/v2.UpdateWorkflowScheduleReqV2'
      produces:
      - application/json
      responses:
        "200":
          description: OK
          schema:
            $ref: '#/definitions/controller.BaseRes'
      security:
      - ApiKeyAuth: []
      summary: 设置工单数据源定时上线时间（设置为空则代表取消定时时间，需要SQL审核流程都通过后才可以设置）
      tags:
      - workflow
  /v2/projects/{project_name}/workflows/{workflow_id}/tasks/execute:
    post:
      description: execute tasks on workflow
      operationId: executeTasksOnWorkflowV2
      parameters:
      - description: workflow id
        in: path
        name: workflow_id
        required: true
        type: string
      - description: project name
        in: path
        name: project_name
        required: true
        type: string
      responses:
        "200":
          description: OK
          schema:
            $ref: '#/definitions/controller.BaseRes'
      security:
      - ApiKeyAuth: []
      summary: 多数据源批量上线
      tags:
      - workflow
  /v2/projects/{project_name}/workflows/cancel:
    post:
      description: batch cancel workflows
      operationId: batchCancelWorkflowsV2
      parameters:
      - description: project name
        in: path
        name: project_name
        required: true
        type: string
      - description: batch cancel workflows request
        in: body
        name: BatchCancelWorkflowsReqV2
        required: true
        schema:
          $ref: '#/definitions/v2.BatchCancelWorkflowsReqV2'
      responses:
        "200":
          description: OK
          schema:
            $ref: '#/definitions/controller.BaseRes'
      security:
      - ApiKeyAuth: []
      summary: 批量取消工单
      tags:
      - workflow
  /v2/projects/{project_name}/workflows/complete:
    post:
      description: this api will directly change the work order status to finished
        without real online operation
      operationId: batchCompleteWorkflowsV2
      parameters:
      - description: project name
        in: path
        name: project_name
        required: true
        type: string
      - description: batch complete workflows request
        in: body
        name: data
        required: true
        schema:
          $ref: '#/definitions/v2.BatchCompleteWorkflowsReqV2'
      responses:
        "200":
          description: OK
          schema:
            $ref: '#/definitions/controller.BaseRes'
      security:
      - ApiKeyAuth: []
      summary: 批量完成工单
      tags:
      - workflow
  /v2/sql_audit:
    post:
      deprecated: true
      description: Direct audit sql
      operationId: directAuditV2
      parameters:
      - description: sqls that should be audited
        in: body
        name: req
        required: true
        schema:
          $ref: '#/definitions/v2.DirectAuditReqV2'
      responses:
        "200":
          description: OK
          schema:
            $ref: '#/definitions/v2.DirectAuditResV2'
      security:
      - ApiKeyAuth: []
      summary: 直接审核SQL
      tags:
      - sql_audit
  /v2/tasks/audits/{task_id}/sqls:
    get:
      description: get information of all SQLs belong to the specified audit task
      operationId: getAuditTaskSQLsV2
      parameters:
      - description: task id
        in: path
        name: task_id
        required: true
        type: string
      - description: 'filter: exec status of task sql'
        enum:
        - initialized
        - doing
        - succeeded
        - failed
        - manually_executed
        - terminating
        - terminate_succeeded
        - terminate_failed
        in: query
        name: filter_exec_status
        type: string
      - description: 'filter: audit status of task sql'
        enum:
        - initialized
        - doing
        - finished
        in: query
        name: filter_audit_status
        type: string
      - description: 'filter: audit level of task sql'
        enum:
        - normal
        - notice
        - warn
        - error
        in: query
        name: filter_audit_level
        type: string
      - description: select unique (fingerprint and audit result) for task sql
        in: query
        name: no_duplicate
        type: boolean
      - description: page index
        in: query
        name: page_index
        required: true
        type: string
      - description: page size
        in: query
        name: page_size
        required: true
        type: string
      responses:
        "200":
          description: OK
          schema:
            $ref: '#/definitions/v2.GetAuditTaskSQLsResV2'
      security:
      - ApiKeyAuth: []
      summary: 获取指定扫描任务的SQLs信息
      tags:
      - task
  /v2/tasks/audits/{task_id}/sqls/{number}/analysis:
    get:
      description: get SQL explain and related table metadata for analysis
      operationId: getTaskAnalysisDataV2
      parameters:
      - description: task id
        in: path
        name: task_id
        required: true
        type: string
      - description: sql number
        in: path
        name: number
        required: true
        type: integer
      responses:
        "200":
          description: OK
          schema:
            $ref: '#/definitions/v2.GetTaskAnalysisDataResV2'
      security:
      - ApiKeyAuth: []
      summary: 获取task相关的SQL执行计划和表元数据
      tags:
      - task
securityDefinitions:
  ApiKeyAuth:
    in: header
    name: Authorization
    type: apiKey
swagger: "2.0"<|MERGE_RESOLUTION|>--- conflicted
+++ resolved
@@ -7,13 +7,6 @@
         type: integer
       message:
         example: ok
-        type: string
-    type: object
-  v1.AffectRows:
-    properties:
-      count:
-        type: integer
-      err_message:
         type: string
     type: object
   v1.AuditPlanCount:
@@ -1650,21 +1643,6 @@
         example: ok
         type: string
     type: object
-<<<<<<< HEAD
-  v1.GetSqlManageSqlAnalysisResp:
-    properties:
-      code:
-        example: 0
-        type: integer
-      data:
-        $ref: '#/definitions/v1.SqlAnalysis'
-        type: object
-      message:
-        example: ok
-        type: string
-    type: object
-  v1.GetSyncInstanceTaskListResV1:
-=======
   v1.GetWorkflowTasksItemV1:
     properties:
       current_step_assignee_user_name_list:
@@ -1703,7 +1681,6 @@
         type: integer
     type: object
   v1.GetWorkflowTasksResV1:
->>>>>>> 69620d47
     properties:
       code:
         example: 0
@@ -2400,17 +2377,7 @@
           type: object
         type: array
     type: object
-<<<<<<< HEAD
-  v1.PerformanceStatistics:
-    properties:
-      affect_rows:
-        $ref: '#/definitions/v1.AffectRows'
-        type: object
-    type: object
-  v1.PersonaliseReqV1:
-=======
   v1.TableIndexes:
->>>>>>> 69620d47
     properties:
       head:
         items:
@@ -2820,23 +2787,7 @@
       workflow_name:
         type: string
     type: object
-<<<<<<< HEAD
-  v1.SqlAnalysis:
-    properties:
-      performance_statistics:
-        $ref: '#/definitions/v1.PerformanceStatistics'
-        type: object
-      sql_explain:
-        $ref: '#/definitions/v1.SQLExplain'
-        type: object
-      table_metas:
-        $ref: '#/definitions/v1.TableMetas'
-        type: object
-    type: object
-  v1.SqlAnalysisResDataV1:
-=======
   v1.WorkflowPassPercentV1:
->>>>>>> 69620d47
     properties:
       audit_pass_percent:
         type: number
@@ -3100,20 +3051,7 @@
         example: 5.22
         type: number
     type: object
-<<<<<<< HEAD
-  v1.TableMetas:
-    properties:
-      err_message:
-        type: string
-      table_meta_items:
-        items:
-          $ref: '#/definitions/v1.TableMeta'
-        type: array
-    type: object
-  v1.TestAuditPlanNotifyConfigResDataV1:
-=======
   v2.AuditResDataV2:
->>>>>>> 69620d47
     properties:
       audit_level:
         enum:
@@ -5216,45 +5154,12 @@
       - ApiKeyAuth: []
       summary: 项目规则模板列表
       tags:
-<<<<<<< HEAD
-      - SqlManage
-  /v1/projects/{project_name}/sql_manages/{sql_manage_id}/sql_analysis:
-    get:
-      description: get sql manage analysis
-      operationId: GetSqlManageSqlAnalysisV1
-      parameters:
-      - description: project name
-        in: path
-        name: project_name
-        required: true
-        type: string
-      - description: sql manage id
-        in: path
-        name: sql_manage_id
-        required: true
-        type: string
-      responses:
-        "200":
-          description: OK
-          schema:
-            $ref: '#/definitions/v1.GetSqlManageSqlAnalysisResp'
-      security:
-      - ApiKeyAuth: []
-      summary: 获取SQL管控SQL分析
-      tags:
-      - SqlManage
-  /v1/projects/{project_name}/sql_manages/batch:
-    patch:
-      description: batch update sql manage
-      operationId: BatchUpdateSqlManage
-=======
       - rule_template
     post:
       consumes:
       - application/json
       description: create a rule template in project
       operationId: createProjectRuleTemplateV1
->>>>>>> 69620d47
       parameters:
       - description: project name
         in: path
