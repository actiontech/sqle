--- conflicted
+++ resolved
@@ -190,10 +190,7 @@
 	golang.org/x/crypto v0.14.0 // indirect
 	golang.org/x/exp v0.0.0-20230515195305-f3d0a9c9a5cc // indirect
 	golang.org/x/mod v0.12.0 // indirect
-<<<<<<< HEAD
-=======
 	golang.org/x/sys v0.15.0 // indirect
->>>>>>> 5b2de05d
 	golang.org/x/time v0.3.0 // indirect
 	golang.org/x/tools v0.13.0 // indirect
 	google.golang.org/genproto v0.0.0-20220414192740-2d67ff6cf2b4 // indirect
