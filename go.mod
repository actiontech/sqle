--- conflicted
+++ resolved
@@ -3,11 +3,6 @@
 go 1.19
 
 require (
-<<<<<<< HEAD
-	cloud.google.com/go/compute/metadata v0.2.3 // indirect
-	github.com/99designs/gqlgen v0.17.20
-=======
->>>>>>> f0f4f5f2
 	github.com/DATA-DOG/go-sqlmock v1.5.0
 	github.com/Masterminds/semver/v3 v3.1.1
 	github.com/actiontech/dms v0.0.0-20231019085256-6c3ffc8b3489
@@ -82,11 +77,9 @@
 	vitess.io/vitess v0.12.0
 )
 
-<<<<<<< HEAD
 require golang.org/x/sys v0.12.0
-=======
+
 require github.com/huaweicloud/huaweicloud-sdk-go-v3 v0.1.69
->>>>>>> f0f4f5f2
 
 require (
 	dario.cat/mergo v1.0.0 // indirect
@@ -137,12 +130,8 @@
 	github.com/jackc/pgtype v1.8.1 // indirect
 	github.com/jbenet/go-context v0.0.0-20150711004518-d14ea06fba99 // indirect
 	github.com/jinzhu/inflection v1.0.0 // indirect
-<<<<<<< HEAD
 	github.com/josharian/intern v1.0.0 // indirect
-	github.com/json-iterator/go v1.1.11 // indirect
-=======
 	github.com/json-iterator/go v1.1.12 // indirect
->>>>>>> f0f4f5f2
 	github.com/kevinburke/ssh_config v1.2.0 // indirect
 	github.com/labstack/gommon v0.4.0 // indirect
 	github.com/leodido/go-urn v1.2.4 // indirect
@@ -177,13 +166,9 @@
 	github.com/valyala/fasttemplate v1.2.2 // indirect
 	github.com/xanzy/ssh-agent v0.3.3 // indirect
 	github.com/xrash/smetrics v0.0.0-20201216005158-039620a65673 // indirect
-<<<<<<< HEAD
-	go.mongodb.org/mongo-driver v1.11.3 // indirect
+	go.mongodb.org/mongo-driver v1.12.0 // indirect
 	go.opentelemetry.io/otel v1.7.0 // indirect
 	go.opentelemetry.io/otel/trace v1.7.0 // indirect
-=======
-	go.mongodb.org/mongo-driver v1.12.0 // indirect
->>>>>>> f0f4f5f2
 	go.uber.org/atomic v1.7.0 // indirect
 	go.uber.org/multierr v1.6.0 // indirect
 	go.uber.org/zap v1.17.0 // indirect
@@ -195,12 +180,8 @@
 	golang.org/x/tools v0.13.0 // indirect
 	google.golang.org/genproto v0.0.0-20220414192740-2d67ff6cf2b4 // indirect
 	google.golang.org/protobuf v1.28.0 // indirect
-<<<<<<< HEAD
-	gopkg.in/ini.v1 v1.62.0 // indirect
+	gopkg.in/ini.v1 v1.67.0 // indirect
 	gopkg.in/tomb.v1 v1.0.0-20141024135613-dd632973f1e7 // indirect
-=======
-	gopkg.in/ini.v1 v1.67.0 // indirect
->>>>>>> f0f4f5f2
 	gopkg.in/warnings.v0 v0.1.2 // indirect
 	gopkg.in/yaml.v3 v3.0.1 // indirect
 )
